<br />

<p align=center>
 <img src=https://repository-images.githubusercontent.com/293524572/b8635cf6-9653-416d-ae56-bc9c6a43e503 alt="golem-js SDK logo" width=480 />
</p>

# Golem JavaScript API

![GitHub](https://img.shields.io/github/license/golemfactory/golem-js)
![npm](https://img.shields.io/npm/v/@golem-sdk/golem-js)
![node-current](https://img.shields.io/node/v/@golem-sdk/golem-js)
![npm type definitions](https://img.shields.io/npm/types/@golem-sdk/golem-js)
![GitHub Workflow Status](https://img.shields.io/github/actions/workflow/status/golemfactory/golem-js/goth.yml)
[![GitHub issues](https://img.shields.io/github/issues/golemfactory/golem-js)](https://github.com/golemfactory/golem-js/issues)
![Discord](https://img.shields.io/discord/684703559954333727?style=flat&logo=discord)

## Table of contents

<!-- TOC -->

- [Golem JavaScript API](#golem-javascript-api)
  - [Table of contents](#table-of-contents)
  - [Features](#features)
  - [Getting Started](#getting-started)
    - [What's Golem and `golem-js`?](#whats-golem-and-golem-js)
    - [SDK Learning resources](#sdk-learning-resources)
  - [Installation](#installation)
  - [Supported environments](#supported-environments)
  - [Getting started with Golem Network](#getting-started-with-golem-network)
    - [Obtain an `app-key` to use with SDK](#obtain-an-app-key-to-use-with-sdk)
  - [Usage](#usage)
<<<<<<< HEAD
    - [Renting a single machine and running a simple task on it](#renting-a-single-machine-and-running-a-simple-task-on-it)
    - [Renting many machines and running tasks in parallel](#renting-many-machines-and-running-tasks-in-parallel)
  - [Features](#features)
    - [Streaming command results](#streaming-command-results)
    - [File transfer](#file-transfer)
    - [VPN](#vpn)
    - [Events](#events)
    - [Custom filters](#custom-filters)
    - [Custom ranking of proposals](#custom-ranking-of-proposals)
    - [Uploading local images to the provider](#uploading-local-images-to-the-provider)
    - [Market scan](#market-scan)
  - [Going further](#going-further)
  - [More examples](#more-examples)
=======
  - [Examples](#examples)
  - [Documentation](#documentation)
>>>>>>> faace291
  - [Debugging](#debugging)
  - [Testing](#testing)
  - [Contributing](#contributing)
  - [Discord](#discord)
  - [See also](#see-also)
  <!-- TOC -->

## Features

Become a **Requestor** in the **Golem Network** and use this SDK to:

- 🌐 Acquire compute resources from Providers using a convenient API
- 🚢 Run your workloads with these resources and get the results back to your machine
- 🔐 Build N-tier application deployments and run them within a VPN
- 💰 Settle payments with Providers for the resources you've utilized

## Getting Started

### What's Golem and `golem-js`?

**[The Golem Network](https://golem.network)** fosters a global group of creators building ambitious software solutions
that will shape the technological landscape of future generations by accessing computing resources across the platform.
Golem Network is an accessible, reliable, open access and censorship-resistant protocol, democratizing access to digital
resources and connecting users through a flexible, open-source platform.

**golem-js** is the JavaScript API that allows developers to connect to their Golem nodes and manage their
distributed, computational loads through Golem Network.

### SDK Learning resources

- [Basic concepts documentation](./docs/CONCEPTS.md) - Learn about the basic and advanced building blocks at your
  disposal.
- [Usage documentation](./docs/USAGE.md) - Explore supported usage and implementation patterns.
- [Feature documentation](./docs/FEATURES.md) - Description of interesting features that we've prepared.

## Installation

To quickly get started with a new project using `golem-js`, you can use the following template:

```bash
npx @golem-sdk/cli@latest new my-awesome-golem-project
```

`@golem-sdk/golem-js` is available as a [NPM package](https://www.npmjs.com/package/@golem-sdk/golem-js).

You can install it through `npm`:

```bash
npm install @golem-sdk/golem-js
```

or by `yarn`:

```bash
yarn add @golem-sdk/golem-js
```

## Supported environments

The SDK is designed to work with LTS versions of Node (starting from 18)
and with browsers.

## Getting started with Golem Network

Before you start using the SDK, you need to have `yagna` installed and running on your machine. Yagna is a service that
communicates and performs operations on the Golem Network, upon your requests via the SDK. You can follow the
instructions below or visit
the [official documentation](https://docs.golem.network/docs/creators/javascript/quickstarts/quickstart#install-yagna-2)
to set it up.

```bash
# Join the network as a requestor
curl -sSf https://join.golem.network/as-requestor | bash -

# Start the golem node on your machine,
# you can use `daemonize` to run this in background
yagna service run
```

Now that you have `yagna` running, you can initialize your requestor and request funds (`tGLM` tokens) on the test
network.

```bash
# IN SEPARATE TERMINAL (if not daemonized)
# Initialize your requestor
yagna payment init --sender --network holesky

# Request funds on the test network
yagna payment fund --network holesky

# Check the status of the funds
yagna payment status --network holesky
```

### Obtain an `app-key` to use with SDK

If you don't have any app-keys available from `yagna app-key list`, go ahead and create one with the command below.
You will need this key in order to communicate with `yagna` from your application. You can set it
as `YAGNA_APPKEY` environment variable.

```bash
yagna app-key create my-golem-app
```

## Usage

You can rent a single machine and run a simple task on it:

```ts
import { MarketOrderSpec, GolemNetwork } from "@golem-sdk/golem-js";

// Define the order that we're going to place on the market
const order: MarketOrderSpec = {
  demand: {
    workload: { imageTag: "golem/alpine:latest" },
  },
  market: {
    // We're only going to rent the provider for 5 minutes max
    rentHours: 5 / 60,
    pricing: {
      model: "linear",
      maxStartPrice: 0.5,
      maxCpuPerHourPrice: 1.0,
      maxEnvPerHourPrice: 0.5,
    },
  },
};

(async () => {
  const glm = new GolemNetwork();

  try {
    await glm.connect();
    // Rent a machine
    const rental = await glm.oneOf({ order });
    await rental
      .getExeUnit()
      .then((exe) => exe.run("echo Hello, Golem! 👋"))
      .then((res) => console.log(res.stdout));
    await rental.stopAndFinalize();
  } catch (err) {
    console.error("Failed to run the example", err);
  } finally {
    await glm.disconnect();
  }
})().catch(console.error);
```

Read about [other available usage patterns](./docs/USAGE.md) to learn more on how you can leverage the SDK.

<<<<<<< HEAD
You can listen to various events that are emitted by the SDK. This is useful when you want to react to certain
conditions, like calculating the total cost of all invoices received.

```ts
glm.payment.events.on("invoiceAccepted", (invoice) => {
  console.log("Invoice '%s' accepted for %s GLM", invoice.id, invoice.amount);
});
```

[Check the full example](./examples/basic/events.ts)

### Custom filters

You can define custom filters to select the providers that you want to work with. This is useful when you want to
blacklist or whitelist certain providers.

```ts
const myFilter: ProposalFilter = (proposal) => proposal.provider.name !== "bad-provider";

const order: MarketOrderSpec = {
  market: {
    proposalFilter: myFilter,
    // other options
  },
};
```

[Check the full example](./examples/advanced/proposal-filter.ts)

We have also prepared a set of predefined filters for common use-cases. [Check out the example with predefined filters here](./examples/advanced/proposal-predefined-filter.ts)

### Custom ranking of proposals

You can define a method that will select which proposal should be chosen first. This is useful when you want to
prioritize certain providers over others.

```ts
const scores = {
  "very-good-provider": 10,
  "good-provider": 5,
  "bad-provider": -10,
};

const bestProviderSelector = (proposals: OfferProposal[]) => {
  return proposals.sort((a, b) => (scores[b.provider.name] || 0) - (scores[a.provider.name] || 0))[0];
};

const order: MarketOrderSpec = {
  market: {
    proposalSelector: bestProviderSelector,
    // other options
  },
};
```

[Check the full example](./examples/advanced/proposal-selector.ts)

### Uploading local images to the provider

You can avoid using the registry and upload a GVMI image directly to the provider. This is useful when you want to
quickly prototype your image without having to update the registry with every change.

```ts
const order: MarketOrderSpec = {
  demand: {
    workload: {
      imageUrl: "file:///path/to/your/image.gvmi",
    },
    // other options
  },
};
```

[Check the full example](./examples/advanced//local-image/)

### Market scan

You can scan the market for available providers and their offers. This is useful when you want to see what's available
before placing an order.

```ts
await glm.market
  .scan(order)
  .pipe(takeUntil(timer(10_000)))
  .subscribe({
    next: (scannedOffer) => {
      console.log("Found offer from", scannedOffer.provider.name);
    },
    complete: () => {
      console.log("Market scan completed");
    },
  });
```

[Check the full example](./examples/advanced/scan.ts)

## Going further

If you wish to learn more about how the SDK functions under the hood, please check out our more advanced examples:

- [Creating pools manually](./examples/advanced/manual-pools.ts)
- [Performing all market operations manually](./examples/advanced/step-by-step.ts)
- [(for library authors) Override internal module](./examples/advanced/override-module.ts)

## More examples
=======
## Examples
>>>>>>> faace291

The [examples directory](./examples) in the repository contains various usage patterns for the SDK. You can browse
through them and learn about the recommended practices. All examples are automatically tested during our release
process.

You can find even more examples and tutorials in
the [JavaScript API section of the Golem Network Docs](https://docs.golem.network/docs/creators/javascript).

## Documentation

Visit our [official documentation](https://docs.golem.network/docs/creators/javascript) to learn more about the
JavaScript SDK and how to use it.

## Debugging

The SDK uses the [debug](https://www.npmjs.com/package/debug) package to provide debug logs. To enable them, set
the `DEBUG` environment variable to `golem-js:*` or `golem-js:market:*` to see all logs or only the market-related ones,
respectively. For more information, please refer to
the [debug package documentation](https://www.npmjs.com/package/debug).

## Testing

Read the dedicated [testing documentation](./docs/TESTING.md) to learn more about how to run tests of the SDK.

## Contributing

Read the [Contributing Guide](docs/CONTRIBUTING.md) for details on how you can get involved. In case you find an issue with the examples or the SDK itself, feel free to submit
an [issue report](https://github.com/golemfactory/golem-js/issues) to the repository.

## Discord

Feel invited to join our [Discord](http://discord.gg/golem). You can meet other SDK users and developers in the `#sdk-discussion` and `#js-discussion` channels.

## See also

- [Golem](https://golem.network), a global, open-source, decentralized supercomputer that anyone can access.
- Learn what you need to know to set up your Golem requestor node:
  - [Requestor development: a quick primer](https://docs.golem.network/docs/quickstarts/python-quickstart)
  - [Quick start](https://docs.golem.network/docs/creators/javascript/quickstarts)
- Have a look at the most important concepts behind any Golem
  application: [Golem application fundamentals](https://docs.golem.network/docs/creators/python/guides/application-fundamentals)
- Learn about preparing your own Docker-like images for
  the [VM runtime](https://docs.golem.network/docs/creators/javascript/examples/tools/converting-docker-image-to-golem-format)
- Write your own app with [JavaScript API](https://docs.golem.network/docs/creators/javascript/quickstarts/quickstart)<|MERGE_RESOLUTION|>--- conflicted
+++ resolved
@@ -29,24 +29,8 @@
   - [Getting started with Golem Network](#getting-started-with-golem-network)
     - [Obtain an `app-key` to use with SDK](#obtain-an-app-key-to-use-with-sdk)
   - [Usage](#usage)
-<<<<<<< HEAD
-    - [Renting a single machine and running a simple task on it](#renting-a-single-machine-and-running-a-simple-task-on-it)
-    - [Renting many machines and running tasks in parallel](#renting-many-machines-and-running-tasks-in-parallel)
-  - [Features](#features)
-    - [Streaming command results](#streaming-command-results)
-    - [File transfer](#file-transfer)
-    - [VPN](#vpn)
-    - [Events](#events)
-    - [Custom filters](#custom-filters)
-    - [Custom ranking of proposals](#custom-ranking-of-proposals)
-    - [Uploading local images to the provider](#uploading-local-images-to-the-provider)
-    - [Market scan](#market-scan)
-  - [Going further](#going-further)
-  - [More examples](#more-examples)
-=======
   - [Examples](#examples)
   - [Documentation](#documentation)
->>>>>>> faace291
   - [Debugging](#debugging)
   - [Testing](#testing)
   - [Contributing](#contributing)
@@ -197,115 +181,7 @@
 
 Read about [other available usage patterns](./docs/USAGE.md) to learn more on how you can leverage the SDK.
 
-<<<<<<< HEAD
-You can listen to various events that are emitted by the SDK. This is useful when you want to react to certain
-conditions, like calculating the total cost of all invoices received.
-
-```ts
-glm.payment.events.on("invoiceAccepted", (invoice) => {
-  console.log("Invoice '%s' accepted for %s GLM", invoice.id, invoice.amount);
-});
-```
-
-[Check the full example](./examples/basic/events.ts)
-
-### Custom filters
-
-You can define custom filters to select the providers that you want to work with. This is useful when you want to
-blacklist or whitelist certain providers.
-
-```ts
-const myFilter: ProposalFilter = (proposal) => proposal.provider.name !== "bad-provider";
-
-const order: MarketOrderSpec = {
-  market: {
-    proposalFilter: myFilter,
-    // other options
-  },
-};
-```
-
-[Check the full example](./examples/advanced/proposal-filter.ts)
-
-We have also prepared a set of predefined filters for common use-cases. [Check out the example with predefined filters here](./examples/advanced/proposal-predefined-filter.ts)
-
-### Custom ranking of proposals
-
-You can define a method that will select which proposal should be chosen first. This is useful when you want to
-prioritize certain providers over others.
-
-```ts
-const scores = {
-  "very-good-provider": 10,
-  "good-provider": 5,
-  "bad-provider": -10,
-};
-
-const bestProviderSelector = (proposals: OfferProposal[]) => {
-  return proposals.sort((a, b) => (scores[b.provider.name] || 0) - (scores[a.provider.name] || 0))[0];
-};
-
-const order: MarketOrderSpec = {
-  market: {
-    proposalSelector: bestProviderSelector,
-    // other options
-  },
-};
-```
-
-[Check the full example](./examples/advanced/proposal-selector.ts)
-
-### Uploading local images to the provider
-
-You can avoid using the registry and upload a GVMI image directly to the provider. This is useful when you want to
-quickly prototype your image without having to update the registry with every change.
-
-```ts
-const order: MarketOrderSpec = {
-  demand: {
-    workload: {
-      imageUrl: "file:///path/to/your/image.gvmi",
-    },
-    // other options
-  },
-};
-```
-
-[Check the full example](./examples/advanced//local-image/)
-
-### Market scan
-
-You can scan the market for available providers and their offers. This is useful when you want to see what's available
-before placing an order.
-
-```ts
-await glm.market
-  .scan(order)
-  .pipe(takeUntil(timer(10_000)))
-  .subscribe({
-    next: (scannedOffer) => {
-      console.log("Found offer from", scannedOffer.provider.name);
-    },
-    complete: () => {
-      console.log("Market scan completed");
-    },
-  });
-```
-
-[Check the full example](./examples/advanced/scan.ts)
-
-## Going further
-
-If you wish to learn more about how the SDK functions under the hood, please check out our more advanced examples:
-
-- [Creating pools manually](./examples/advanced/manual-pools.ts)
-- [Performing all market operations manually](./examples/advanced/step-by-step.ts)
-- [(for library authors) Override internal module](./examples/advanced/override-module.ts)
-
-## More examples
-=======
 ## Examples
->>>>>>> faace291
 
 The [examples directory](./examples) in the repository contains various usage patterns for the SDK. You can browse
 through them and learn about the recommended practices. All examples are automatically tested during our release
