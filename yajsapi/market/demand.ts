--- conflicted
+++ resolved
@@ -24,21 +24,8 @@
   eventTarget?: EventTarget;
 }
 
-/**
- * @category Mid-level
- */
 export const DemandEventType = "ProposalReceived";
 
-/**
-<<<<<<< HEAD
- * Demand
- *
- * @description Demand represents market demand for calculation. For demand Yagna will answer with providers proposals.
- * Demand extends EventTarget, it is possible to listen to receive Proposals information
-=======
- * @category Mid-level
->>>>>>> 9c808d59
- */
 export class Demand extends EventTarget {
   private isRunning = true;
   private logger?: Logger;
