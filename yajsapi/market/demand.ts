--- conflicted
+++ resolved
@@ -1,28 +1,14 @@
-<<<<<<< HEAD
-import { Package } from "../package/index.js";
-import { Allocation } from "../payment/index.js";
-import { YagnaOptions } from "../executor/index.js";
-import { DemandFactory } from "./factory.js";
-import { Proposal } from "./proposal.js";
-import { Logger } from "../utils/index.js";
-import { DemandConfig } from "./config.js";
-import { Events } from "../events/index.js";
-import { ProposalEvent, ProposalRejectedEvent } from "ya-ts-client/dist/ya-market/src/models/index.js";
-import { DemandOfferBase } from "ya-ts-client/dist/ya-market/index.js";
-import * as events from "../events/events.js";
-=======
 import { Package } from "../package";
 import { Allocation } from "../payment";
 import { YagnaOptions } from "../executor";
 import { DemandFactory } from "./factory";
 import { Proposal } from "./proposal";
-import { Logger, sleep } from "../utils";
+import { Logger } from "../utils";
 import { DemandConfig } from "./config";
 import { Events } from "../events";
 import { ProposalEvent, ProposalRejectedEvent } from "ya-ts-client/dist/ya-market/src/models";
 import { DemandOfferBase } from "ya-ts-client/dist/ya-market";
 import * as events from "../events/events";
->>>>>>> 30e4402a
 
 export interface DemandDetails {
   properties: Array<{ key: string; value: string | number | boolean }>;
