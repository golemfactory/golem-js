--- conflicted
+++ resolved
@@ -11,12 +11,8 @@
   marketTimeout: 1000 * 60 * 3, // 3 min,
   maxOfferEvents: 10,
   offerFetchingInterval: 10000,
-<<<<<<< HEAD
-  expiration: 1000 * 60 * 15,
+  marketOfferExpiration: 1000 * 60 * 15,
   debitNotesAcceptanceTimeout: 30,
-=======
-  marketOfferExpiration: 1000 * 60 * 15,
->>>>>>> daa9e148
 };
 
 export class DemandConfig {
