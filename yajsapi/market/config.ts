import { DemandOptions } from "./demand.js";
import { RequestorApi } from "ya-ts-client/dist/ya-market/api.js";
import { Configuration } from "ya-ts-client/dist/ya-market/index.js";
import { EnvUtils, Logger } from "../utils/index.js";
import { MarketOptions } from "./service.js";
import { YagnaOptions } from "../executor/index.js";
import { Agent } from "http";
import { DummyMarketStrategy, MarketStrategy } from "./strategy.js";

const DEFAULTS = {
  subnetTag: "public",
  marketTimeout: 1000 * 60 * 3, // 3 min,
  maxOfferEvents: 10,
  offerFetchingInterval: 10000,
  marketOfferExpiration: 1000 * 60 * 30, // 30 min
  debitNotesAcceptanceTimeout: 30,
  marketStrategy: new DummyMarketStrategy(),
};

/**
 * @internal
 */
export class DemandConfig {
  public readonly api: RequestorApi;
  public readonly yagnaOptions?: YagnaOptions;
  public readonly timeout: number;
  public readonly expiration: number;
  public readonly subnetTag: string;
  public readonly maxOfferEvents: number;
  public readonly offerFetchingInterval: number;
  public readonly proposalTimeout?: number;
  public readonly logger?: Logger;
  public readonly eventTarget?: EventTarget;

  constructor(options?: DemandOptions) {
    const apiKey = options?.yagnaOptions?.apiKey || EnvUtils.getYagnaAppKey();
    if (!apiKey) throw new Error("Api key not defined");
<<<<<<< HEAD
    const basePath = options?.yagnaOptions?.basePath || process.env.YAGNA_API_URL || DEFAULTS.basePath;
    const apiConfig = new Configuration({
      apiKey,
      basePath: `${basePath}/market-api/v1`,
      accessToken: apiKey,
      baseOptions: { httpAgent: new Agent({ keepAlive: true }) },
    });
=======
    const basePath = options?.yagnaOptions?.basePath || EnvUtils.getYagnaApiUrl()
    const apiConfig = new Configuration({ apiKey, basePath: `${basePath}/market-api/v1`, accessToken: apiKey });
>>>>>>> a2b5c154
    this.yagnaOptions = options?.yagnaOptions;
    this.api = new RequestorApi(apiConfig);
    this.subnetTag = options?.subnetTag || EnvUtils.getYagnaSubnet() || DEFAULTS.subnetTag;
    this.timeout = options?.marketTimeout || DEFAULTS.marketTimeout;
    this.expiration = options?.marketOfferExpiration || DEFAULTS.marketOfferExpiration;
    this.offerFetchingInterval = options?.offerFetchingInterval || DEFAULTS.offerFetchingInterval;
    this.logger = options?.logger;
    this.maxOfferEvents = options?.maxOfferEvents || DEFAULTS.maxOfferEvents;
    this.eventTarget = options?.eventTarget;
  }
}

/**
 * @internal
 */
export class MarketConfig extends DemandConfig {
  readonly debitNotesAcceptanceTimeout: number;
  readonly strategy: MarketStrategy;
  constructor(options?: MarketOptions) {
    super(options);
    this.debitNotesAcceptanceTimeout = options?.debitNotesAcceptanceTimeout || DEFAULTS.debitNotesAcceptanceTimeout;
    this.strategy = options?.strategy || DEFAULTS.marketStrategy;
  }
}<|MERGE_RESOLUTION|>--- conflicted
+++ resolved
@@ -35,18 +35,13 @@
   constructor(options?: DemandOptions) {
     const apiKey = options?.yagnaOptions?.apiKey || EnvUtils.getYagnaAppKey();
     if (!apiKey) throw new Error("Api key not defined");
-<<<<<<< HEAD
-    const basePath = options?.yagnaOptions?.basePath || process.env.YAGNA_API_URL || DEFAULTS.basePath;
-    const apiConfig = new Configuration({
+    const basePath = options?.yagnaOptions?.basePath || EnvUtils.getYagnaApiUrl()
+   const apiConfig = new Configuration({
       apiKey,
       basePath: `${basePath}/market-api/v1`,
       accessToken: apiKey,
       baseOptions: { httpAgent: new Agent({ keepAlive: true }) },
     });
-=======
-    const basePath = options?.yagnaOptions?.basePath || EnvUtils.getYagnaApiUrl()
-    const apiConfig = new Configuration({ apiKey, basePath: `${basePath}/market-api/v1`, accessToken: apiKey });
->>>>>>> a2b5c154
     this.yagnaOptions = options?.yagnaOptions;
     this.api = new RequestorApi(apiConfig);
     this.subnetTag = options?.subnetTag || EnvUtils.getYagnaSubnet() || DEFAULTS.subnetTag;
