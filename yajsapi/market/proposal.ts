--- conflicted
+++ resolved
@@ -57,8 +57,6 @@
     this.prevProposalId = model.prevProposalId;
     this.timestamp = model.timestamp;
     this.counteringProposalId = null;
-<<<<<<< HEAD
-=======
   }
 
   get details(): ProposalDetails {
@@ -75,7 +73,6 @@
       runtime_capabilities: this.properties["golem.runtime.capabilities"],
       runtime_name: this.properties["golem.runtime.name"],
     };
->>>>>>> c72cc35e
   }
 
   set score(score: number | null) {
@@ -121,9 +118,5 @@
     this.eventTarget?.dispatchEvent(
       new Events.ProposalResponded({ id: this.id, providerId: this.issuerId, parentId: this.parentId })
     );
-<<<<<<< HEAD
-=======
-    return proposalId;
->>>>>>> c72cc35e
   }
 }