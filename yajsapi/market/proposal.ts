import { Proposal as ProposalModel, ProposalAllOfStateEnum } from "ya-ts-client/dist/ya-market/src/models/index.js";
import { RequestorApi } from "ya-ts-client/dist/ya-market/api.js";
import { DemandOfferBase } from "ya-ts-client/dist/ya-market/index.js";
import { Events } from "../events/index.js";

export interface ProposalDetails {
  transferProtocol: string;
  cpuBrand: string;
  cpuCapabilities: string[];
  cpuCores: number;
  cpuThreads: number;
  memory: number;
  storage: number;
  providerName: string;
  publicNet: boolean;
  runtimeCapabilities: string[];
  runtimeName: string;
  state: ProposalAllOfStateEnum;
}
/**
 * Proposal module - an object representing an offer in the state of a proposal from the provider.
 * @category Mid-level
 */
export class Proposal {
  id: string;
  readonly issuerId: string;
  readonly provider: { id: string; name: string };
  readonly properties: object;
  readonly constraints: string;
  readonly timestamp: string;
  counteringProposalId: string | null;
  private readonly state: ProposalAllOfStateEnum;
  private readonly prevProposalId: string | undefined;

  /**
   * Create proposal for given subscription ID
   *
   * @param subscriptionId - subscription ID
   * @param parentId - Previous proposal ID with Initial state
   * @param setCounteringProposalReference
   * @param api - {@link RequestorApi}
   * @param model - {@link ProposalModel}
   * @param demandRequest - {@link DemandOfferBase}
   * @param eventTarget - {@link EventTarget}
   */
  constructor(
    private readonly subscriptionId: string,
    private readonly parentId: string | null,
    private readonly setCounteringProposalReference: (id: string, parentId: string) => void | null,
<<<<<<< HEAD
    private readonly api: RequestorApi, // TODO: why API explicitly?
=======
    private readonly api: RequestorApi,
>>>>>>> a2b5c154
    model: ProposalModel,
    private readonly demandRequest: DemandOfferBase,
    private eventTarget?: EventTarget
  ) {
    this.id = model.proposalId;
    this.issuerId = model.issuerId;
    this.properties = model.properties;
    this.constraints = model.constraints;
    this.state = model.state;
    this.prevProposalId = model.prevProposalId;
    this.timestamp = model.timestamp;
    this.counteringProposalId = null;
<<<<<<< HEAD
    this.provider = { id: this.issuerId, name: this.details.providerName };
=======
  }

  get details(): ProposalDetails {
    return {
      transferProtocol: this.properties["golem.activity.caps.transfer.protocol"],
      cpuBrand: this.properties["golem.inf.cpu.brand"],
      cpuCapabilities: this.properties["golem.inf.cpu.capabilities"],
      cpuCores: this.properties["golem.inf.cpu.cores"],
      cpuThreads: this.properties["golem.inf.cpu.threads"],
      memory: this.properties["golem.inf.mem.gib"],
      storage: this.properties["golem.inf.storage.gib"],
      providerName: this.properties["golem.node.id.name"],
      publicNet: this.properties["golem.node.net.is-public"],
      runtimeCapabilities: this.properties["golem.runtime.capabilities"],
      runtimeName: this.properties["golem.runtime.name"],
      state: this.state,
    };
>>>>>>> a2b5c154
  }

  get details(): ProposalDetails {
    return {
      transferProtocol: this.properties["golem.activity.caps.transfer.protocol"],
      cpuBrand: this.properties["golem.inf.cpu.brand"],
      cpuCapabilities: this.properties["golem.inf.cpu.capabilities"],
      cpuCores: this.properties["golem.inf.cpu.cores"],
      cpuThreads: this.properties["golem.inf.cpu.threads"],
      memory: this.properties["golem.inf.mem.gib"],
      storage: this.properties["golem.inf.storage.gib"],
      providerName: this.properties["golem.node.id.name"],
      publicNet: this.properties["golem.node.net.is-public"],
      runtimeCapabilities: this.properties["golem.runtime.capabilities"],
      runtimeName: this.properties["golem.runtime.name"],
      state: this.state,
    };
  }

  isInitial(): boolean {
    return this.state === ProposalAllOfStateEnum.Initial;
  }

  isDraft(): boolean {
    return this.state === ProposalAllOfStateEnum.Draft;
  }

  isExpired(): boolean {
    return this.state === ProposalAllOfStateEnum.Expired;
  }

  isRejected(): boolean {
    return this.state === ProposalAllOfStateEnum.Rejected;
  }

  async reject(reason = "no reason") {
    // eslint-disable-next-line @typescript-eslint/ban-types
    await this.api.rejectProposalOffer(this.subscriptionId, this.id, { message: reason as {} }).catch((e) => {
      throw new Error(e?.response?.data?.message || e);
    });
    this.eventTarget?.dispatchEvent(
      new Events.ProposalRejected({
        id: this.id,
        providerId: this.issuerId,
        parentId: this.id,
        reason,
      })
    );
  }

  async respond(chosenPlatform: string) {
    this.demandRequest.properties["golem.com.payment.chosen-platform"] = chosenPlatform;
    const { data: counteringProposalId } = await this.api
      .counterProposalDemand(this.subscriptionId, this.id, this.demandRequest, { timeout: 20000 })
      .catch((e) => {
        const reason = e?.response?.data?.message || e.toString();
        this.eventTarget?.dispatchEvent(
          new Events.ProposalFailed({
            id: this.id,
            providerId: this.issuerId,
            parentId: this.id,
            reason,
          })
        );
        throw new Error(reason);
      });

    if (this.setCounteringProposalReference) {
      this.setCounteringProposalReference(this.id, counteringProposalId);
    }
    this.eventTarget?.dispatchEvent(
      new Events.ProposalResponded({
        id: this.id,
        providerId: this.issuerId,
        counteringProposalId: counteringProposalId,
      })
    );
    return counteringProposalId;
  }
}<|MERGE_RESOLUTION|>--- conflicted
+++ resolved
@@ -47,11 +47,7 @@
     private readonly subscriptionId: string,
     private readonly parentId: string | null,
     private readonly setCounteringProposalReference: (id: string, parentId: string) => void | null,
-<<<<<<< HEAD
-    private readonly api: RequestorApi, // TODO: why API explicitly?
-=======
     private readonly api: RequestorApi,
->>>>>>> a2b5c154
     model: ProposalModel,
     private readonly demandRequest: DemandOfferBase,
     private eventTarget?: EventTarget
@@ -64,27 +60,7 @@
     this.prevProposalId = model.prevProposalId;
     this.timestamp = model.timestamp;
     this.counteringProposalId = null;
-<<<<<<< HEAD
     this.provider = { id: this.issuerId, name: this.details.providerName };
-=======
-  }
-
-  get details(): ProposalDetails {
-    return {
-      transferProtocol: this.properties["golem.activity.caps.transfer.protocol"],
-      cpuBrand: this.properties["golem.inf.cpu.brand"],
-      cpuCapabilities: this.properties["golem.inf.cpu.capabilities"],
-      cpuCores: this.properties["golem.inf.cpu.cores"],
-      cpuThreads: this.properties["golem.inf.cpu.threads"],
-      memory: this.properties["golem.inf.mem.gib"],
-      storage: this.properties["golem.inf.storage.gib"],
-      providerName: this.properties["golem.node.id.name"],
-      publicNet: this.properties["golem.node.net.is-public"],
-      runtimeCapabilities: this.properties["golem.runtime.capabilities"],
-      runtimeName: this.properties["golem.runtime.name"],
-      state: this.state,
-    };
->>>>>>> a2b5c154
   }
 
   get details(): ProposalDetails {
