--- conflicted
+++ resolved
@@ -4,7 +4,6 @@
 import { Events } from "../events/index.js";
 
 export interface ProposalDetails {
-<<<<<<< HEAD
   transferProtocol: string;
   cpuBrand: string;
   cpuCapabilities: string[];
@@ -17,19 +16,6 @@
   runtimeCapabilities: string[];
   runtimeName: string;
   state: ProposalAllOfStateEnum;
-=======
-  transfer_protocol: string;
-  cpu_brand: string;
-  cpu_capabilities: string[];
-  cpu_cores: number;
-  cpu_threads: number;
-  mem: number;
-  storage: number;
-  provider_name: string;
-  public_net: boolean;
-  runtime_capabilities: string[];
-  runtime_name: string;
->>>>>>> 811ff829
 }
 /**
  * Proposal module - an object representing an offer in the state of a proposal from the provider.
@@ -51,10 +37,7 @@
    *
    * @param subscriptionId - subscription ID
    * @param parentId - Previous proposal ID with Initial state
-<<<<<<< HEAD
-=======
    * @param setCounteringProposalReference
->>>>>>> 811ff829
    * @param api - {@link RequestorApi}
    * @param model - {@link ProposalModel}
    * @param demandRequest - {@link DemandOfferBase}
@@ -63,10 +46,7 @@
   constructor(
     private readonly subscriptionId: string,
     private readonly parentId: string | null,
-<<<<<<< HEAD
-=======
     private readonly setCounteringProposalReference: (id: string, parentId: string) => void | null,
->>>>>>> 811ff829
     private readonly api: RequestorApi, // TODO: why API explicitly?
     model: ProposalModel,
     private readonly demandRequest: DemandOfferBase,
@@ -96,22 +76,6 @@
       runtimeCapabilities: this.properties["golem.runtime.capabilities"],
       runtimeName: this.properties["golem.runtime.name"],
       state: this.state,
-    };
-  }
-
-  get details(): ProposalDetails {
-    return {
-      transfer_protocol: this.properties["golem.activity.caps.transfer.protocol"],
-      cpu_brand: this.properties["golem.inf.cpu.brand"],
-      cpu_capabilities: this.properties["golem.inf.cpu.capabilities"],
-      cpu_cores: this.properties["golem.inf.cpu.cores"],
-      cpu_threads: this.properties["golem.inf.cpu.threads"],
-      mem: this.properties["golem.inf.mem.gib"],
-      storage: this.properties["golem.inf.storage.gib"],
-      provider_name: this.properties["golem.node.id.name"],
-      public_net: this.properties["golem.node.net.is-public"],
-      runtime_capabilities: this.properties["golem.runtime.capabilities"],
-      runtime_name: this.properties["golem.runtime.name"],
     };
   }
 
@@ -145,26 +109,18 @@
       throw new Error(e?.response?.data?.message || e);
     });
     this.eventTarget?.dispatchEvent(
-<<<<<<< HEAD
       new Events.ProposalRejected({
         id: this.id,
         providerId: this.issuerId,
         parentId: this.parentId,
         reason,
       })
-=======
-      new Events.ProposalRejected({ id: this.id, providerId: this.issuerId, parentId: this.parentId })
->>>>>>> 811ff829
     );
   }
 
   async respond(chosenPlatform: string) {
     this.demandRequest.properties["golem.com.payment.chosen-platform"] = chosenPlatform;
-<<<<<<< HEAD
-    const { data: proposalId } = await this.api
-=======
     const { data: counteringProposalId } = await this.api
->>>>>>> 811ff829
       .counterProposalDemand(this.subscriptionId, this.id, this.demandRequest, { timeout: 20000 })
       .catch((e) => {
         const reason = e?.response?.data?.message || e.toString();
@@ -178,12 +134,6 @@
         );
         throw new Error(reason);
       });
-<<<<<<< HEAD
-    this.counteringProposalId = proposalId;
-    this.eventTarget?.dispatchEvent(
-      new Events.ProposalResponded({ id: this.id, providerId: this.issuerId, parentId: this.parentId })
-    );
-=======
 
     if (this.setCounteringProposalReference) {
       this.setCounteringProposalReference(this.id, counteringProposalId);
@@ -196,6 +146,5 @@
       })
     );
     return counteringProposalId;
->>>>>>> 811ff829
   }
 }