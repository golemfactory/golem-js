import { Logger } from "../utils/index.js";
<<<<<<< HEAD
=======
import { AgreementCandidate, ProposalDTO } from "../agreement/service.js";

export const SCORE_NEUTRAL = 0.0;
export const SCORE_REJECTED = -1.0;
export const SCORE_TRUSTED = 100.0;

enum Counter {
  TIME = "golem.usage.duration_sec",
  CPU = "golem.usage.cpu_sec",
  STORAGE = "golem.usage.storage_gib",
  MAXMEM = "golem.usage.gib",
  UNKNOWN = "",
}

export interface ComputationHistory {
  //isProviderLastAgreementRejected: (providerId: string) => boolean;
}
>>>>>>> eede94c3

export interface MarketStrategy {
  checkProposal(proposal: ProposalDTO): Promise<boolean>;
  getBestAgreementCandidate(candidates: AgreementCandidate[]): Promise<AgreementCandidate>;
}
export interface AgreementCandidate {
  agreement?: Agreement;
  proposal: Proposal;
}

export interface Agreement {
  id: string;
  provider: { id: string; name: string };
}
export interface Proposal {
  id: string;
  issuerId: string;
  properties: object;
  constraints: string;
}

export class DummyMarketStrategy implements MarketStrategy {
  constructor(readonly logger?: Logger) {}
<<<<<<< HEAD
  async checkProposal(proposal: Proposal): Promise<boolean> {
    return true;
=======
  async checkProposal(proposal: ProposalDTO): Promise<boolean> {
    return Promise.resolve(true);
>>>>>>> eede94c3
  }

  async getBestAgreementCandidate(candidates: AgreementCandidate[]): Promise<AgreementCandidate> {
    return candidates[0];
  }
}<|MERGE_RESOLUTION|>--- conflicted
+++ resolved
@@ -1,6 +1,6 @@
+import { Proposal } from "./index.js";
+import { MarketDecoration } from "ya-ts-client/dist/ya-payment/src/models/index.js";
 import { Logger } from "../utils/index.js";
-<<<<<<< HEAD
-=======
 import { AgreementCandidate, ProposalDTO } from "../agreement/service.js";
 
 export const SCORE_NEUTRAL = 0.0;
@@ -18,40 +18,149 @@
 export interface ComputationHistory {
   //isProviderLastAgreementRejected: (providerId: string) => boolean;
 }
->>>>>>> eede94c3
 
 export interface MarketStrategy {
   checkProposal(proposal: ProposalDTO): Promise<boolean>;
   getBestAgreementCandidate(candidates: AgreementCandidate[]): Promise<AgreementCandidate>;
 }
-export interface AgreementCandidate {
-  agreement?: Agreement;
-  proposal: Proposal;
-}
-
-export interface Agreement {
-  id: string;
-  provider: { id: string; name: string };
-}
-export interface Proposal {
-  id: string;
-  issuerId: string;
-  properties: object;
-  constraints: string;
-}
 
 export class DummyMarketStrategy implements MarketStrategy {
   constructor(readonly logger?: Logger) {}
-<<<<<<< HEAD
-  async checkProposal(proposal: Proposal): Promise<boolean> {
-    return true;
-=======
   async checkProposal(proposal: ProposalDTO): Promise<boolean> {
     return Promise.resolve(true);
->>>>>>> eede94c3
   }
 
   async getBestAgreementCandidate(candidates: AgreementCandidate[]): Promise<AgreementCandidate> {
     return candidates[0];
   }
-}+}
+
+// export class DefaultMarketStrategy implements MarketStrategy {
+//   private defaultStrategy: MarketStrategy;
+//   constructor(computationHistory: ComputationHistory, logger?: Logger) {
+//     this.defaultStrategy = new DecreaseScoreForUnconfirmedAgreementMarketStrategy(
+//       new LeastExpensiveLinearPayuMarketStrategy(
+//         60,
+//         1.0,
+//         new Map([
+//           [Counter.TIME, 0.1],
+//           [Counter.CPU, 0.2],
+//         ]),
+//         logger
+//       ),
+//       0.5,
+//       computationHistory,
+//       logger
+//     );
+//   }
+//   getDemandDecoration(): MarketDecoration {
+//     return this.defaultStrategy.getDemandDecoration();
+//   }
+//
+//   scoreProposal(proposal: Proposal): number {
+//     return this.defaultStrategy.scoreProposal(proposal);
+//   }
+// }
+
+// export class LeastExpensiveLinearPayuMarketStrategy implements MarketStrategy {
+//   constructor(
+//     private expectedTimeSecs = 60,
+//     private maxFixedPrice?: number,
+//     private maxPriceFor?: Map<Counter, number>,
+//     private logger?: Logger
+//   ) {}
+//
+//   getDemandDecoration(): MarketDecoration {
+//     return {
+//       constraints: [`(golem.com.pricing.model=linear)`],
+//       properties: [],
+//     };
+//   }
+//
+//   scoreProposal(proposal: Proposal): number {
+//     if (proposal.properties["golem.com.scheme"] !== "payu") {
+//       this.logger?.debug(
+//         `Rejected offer ${proposal.id}: unsupported scheme '${proposal.properties["golem.com.scheme"]}'`
+//       );
+//       return SCORE_REJECTED;
+//     }
+//
+//     const knownTimePrices = new Set([Counter.TIME, Counter.CPU]);
+//
+//     const coeffs = proposal.properties["golem.com.pricing.model.linear.coeffs"] || [];
+//     const usages = proposal.properties["golem.com.usage.vector"] || [];
+//
+//     const fixedPrice = parseFloat(coeffs.pop() || "0");
+//     let priceFor: object = {};
+//     for (let i = 0; i < coeffs.length; i++) {
+//       priceFor = { ...priceFor, [usages[i]]: parseFloat(coeffs[i]) };
+//     }
+//
+//     for (const counter in priceFor) {
+//       if (!knownTimePrices.has(counter as Counter)) {
+//         this.logger?.debug(`Rejected offer ${proposal.id}: unsupported counter '${counter}'`);
+//         return SCORE_REJECTED;
+//       }
+//     }
+//
+//     if (this.maxFixedPrice !== undefined) {
+//       if (fixedPrice > this.maxFixedPrice) {
+//         this.logger?.debug(
+//           `Rejected offer ${proposal.id}: fixed price higher than fixed price cap ${this.maxFixedPrice}.`
+//         );
+//         return SCORE_REJECTED;
+//       }
+//     }
+//     if (fixedPrice < 0) {
+//       this.logger?.debug(`Rejected offer ${proposal.id}: negative fixed price`);
+//       return SCORE_REJECTED;
+//     }
+//     let expectedPrice = fixedPrice;
+//
+//     for (const resource of knownTimePrices) {
+//       if (priceFor[resource] < 0) {
+//         this.logger?.debug(`Rejected offer ${proposal.id}: negative price for '${resource}'`);
+//         return SCORE_REJECTED;
+//       }
+//       if (this.maxPriceFor) {
+//         const maxPrice = this.maxPriceFor.get(resource as Counter);
+//         if (maxPrice !== undefined && priceFor[resource] > maxPrice) {
+//           this.logger?.debug(
+//             `Rejected offer ${proposal.id}: price for '${resource}' higher than price cap ${maxPrice}`
+//           );
+//           return SCORE_REJECTED;
+//         }
+//       }
+//       expectedPrice += priceFor[resource] * this.expectedTimeSecs;
+//     }
+//     // The higher the expected price value, the lower the score.
+//     // The score is always lower than SCORE_TRUSTED and is always higher than 0.
+//     return SCORE_TRUSTED / (expectedPrice + 1.01);
+//   }
+// }
+//
+// /* A market strategy that modifies a base strategy based on history of agreements. */
+// export class DecreaseScoreForUnconfirmedAgreementMarketStrategy implements MarketStrategy {
+//   constructor(
+//     private baseStrategy: MarketStrategy,
+//     private factor: number,
+//     private computationHistory: ComputationHistory,
+//     private logger?: Logger
+//   ) {}
+//
+//   getDemandDecoration(): MarketDecoration {
+//     return this.baseStrategy.getDemandDecoration();
+//   }
+//
+//   /* Score `offer` using the base strategy and apply penalty if needed.
+//      If the offer issuer failed to approve the previous agreement (if any)
+//      then the base score is multiplied by `this._factor`. */
+//   scoreProposal(proposal: Proposal): number {
+//     let score = this.baseStrategy.scoreProposal(proposal);
+//     if (this.computationHistory.isProviderLastAgreementRejected(proposal.issuerId) && score > 0) {
+//       score *= this.factor;
+//       this.logger?.debug(`Decreasing score for offer ${proposal.id} from '${proposal.issuerId}'`);
+//     }
+//     return score;
+//   }
+// }