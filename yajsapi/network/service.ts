<<<<<<< HEAD
import { Logger } from "../utils/index.js";
import { Network } from "./index.js";
import { NetworkOptions } from "./network.js";
import { NetworkNode } from "./node.js";
import { getIdentity } from "./identity.js";
=======
import { Logger } from "../utils/index";
import { Network } from "./index";
import { NetworkOptions } from "./network";
import { NetworkNode } from "./node";
import { getIdentity } from "./identity";
>>>>>>> 8b0967f9

export type NetworkServiceOptions = Omit<NetworkOptions, "networkOwnerId">;

/**
 * Network Service
 * @description Service used in {@link TaskExecutor}
 * @internal
 */
export class NetworkService {
  private network?: Network;
  private logger?: Logger;

  constructor(private options?: NetworkServiceOptions) {
    this.logger = options?.logger;
  }

  async run(networkOwnerId?: string) {
    if (!networkOwnerId) networkOwnerId = await getIdentity(this.options);
    this.network = await Network.create({ ...this.options, networkOwnerId });
    this.logger?.debug("Network Service has started");
  }

  public async addNode(nodeId: string, ip?: string): Promise<NetworkNode> {
    if (!this.network) throw new Error("The service is not started and the network does not exist");
    return this.network.addNode(nodeId, ip);
  }

  async end() {
    await this.network?.remove();
    await this.logger?.debug("Network Service has been stopped");
  }
}<|MERGE_RESOLUTION|>--- conflicted
+++ resolved
@@ -1,16 +1,8 @@
-<<<<<<< HEAD
-import { Logger } from "../utils/index.js";
-import { Network } from "./index.js";
-import { NetworkOptions } from "./network.js";
-import { NetworkNode } from "./node.js";
-import { getIdentity } from "./identity.js";
-=======
 import { Logger } from "../utils/index";
 import { Network } from "./index";
 import { NetworkOptions } from "./network";
 import { NetworkNode } from "./node";
 import { getIdentity } from "./identity";
->>>>>>> 8b0967f9
 
 export type NetworkServiceOptions = Omit<NetworkOptions, "networkOwnerId">;
 
