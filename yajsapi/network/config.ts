--- conflicted
+++ resolved
@@ -1,12 +1,8 @@
 import { NetworkOptions } from "./network.js";
 import { RequestorApi } from "ya-ts-client/dist/ya-net/api.js";
 import { Configuration } from "ya-ts-client/dist/ya-payment/index.js";
-<<<<<<< HEAD
-import { Logger } from "../utils/index.js";
 import { Agent } from "http";
-=======
 import { EnvUtils, Logger } from "../utils/index.js";
->>>>>>> a2b5c154
 
 const DEFAULTS = {
   networkIp: "192.168.0.0/24",
@@ -29,7 +25,6 @@
     const apiKey = options?.yagnaOptions?.apiKey || EnvUtils.getYagnaAppKey();
     if (!apiKey) throw new Error("Api key not defined");
     const basePath = options?.yagnaOptions?.basePath || EnvUtils.getYagnaApiUrl();
-    console.log('basePath', JSON.stringify(basePath));
     this.apiUrl = `${basePath}/net-api/v1`;
     const apiConfig = new Configuration({
       apiKey,
