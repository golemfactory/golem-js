--- conflicted
+++ resolved
@@ -20,11 +20,7 @@
 export { Script, Run, Deploy, Start, Transfer, UploadFile, DownloadFile } from "./script/index.js";
 
 // Utils
-<<<<<<< HEAD
-export { ConsoleLogger, Logger } from "./utils/index.js";
-=======
 export { Logger, jsonLogger, nullLogger, consoleLogger, pinoLogger, defaultLogger } from "./utils/index.js";
->>>>>>> a2b5c154
 
 // Events
 export { Events, BaseEvent, EventType } from "./events/index.js";