--- conflicted
+++ resolved
@@ -1,6 +1,5 @@
 import { BatchResults, Executor, Task, sgx, vm } from "./executor";
 import { WorkContext, Work, ExecOptions } from "./executor/ctx";
-import { Golem } from "./executor/golem";
 import * as props from "./props";
 import * as rest from "./rest";
 import * as storage from "./storage";
@@ -17,10 +16,6 @@
 // });
 
 export {
-<<<<<<< HEAD
-  Golem,
-=======
->>>>>>> 0a67c719
   Executor,
   ExecOptions,
   Task,
@@ -34,9 +29,6 @@
   storage,
   utils,
   network,
-<<<<<<< HEAD
-=======
   activity,
   script,
->>>>>>> 0a67c719
 };