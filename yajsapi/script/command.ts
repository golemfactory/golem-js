--- conflicted
+++ resolved
@@ -42,30 +42,14 @@
   | { stream: { limit?: number; format?: CaptureFormat } };
 type CapturePart = { head: number } | { tail: number } | { headTail: number };
 
-<<<<<<< HEAD
-export enum CaptureMode {
-  AT_END = "atEnd",
-  STREAM = "stream",
-}
+type CaptureFormat = "string" | "binary";
 
-export enum CaptureFormat {
-  BIN = "bin",
-  STR = "str",
-}
-=======
-type CaptureFormat = "string" | "binary";
->>>>>>> 9c2be2d7
 
 export class Run extends Command {
   constructor(cmd: string, args?: string[] | null, env?: object | null, capture?: Capture) {
     const captureOpt = capture || {
-<<<<<<< HEAD
-      stdout: { [CaptureMode.AT_END]: { format: CaptureFormat.STR } },
-      stderr: { [CaptureMode.AT_END]: { format: CaptureFormat.STR } },
-=======
       stdout: { atEnd: { format: "string" } },
       stderr: { atEnd: { format: "string" } },
->>>>>>> 9c2be2d7
     };
     super("run", {
       entry_point: cmd,
