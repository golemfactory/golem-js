import { ExeScriptRequest } from "ya-ts-client/dist/ya-activity/src/models/index.js";
import { Command } from "./command.js";
<<<<<<< HEAD
=======
import { Result } from "../activity";
>>>>>>> 49df883c

/**
 * @hidden
 */
export class Script {
  static create(commands?: Command<unknown>[]): Script {
    return new Script(commands);
  }

  constructor(private commands: Command<unknown>[] = []) {}
  add(command: Command) {
    this.commands.push(command);
  }
  async before() {
    await Promise.all(this.commands.map((cmd) => cmd.before()));
  }

  async after(results: Result<unknown>[]): Promise<Result<unknown>[]> {
    // Call after() for each command mapping its result.
    return Promise.all(this.commands.map((command, i) => command.after(results[i])));
  }

  getExeScriptRequest(): ExeScriptRequest {
    if (!this.commands.length) throw new Error("There are no commands in the script");
    return { text: JSON.stringify(this.commands.map((cmd) => cmd.toJson())) };
  }
}<|MERGE_RESOLUTION|>--- conflicted
+++ resolved
@@ -1,9 +1,6 @@
 import { ExeScriptRequest } from "ya-ts-client/dist/ya-activity/src/models/index.js";
 import { Command } from "./command.js";
-<<<<<<< HEAD
-=======
 import { Result } from "../activity";
->>>>>>> 49df883c
 
 /**
  * @hidden
