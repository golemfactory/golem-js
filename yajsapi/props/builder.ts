--- conflicted
+++ resolved
@@ -19,21 +19,13 @@
     this._constraints = [];
   }
 
-<<<<<<< HEAD
   // List of properties for this demand.
-  props(): object {
-    return this._props;
-  }
-
-  // List of constraints for this demand.
-  cons(): string {
-=======
   properties(): object {
     return this._properties;
   }
 
+  // List of constraints for this demand.
   constraints(): string {
->>>>>>> 3315806e
     let c_list = this._constraints;
     let c_value: string;
     if (!c_list || c_list.length < 1) c_value = "()";
