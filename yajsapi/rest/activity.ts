--- conflicted
+++ resolved
@@ -227,17 +227,7 @@
     try {
       await this._api.destroyActivity(this._id);
     } catch (error) {
-<<<<<<< HEAD
-      logger.error(`Failed to destroy activity: ${this._id}`);
-    } finally {
-      try {
-        await this._api.destroyActivity(this._id);
-      } catch (error) {
-        //suppress api error
-      }
-=======
       logger.error(`Got API Exception when destroying activity ${this._id}: ${error}`);
->>>>>>> 90de7e69
     }
   }
 }
