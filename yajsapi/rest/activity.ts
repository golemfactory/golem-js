import {
  RequestorControlApi,
  RequestorStateApi,
} from "ya-ts-client/dist/ya-activity/api";
import * as yaa from "ya-ts-client/dist/ya-activity/src/models";
import { attest, types } from "sgx-ias-js";
import { Configuration } from "ya-ts-client/dist/ya-activity";
import { Credentials, ExeScriptCommandResult, SgxCredentials } from "ya-ts-client/dist/ya-activity/src/models";
import { CryptoCtx, PrivateKey, PublicKey, rand_hex } from "../crypto";
import { sleep, logger } from "../utils";
import { Agreement } from "./market";
import { SGX_CONFIG } from "../runner/sgx";
import * as utf8 from "utf8";

export class ActivityService {
  private _api!: RequestorControlApi;
  private _state!: RequestorStateApi;

  constructor(cfg: Configuration) {
    this._api = new RequestorControlApi(cfg);
    this._state = new RequestorStateApi(cfg);
  }

  async create_activity(agreement: Agreement, secure: boolean = false): Promise<Activity> {
    try {
      if (secure) {
        return await this._create_secure_activity(agreement);
      } else {
        return await this._create_activity(agreement.id());
      }
    } catch (error) {
<<<<<<< HEAD
      logger.error(`Failed to create activity for agreement ${agreement.id()}`);
=======
      logger.error(`Failed to create activity for agreement ${agreement_id}`);
>>>>>>> f91fa337
      throw error;
    }
  }

  async _create_activity(agreement_id: string): Promise<Activity> {
    let { data: response } = await this._api.createActivity(agreement_id);
    let activity_id = typeof response == "string"
      ? response
      : response.activityId;
    return new Activity(activity_id, this._api, this._state);
  }

  async _create_secure_activity(agreement: Agreement): Promise<SecureActivity> {
    let priv_key = new PrivateKey();
    let pub_key = priv_key.publicKey();
    let crypto_ctx: CryptoCtx;

    let {
      data: response,
    } = await this._api.createActivity({
      agreementId: agreement.id(),
      requestorPubKey: pub_key.toString(),
    });

    let activity_id = typeof response == "string"
      ? response
      : response.activityId;
    let credentials = typeof response == "string"
      ? undefined
      : response.credentials;

    try {
      if (!credentials) {
        throw Error("Missing credentials in CreateActivity response");
      }
      if (pub_key.toString() != credentials.sgx.requestorPubKey) {
        throw Error("Invalid requestor public key in CreateActivity response");
      }

      let enclave_key = PublicKey.fromHex(credentials.sgx.enclavePubKey);
      crypto_ctx = await CryptoCtx.from(enclave_key, priv_key);

      if (SGX_CONFIG.enableAttestation) {
        await this._attest(activity_id, agreement, credentials);
      }

    } catch (error) {
      await this._api.destroyActivity(activity_id);
      throw error;
    }

    return new SecureActivity(
      activity_id,
      credentials.sgx,
      crypto_ctx,
      this._api,
      this._state
    );
  }

  async _attest(activity_id: string, agreement: Agreement, credentials: Credentials) {
    let demand = (await agreement.details()).raw_details.demand;
    let pkg = demand.properties["golem.srv.comp.task_package"];

    if (!pkg) {
      throw new Error("Invalid agreement: missing package");
    }

    let evidence: attest.AttestationResponse = {
      report: credentials.sgx.iasReport,
      signature: types.parseHex(credentials.sgx.iasSig),
    };
    let verifier = attest.AttestationVerifier.from(evidence)
      .data(types.parseHex(credentials.sgx.requestorPubKey))
      .data(types.parseHex(credentials.sgx.enclavePubKey))
      .data(new TextEncoder().encode(pkg)) // encode as utf-8 bytes
      .mr_enclave_list(SGX_CONFIG.exeunitHashes)
      .nonce(utf8.encode(activity_id)) // encode as utf-8 string
      .max_age(SGX_CONFIG.maxEvidenceAge);

    if (!SGX_CONFIG.allowDebug) {
      verifier.not_debug();
    }
    if (!SGX_CONFIG.allowOutdatedTcb) {
      verifier.not_outdated();
    }

    let result = verifier.verify();
    if (result.verdict != attest.AttestationVerdict.Ok) {
      let name = result.verdict.toString();
      throw new Error(`Attestation failed: ${name}: ${result.message}`)
    }
  }
}

class ExeScriptRequest implements yaa.ExeScriptRequest {
  text!: string;
  constructor(text: string) {
    this.text = text;
  }
}

class Activity {
  protected _api!: RequestorControlApi;
  protected _state!: RequestorStateApi;
  protected _id!: string;
  protected _credentials?: object;

  constructor(id: string, _api: RequestorControlApi, _state: RequestorStateApi) {
    this._id = id;
    this._api = _api;
    this._state = _state;
  }

  set id(x) {
    this._id = x;
  }

  get id(): string {
    return this._id;
  }

  get credentials(): object | undefined {
    return this._credentials;
  }

  get exeunitHashes(): string[] | undefined {
    return SGX_CONFIG.exeunitHashes.map(value => value.toString());
  }

  async exec(script: object[]) {
    let script_txt = JSON.stringify(script);
    let req: yaa.ExeScriptRequest = new ExeScriptRequest(script_txt);
    let { data: batch_id } = await this._api.exec(this._id, req);
    return new Batch(this, batch_id, script.length);
  }

  async state(): Promise<yaa.ActivityState> {
    let { data: result } = await this._state.getActivityState(this._id);
    let state: yaa.ActivityState = result;
    return state;
  }

  async results(batch_id: string, timeout: number = 30): Promise<ExeScriptCommandResult[]> {
    let { data: results } = await this._api.getExecBatchResults(
      this._id,
      batch_id,
      undefined,
      timeout,
    );
    return results;
  }

  async ready(): Promise<Activity> {
    return this;
  }

  async done(): Promise<void> {
    try {
      const { data: batch_id } = await this._api.exec(
        this._id,
        new ExeScriptRequest('[{"terminate":{}}]')
      );
      //with contextlib.suppress(yexc.ApiException):
      try {
        await this._api.getExecBatchResults(this._id, batch_id, 1);
      } catch(error) {
        //suppress api error
      }
    } catch (error) {
      logger.error(`Failed to destroy activity: ${this._id}`);
    }
    await this._api.destroyActivity(this._id);
  }
}

class SecureActivity extends Activity {
  _crypto_ctx!: CryptoCtx;

  constructor(
    id: string,
    credentials: SgxCredentials,
    crypto_ctx: CryptoCtx,
    _api: RequestorControlApi,
    _state: RequestorStateApi
  ) {
    super(id, _api, _state);
    this._credentials = credentials;
    this._crypto_ctx = crypto_ctx;
  }

  async exec(script: object[]) {
    let cmd = { exec: { exe_script: script } };
    let batch_id = await this._send(rand_hex(32), cmd);
    return new Batch(this, batch_id, script.length);
  }

  async results(batch_id: string, timeout: number = 8): Promise<ExeScriptCommandResult[]> {
    let cmd = { getExecBatchResults: { command_index: undefined } };
    let res = await this._send(batch_id, cmd, timeout);
    return <ExeScriptCommandResult[]> res;
  }

  async _send(batch_id: string, cmd: object, timeout?: number): Promise<any> {
    let req = new SecureRequest(this._id, batch_id, cmd, timeout);
    let req_buf = Buffer.from(JSON.stringify(req));
    let enc_req = this._crypto_ctx.encrypt(req_buf);

    let { data: enc_res } = await this._api.callEncrypted(
      this._id,
      // cannot be null / undefined;
      // overriden by transformRequest below
      '',
      {
        responseType: 'arraybuffer',
        headers: {
          'Content-Type': 'application/octet-stream',
          'Accept': 'application/octet-stream'
        },
        transformRequest: [
          // workaround for string conversion;
          // we _must_ send a Buffer object
          (_headers: any, _data: any) => enc_req,
        ],
        timeout: 0,
      }
    );

    let res_buf = this._crypto_ctx.decrypt(Buffer.from(enc_res));
    let res = SecureResponse.from_buffer(res_buf);
    return res.unwrap();
  }
}

class SecureRequest {
  constructor(
    private activityId: string,
    private batchId: string,
    private command: object,
    private timeout?: number) {}
}

class SecureResponse {
  command!: string;
  Ok?: any;
  Err?: any;

  static from_buffer(buffer: Buffer): SecureResponse {
    return Object.assign(
      new SecureResponse(),
      JSON.parse(buffer.toString())
    );
  }

  unwrap(): any {
    if (this.command == "error" || !!this.Err) {
      throw new Error(this.Err || this.Ok);
    }
    return this.Ok;
  }
}

class Result {
  idx!: Number;
  stdout?: string;
  stderr?: string;
  message?: string;
}

class CommandExecutionError extends Error {
  constructor(key: string, description: string) {
    super(description);
    this.name = key;
  }
}

class Batch implements AsyncIterable<Result> {
  private _activity!: Activity;
  private _batch_id!: string;
  private _size!: number;
  public credentials?: SgxCredentials;

  constructor(
    activity: Activity,
    batch_id: string,
    batch_size: number,
    credentials?: SgxCredentials,
  ) {
    this._activity = activity;
    this._batch_id = batch_id;
    this._size = batch_size;
    this.credentials = credentials;
  }
  return(value: any): Promise<IteratorResult<Result, any>> {
    throw new Error("Method not implemented.");
  }
  throw(e: any): Promise<IteratorResult<Result, any>> {
    throw new Error("Method not implemented.");
  }

  id() {
    this._batch_id;
  }

  async *[Symbol.asyncIterator](): any {
    // AsyncGenerator<Result, any, unknown>
    let last_idx = 0;
    while (last_idx < this._size) {
      let any_new: boolean = false;
      let exe_list = await this._activity.results(this._batch_id);
      let results: yaa.ExeScriptCommandResult[] = exe_list;
      results = results.slice(last_idx);
      for (let result of results) {
        any_new = true;
        if (last_idx != result.index)
          throw `Expected ${last_idx}, got ${result.index}`;
        if (result.result.toString() == "Error")
          throw new CommandExecutionError(
            last_idx.toString(),
            result.stderr || result.message || ""
          );
        let _result = new Result();
        _result.idx = result.index;
        _result.stdout = result.stdout;
        _result.stderr = result.stderr;
        _result.message = result.message;
        yield _result;
        last_idx = result.index + 1;
        if (result.isBatchFinished) break;
        if (!any_new) await sleep(10);
      }
    }
    return;
  }
}<|MERGE_RESOLUTION|>--- conflicted
+++ resolved
@@ -29,11 +29,7 @@
         return await this._create_activity(agreement.id());
       }
     } catch (error) {
-<<<<<<< HEAD
       logger.error(`Failed to create activity for agreement ${agreement.id()}`);
-=======
-      logger.error(`Failed to create activity for agreement ${agreement_id}`);
->>>>>>> f91fa337
       throw error;
     }
   }
