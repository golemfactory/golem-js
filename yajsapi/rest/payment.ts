--- conflicted
+++ resolved
@@ -338,15 +338,9 @@
           "getInvoiceEvents"
         );
         for (const ev of events) {
-<<<<<<< HEAD
-          self.logger?.debug(
-            `Received invoice event: ${JSON.stringify(ev)}, ` + `type: ${JSON.stringify(Object.getPrototypeOf(ev))}`
-          );
-=======
-          // logger.debug(
+          // self.logger?.debug(
           //   `Received invoice event: ${JSON.stringify(ev)}, ` + `type: ${JSON.stringify(Object.getPrototypeOf(ev))}`
           // );
->>>>>>> 2550bc58
           ts = dayjs(ev.eventDate);
           if (ev.eventType === "InvoiceReceivedEvent") {
             const invoice = await self.invoice(ev["invoiceId"]);
@@ -388,15 +382,9 @@
           "getDebitNoteEvents"
         );
         for (const ev of events) {
-<<<<<<< HEAD
-          self.logger?.debug(
-            `Received debit note event: ${JSON.stringify(ev)}, ` + `type: ${JSON.stringify(Object.getPrototypeOf(ev))}`
-          );
-=======
-          // logger.debug(
+          // self.logger?.debug(
           //   `Received debit note event: ${JSON.stringify(ev)}, ` + `type: ${JSON.stringify(Object.getPrototypeOf(ev))}`
           // );
->>>>>>> 2550bc58
           ts = dayjs(ev.eventDate);
           if (ev.eventType === "DebitNoteReceivedEvent") {
             const debit_note = await self.debit_note(ev["debitNoteId"]);
