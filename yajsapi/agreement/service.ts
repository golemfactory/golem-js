import Bottleneck from "bottleneck";

import { Logger } from "../utils/index.js";
import { Agreement, AgreementOptions, AgreementStateEnum } from "./agreement.js";
import sleep from "../utils/sleep.js";

import { ComputationHistory, MarketStrategy } from "../market/strategy.js";
import { AgreementServiceConfig } from "./config.js";
import { Proposal } from "../market/proposal.js";

export class AgreementCandidate {
  agreement?: Agreement;
  constructor(readonly proposal: Proposal) {}
}

export interface AgreementServiceOptions extends AgreementOptions {
  marketStrategy?: MarketStrategy;
  agreementEventPoolingInterval?: number;
  agreementEventPoolingMaxEventsPerRequest?: number;
  agreementWaitingForProposalTimout?: number;
}

export interface AgreementProposal {
  proposalId: string;
}

/**
 * Agreement Pool Service
 * @description Service used in {@link TaskExecutor}
 * @hidden
 */
export class AgreementPoolService implements ComputationHistory {
  private logger?: Logger;
  private config: AgreementServiceConfig;

  private pool = new Set<AgreementCandidate>();
  private candidateMap = new Map<Agreement, AgreementCandidate>();

  private isServiceRunning = false;
  private initialTime = Date.now();
  private limiter: Bottleneck;

  constructor(private readonly agreementServiceOptions?: AgreementServiceOptions) {
    this.config = new AgreementServiceConfig(agreementServiceOptions);
    this.logger = agreementServiceOptions?.logger;

    this.limiter = new Bottleneck({
      maxConcurrent: 1,
    });
  }

  /**
   * Start AgreementService
   */
  async run() {
    this.isServiceRunning = true;
    this.initialTime = +new Date();
    this.logger?.debug("Agreement Pool Service has started");
  }

  /**
   * Add proposal for create agreement purposes
   * @param proposal Proposal
   */
  async addProposal(proposal: Proposal) {
    if (!(await this.config.marketStrategy.checkProposal(proposal))) {
      this.logger?.info("Proposal has been rejected by market strategy");
      return;
    }
    this.logger?.info(`New proposal added to pool (${proposal.id})`);
    this.pool.add(new AgreementCandidate(proposal));
  }

  /**
   * Release or terminate agreement by ID
   *
   * @param agreement Agreement
   * @param allowReuse if false, terminate and remove from pool, if true, back to pool for further reuse
   */
  async releaseAgreement(agreement: Agreement, allowReuse: boolean) {
    if (allowReuse) {
      this.logger?.debug(`Agreement ${agreement.id} has been released for reuse`);
      // Agreement to candidate
      //this.pool.add(candidate);
    } else {
      this.logger?.debug(`Agreement ${agreement.id} has been released and removed from pool`);
    }
    // const agreement = await this.agreements.get(agreementId);
    // if (!agreement) {
    //   throw new Error(`Agreement ${agreementId} cannot found in pool`);
    // }
    // if (allowReuse) {
    //   this.agreementIdsToReuse.unshift(agreementId);
    //   this.logger?.debug(`Agreement ${agreementId} has been released for reuse`);
    // } else {
    //   await agreement.terminate();
    //   this.agreements.delete(agreementId);
    //   this.logger?.debug(`Agreement ${agreementId} has been released and terminated`);
    // }
  }

  /**
   * Get agreement ready for use
   * @description Return available agreement from pool, or create a new one
   * @return Agreement
   */
  async getAgreement(): Promise<Agreement> {
    let agreement;
    while (!agreement && this.isServiceRunning) {
      agreement = await this.getAgreementFormPool();
      if (!agreement) {
        await sleep(2);
      }
    }

    if (!agreement && !this.isServiceRunning) {
      throw new Error("Unable to get agreement. Agreement service is not running");
    }

    return agreement;
  }

  private cleanupPool() {
    const toCleanup = Array.from(this.pool).filter((e) => !!e.agreement);
    console.log("cleanupPool", toCleanup);
  }

  private async getAgreementFormPool(): Promise<Agreement | undefined> {
    this.cleanupPool();

    if (this.pool.size === 0) {
      this.logger?.debug(`Agreement cannot be created due to no available candidates in pool`);
      return;
    }

    let candidate = await this.limiter.schedule(() => {
      const pool = Array.from(this.pool);
      return this.config.marketStrategy.getBestAgreementCandidate(pool);
    });
    this.pool.delete(candidate);

    if (candidate && !candidate?.agreement) {
      candidate = await this.createAgreement(candidate);
    }

    // console.log("candidate", candidate?.agreement?.getAgreementData);

    return candidate?.agreement;
  }

  /**
   * Stop the service
   */
  async end() {
    this.isServiceRunning = false;
    await this.terminateAll({ message: "All computations done" });
    this.logger?.debug("Agreement Pool Service has been stopped");
  }

  /**
   * Terminate all agreements
   * @param reason
   */
  async terminateAll(reason?: { [key: string]: string }) {
    // for (const agreement of this.agreements.values()) {
    //   if ((await agreement.getState()) !== AgreementStateEnum.Terminated)
    //     await agreement
    //       .terminate(reason)
    //       .catch((e) => this.logger?.warn(`Agreement ${agreement.id} cannot be terminated. ${e}`));
    // }
  }

  async createAgreement(candidate) {
    try {
      candidate.agreement = await Agreement.create(candidate.proposal.id, this.config.options);
      candidate.agreement = await this.waitForAgreementApproval(candidate.agreement);
      const state = await candidate.agreement.getState();

      if (state !== AgreementStateEnum.Approved) {
<<<<<<< HEAD
        this.logger?.debug(`Agreement ${availableAgreement.id} is no longer available. Current state: ${state}`);
        continue;
      }

      readyAgreement = availableAgreement;
    }
    return readyAgreement;
  }

  private async createAgreement(): Promise<Agreement | undefined> {
    let agreement;
    while (!agreement && this.isServiceRunning) {
      const proposalId = await this.getAvailableProposal();
      if (!proposalId) break;
      this.logger?.debug(`Creating agreement using proposal ID: ${proposalId}`);
      try {
        agreement = await Agreement.create(proposalId, this.config.options);
        agreement = await this.waitForAgreementApproval(agreement);
        const state = await agreement.getState();
        this.lastAgreementRejectedByProvider.set(agreement.provider.id, state === AgreementStateEnum.Rejected);

        if (state !== AgreementStateEnum.Approved) {
          throw new Error(`Agreement ${agreement.id} cannot be approved. Current state: ${state}`);
        }
      } catch (e) {
        this.logger?.debug(`Unable to create agreement form available proposal: ${e?.data?.message || e}`);
        await sleep(2);
        agreement = null;
=======
        throw new Error(`Agreement ${candidate.agreement.id} cannot be approved. Current state: ${state}`);
>>>>>>> 8ec52836
      }
      this.logger?.info(`Agreement confirmed by provider ${candidate.agreement.provider.name}`);
      this.candidateMap.set(candidate.agreement, candidate);

      return candidate;
    } catch (e) {
      this.logger?.error(`Unable to create agreement form available proposal: ${e?.data?.message || e}`);
      await sleep(2);
      return;
    }
<<<<<<< HEAD
    if (agreement) {
      this.agreements.set(agreement.id, agreement);
      this.logger?.info(`Agreement confirmed by provider ${agreement.provider.name}`);
    }
    return agreement;
  }

  private async getAvailableProposal(): Promise<string | undefined> {
    let proposal;
    let timeout = false;
    const timeoutId = setTimeout(() => (timeout = true), this.config.agreementWaitingForProposalTimout);
    while (!proposal && this.isServiceRunning && !timeout) {
      proposal = this.proposals.pop();
      if (!proposal) {
        if (+new Date() > this.initialTime + 9000) this.logger?.warn(`No offers have been collected from the market`);
        await sleep(10);
      }
    }
    clearTimeout(timeoutId);
    this.initialTime = +new Date();
    return proposal;
=======
>>>>>>> 8ec52836
  }

  private async waitForAgreementApproval(agreement: Agreement) {
    const state = await agreement.getState();

    if (state === AgreementStateEnum.Proposal) {
      await agreement.confirm();
      this.logger?.debug(`Agreement proposed to provider '${agreement.provider.name}'`);
    }

    await this.config.api.waitForApproval(agreement.id, this.config.agreementWaitingForApprovalTimeout);
    return agreement;
  }
}<|MERGE_RESOLUTION|>--- conflicted
+++ resolved
@@ -177,38 +177,7 @@
       const state = await candidate.agreement.getState();
 
       if (state !== AgreementStateEnum.Approved) {
-<<<<<<< HEAD
-        this.logger?.debug(`Agreement ${availableAgreement.id} is no longer available. Current state: ${state}`);
-        continue;
-      }
-
-      readyAgreement = availableAgreement;
-    }
-    return readyAgreement;
-  }
-
-  private async createAgreement(): Promise<Agreement | undefined> {
-    let agreement;
-    while (!agreement && this.isServiceRunning) {
-      const proposalId = await this.getAvailableProposal();
-      if (!proposalId) break;
-      this.logger?.debug(`Creating agreement using proposal ID: ${proposalId}`);
-      try {
-        agreement = await Agreement.create(proposalId, this.config.options);
-        agreement = await this.waitForAgreementApproval(agreement);
-        const state = await agreement.getState();
-        this.lastAgreementRejectedByProvider.set(agreement.provider.id, state === AgreementStateEnum.Rejected);
-
-        if (state !== AgreementStateEnum.Approved) {
-          throw new Error(`Agreement ${agreement.id} cannot be approved. Current state: ${state}`);
-        }
-      } catch (e) {
-        this.logger?.debug(`Unable to create agreement form available proposal: ${e?.data?.message || e}`);
-        await sleep(2);
-        agreement = null;
-=======
         throw new Error(`Agreement ${candidate.agreement.id} cannot be approved. Current state: ${state}`);
->>>>>>> 8ec52836
       }
       this.logger?.info(`Agreement confirmed by provider ${candidate.agreement.provider.name}`);
       this.candidateMap.set(candidate.agreement, candidate);
@@ -219,30 +188,6 @@
       await sleep(2);
       return;
     }
-<<<<<<< HEAD
-    if (agreement) {
-      this.agreements.set(agreement.id, agreement);
-      this.logger?.info(`Agreement confirmed by provider ${agreement.provider.name}`);
-    }
-    return agreement;
-  }
-
-  private async getAvailableProposal(): Promise<string | undefined> {
-    let proposal;
-    let timeout = false;
-    const timeoutId = setTimeout(() => (timeout = true), this.config.agreementWaitingForProposalTimout);
-    while (!proposal && this.isServiceRunning && !timeout) {
-      proposal = this.proposals.pop();
-      if (!proposal) {
-        if (+new Date() > this.initialTime + 9000) this.logger?.warn(`No offers have been collected from the market`);
-        await sleep(10);
-      }
-    }
-    clearTimeout(timeoutId);
-    this.initialTime = +new Date();
-    return proposal;
-=======
->>>>>>> 8ec52836
   }
 
   private async waitForAgreementApproval(agreement: Agreement) {
