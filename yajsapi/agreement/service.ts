import Bottleneck from "bottleneck";

import { Logger } from "../utils/index.js";
import { Agreement, AgreementOptions, AgreementStateEnum } from "./agreement.js";
import sleep from "../utils/sleep.js";

import { MarketStrategy } from "../market/strategy.js";
import { AgreementServiceConfig } from "./config.js";
import { Proposal } from "../market/proposal.js";

export interface AgreementDTO {
  id: string;
  provider: { id: string; name: string };
}
export interface ProposalDTO {
  id: string;
  issuerId: string;
  provider: { id: string; name: string };
  properties: object;
  constraints: string;
}

export class AgreementCandidate {
  agreement?: AgreementDTO;
  constructor(readonly proposal: ProposalDTO) {}
}

export interface AgreementServiceOptions extends AgreementOptions {
  strategy?: MarketStrategy;
  agreementEventPoolingInterval?: number;
  agreementEventPoolingMaxEventsPerRequest?: number;
  agreementWaitingForProposalTimout?: number;
}

export interface AgreementProposal {
  proposalId: string;
}

/**
 * Agreement Pool Service
 * @description Service used in {@link TaskExecutor}
 * @hidden
 */
export class AgreementPoolService {
  private logger?: Logger;
  private config: AgreementServiceConfig;

  private pool = new Set<AgreementCandidate>();
  private candidateMap = new Map<string, AgreementCandidate>();
  private agreements = new Map<string, Agreement>();

  private isServiceRunning = false;
  private initialTime = Date.now();
  private limiter: Bottleneck;

  constructor(private readonly agreementServiceOptions?: AgreementServiceOptions) {
    this.config = new AgreementServiceConfig(agreementServiceOptions);
    this.logger = agreementServiceOptions?.logger;

    this.limiter = new Bottleneck({
      maxConcurrent: 1,
    });
  }

  /**
   * Start AgreementService
   */
  async run() {
    this.isServiceRunning = true;
    this.initialTime = +new Date();
    this.logger?.debug("Agreement Pool Service has started");
  }

  /**
   * Add proposal for create agreement purposes
   * @param proposal Proposal
   */
  async addProposal(proposal: Proposal) {
<<<<<<< HEAD
    const proposalDTO: ProposalDTO = {
      id: proposal.id,
      issuerId: proposal.issuerId,
      properties: proposal.properties,
      constraints: proposal.constraints,
    };

    if (!(await this.config.marketStrategy.checkProposal(proposalDTO))) {
      this.logger?.info("Proposal has been rejected by market strategy");
      return;
    }

    this.logger?.info(`New proposal added to pool (${proposal.id})`);
    this.pool.add(new AgreementCandidate(proposalDTO));
=======
    this.logger?.debug(`New proposal added to pool from provider (${proposal.provider.name})`);
    this.pool.add(new AgreementCandidate(proposal));
>>>>>>> 3b5efc3b
  }

  /**
   * Release or terminate agreement by ID
   *
   * @param agreement Agreement
   * @param allowReuse if false, terminate and remove from pool, if true, back to pool for further reuse
   */
  async releaseAgreement(agreement: Agreement, allowReuse: boolean) {
    if (allowReuse) {
      const candidate = this.candidateMap.get(agreement.id);
      if (candidate) {
        this.pool.add(candidate);
        this.logger?.debug(`Agreement ${agreement.id} has been released for reuse`);
      } else {
        this.logger?.debug(`Agreement ${agreement.id} has been released for but not added to pool for reuse`);
      }
    } else {
      this.logger?.debug(`Agreement ${agreement.id} has been released and removed from pool`);
    }
  }

  /**
   * Get agreement ready for use
   * @description Return available agreement from pool, or create a new one
   * @return Agreement
   */
  async getAgreement(): Promise<Agreement> {
    let agreement;
    while (!agreement && this.isServiceRunning) {
      agreement = await this.getAgreementFormPool();
      if (!agreement) {
        await sleep(2);
      }
    }

    if (!agreement && !this.isServiceRunning) {
      throw new Error("Unable to get agreement. Agreement service is not running");
    }

    return agreement;
  }

  private cleanupPool() {
<<<<<<< HEAD
    const toCleanup = Array.from(this.pool).filter((e) => !!e.agreement);
=======
    // const toCleanup = Array.from(this.pool).filter((e) => !!e.agreement);
    // console.log("cleanupPool", toCleanup);
>>>>>>> 3b5efc3b
  }

  private async getAgreementFormPool(): Promise<Agreement | undefined> {
    this.cleanupPool();

    if (this.pool.size === 0) {
      this.logger?.debug(`Agreement cannot be created due to no available candidates in pool`);
      return;
    }

    // Limit concurrency to 1
    const candidate = await this.limiter.schedule(() => {
      const pool = Array.from(this.pool);
      return this.config.strategy.getBestAgreementCandidate(pool);
    });
    this.pool.delete(candidate);

    // If agreement is created return agreement
    if (candidate?.agreement?.id) {
      return this.agreements.get(candidate?.agreement?.id);
    }

    // If agreement is not created, then create agreement and return new agreement
    if (candidate && !candidate?.agreement) {
      return await this.createAgreement(candidate);
    }
  }

  /**
   * Stop the service
   */
  async end() {
    this.isServiceRunning = false;
    await this.terminateAll({ message: "All computations done" });
    this.logger?.debug("Agreement Pool Service has been stopped");
  }

  /**
   * Terminate all agreements
   * @param reason
   */
  async terminateAll(reason?: { [key: string]: string }) {
    this.logger?.debug(`Terminate all agreements was called`);
    for (const [agreementId] of Array.from(this.candidateMap)) {
      const agreement = this.agreements.get(agreementId);
      if (agreement && (await agreement.getState()) !== AgreementStateEnum.Terminated)
        await agreement
          .terminate(reason)
          .catch((e) => this.logger?.warn(`Agreement ${agreement.id} cannot be terminated. ${e}`));
    }
  }

  async createAgreement(candidate) {
    try {
      candidate.agreement = await Agreement.create(candidate.proposal.id, this.config.options);
      candidate.agreement = await this.waitForAgreementApproval(candidate.agreement);
      const state = await candidate.agreement.getState();

      if (state !== AgreementStateEnum.Approved) {
        throw new Error(`Agreement ${candidate.agreement.id} cannot be approved. Current state: ${state}`);
      }
      this.logger?.info(`Agreement confirmed by provider ${candidate.agreement.provider.name}`);
      this.agreements.set(candidate.agreement.id, candidate.agreement);
      this.candidateMap.set(candidate.agreement.id, candidate);

      return candidate.agreement;
    } catch (e) {
      this.logger?.debug(`Unable to create agreement form available proposal: ${e?.data?.message || e}`);
      await sleep(2);
      return;
    }
  }

  private async waitForAgreementApproval(agreement: Agreement) {
    const state = await agreement.getState();

    if (state === AgreementStateEnum.Proposal) {
      await agreement.confirm();
      this.logger?.debug(`Agreement proposed to provider '${agreement.provider.name}'`);
    }

    await this.config.api.waitForApproval(agreement.id, this.config.agreementWaitingForApprovalTimeout);
    return agreement;
  }
}<|MERGE_RESOLUTION|>--- conflicted
+++ resolved
@@ -7,6 +7,7 @@
 import { MarketStrategy } from "../market/strategy.js";
 import { AgreementServiceConfig } from "./config.js";
 import { Proposal } from "../market/proposal.js";
+import { agreement } from "../../tests/mock/entities/agreement";
 
 export interface AgreementDTO {
   id: string;
@@ -76,25 +77,8 @@
    * @param proposal Proposal
    */
   async addProposal(proposal: Proposal) {
-<<<<<<< HEAD
-    const proposalDTO: ProposalDTO = {
-      id: proposal.id,
-      issuerId: proposal.issuerId,
-      properties: proposal.properties,
-      constraints: proposal.constraints,
-    };
-
-    if (!(await this.config.marketStrategy.checkProposal(proposalDTO))) {
-      this.logger?.info("Proposal has been rejected by market strategy");
-      return;
-    }
-
-    this.logger?.info(`New proposal added to pool (${proposal.id})`);
-    this.pool.add(new AgreementCandidate(proposalDTO));
-=======
     this.logger?.debug(`New proposal added to pool from provider (${proposal.provider.name})`);
     this.pool.add(new AgreementCandidate(proposal));
->>>>>>> 3b5efc3b
   }
 
   /**
@@ -139,12 +123,7 @@
   }
 
   private cleanupPool() {
-<<<<<<< HEAD
     const toCleanup = Array.from(this.pool).filter((e) => !!e.agreement);
-=======
-    // const toCleanup = Array.from(this.pool).filter((e) => !!e.agreement);
-    // console.log("cleanupPool", toCleanup);
->>>>>>> 3b5efc3b
   }
 
   private async getAgreementFormPool(): Promise<Agreement | undefined> {
@@ -199,18 +178,25 @@
 
   async createAgreement(candidate) {
     try {
-      candidate.agreement = await Agreement.create(candidate.proposal.id, this.config.options);
-      candidate.agreement = await this.waitForAgreementApproval(candidate.agreement);
-      const state = await candidate.agreement.getState();
+      let agreement = await Agreement.create(candidate.proposal.id, this.config.options);
+      agreement = await this.waitForAgreementApproval(agreement);
+      const state = await agreement.getState();
 
       if (state !== AgreementStateEnum.Approved) {
-        throw new Error(`Agreement ${candidate.agreement.id} cannot be approved. Current state: ${state}`);
+        throw new Error(`Agreement ${agreement.id} cannot be approved. Current state: ${state}`);
       }
-      this.logger?.info(`Agreement confirmed by provider ${candidate.agreement.provider.name}`);
-      this.agreements.set(candidate.agreement.id, candidate.agreement);
-      this.candidateMap.set(candidate.agreement.id, candidate);
-
-      return candidate.agreement;
+      this.logger?.info(`Agreement confirmed by provider ${agreement.provider.name}`);
+
+      this.agreements.set(agreement.id, agreement);
+
+      candidate.agreement = {
+        id: agreement.id,
+        provider: { id: agreement.provider.id, name: agreement.provider.name },
+      };
+
+      this.candidateMap.set(agreement.id, candidate);
+
+      return agreement;
     } catch (e) {
       this.logger?.debug(`Unable to create agreement form available proposal: ${e?.data?.message || e}`);
       await sleep(2);
