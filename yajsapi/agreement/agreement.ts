import { Logger } from "../utils/index.js";
import { Agreement as AgreementModel } from "ya-ts-client/dist/ya-market/src/models/index.js";
import { YagnaOptions } from "../executor/index.js";
import { AgreementFactory } from "./factory.js";
import { AgreementConfig } from "./config.js";
import { Events } from "../events/index.js";

/**
 * @category Mid-level
 */
export interface ProviderInfo {
  name: string;
  id: string;
}

/**
 * @category Mid-level
 */
export enum AgreementStateEnum {
  Proposal = "Proposal",
  Pending = "Pending",
  Cancelled = "Cancelled",
  Rejected = "Rejected",
  Approved = "Approved",
  Expired = "Expired",
  Terminated = "Terminated",
}

/**
 * @category Mid-level
 */
export interface AgreementOptions {
  /** yagnaOptions */
  yagnaOptions?: YagnaOptions;
  /** timeout for create agreement and refresh details in ms */
  agreementRequestTimeout?: number;
  /** timeout for wait for provider approval after requestor confirmation in ms */
  agreementWaitingForApprovalTimeout?: number;
  /** Logger module */
  logger?: Logger;
  /** Event Bus implements EventTarget  */
  eventTarget?: EventTarget;
}
/**
 * Agreement module - an object representing the contract between the requestor and the provider.
 * @category Mid-level
 */
export class Agreement {
  private agreementData?: AgreementModel;
  private logger?: Logger;

  /**
   * @param id - agreement ID
   * @param provider - {@link ProviderInfo}
   * @param options - {@link AgreementConfig}
   * @hidden
   */
  constructor(public readonly id, public readonly provider: ProviderInfo, private readonly options: AgreementConfig) {
    this.logger = options.logger;
  }

  /**
   * Create agreement for given proposal ID
   * @param proposalId - proposal ID
   * @param agreementOptions - {@link AgreementOptions}
   * @return Agreement
   */
  static async create(proposalId: string, agreementOptions?: AgreementOptions): Promise<Agreement> {
    const factory = new AgreementFactory(agreementOptions);
    return factory.create(proposalId);
  }

  /**
   * Refresh agreement details
   */
  async refreshDetails() {
    const { data } = await this.options.api.getAgreement(this.id, { timeout: this.options.agreementRequestTimeout });
    this.agreementData = data;
  }

  /**
   * Return agreement state
   * @return state
   */
  async getState(): Promise<AgreementStateEnum> {
    await this.refreshDetails();
    return this.agreementData!.state;
  }

  /**
   * Confirm agreement and waits for provider approval
   * @description Blocking function waits till agreement will be confirmed and approved by provider
   * @throws Error if the agreement will be rejected by provider or failed to confirm
   */
  async confirm() {
<<<<<<< HEAD
    await this.options.api.confirmAgreement(this.id);
    await this.options.api.waitForApproval(this.id, this.options.agreementWaitingForApprovalTimeout);
    this.logger?.debug(`Agreement ${this.id} approved`);
    this.options.eventTarget?.dispatchEvent(
      new Events.AgreementConfirmed({ id: this.id, providerId: this.provider.id })
    );
=======
    try {
      await this.options.api.confirmAgreement(this.id);
      await this.options.api.waitForApproval(this.id, this.options.agreementWaitingForApprovalTimeout);
      this.logger?.debug(`Agreement ${this.id} approved`);
      this.options.eventTarget?.dispatchEvent(
        new Events.AgreementConfirmed({ id: this.id, providerId: this.provider.id })
      );
    } catch (error) {
      this.logger?.error(`Unable to confirm agreement ${this.id}. ${error}`);
      this.options.eventTarget?.dispatchEvent(
        new Events.AgreementRejected({ id: this.id, providerId: this.provider.id, reason: error.toString() })
      );
      throw error;
    }
>>>>>>> a2b5c154
  }

  /**
   * Returns flag if the agreement is in the final state
   * @description if the final state is true, agreement will not change state further anymore
   * @return boolean
   */
  async isFinalState(): Promise<boolean> {
    const state = await this.getState();
    return state !== AgreementStateEnum.Pending && state !== AgreementStateEnum.Proposal;
  }

  /**
   * Terminate agreement
   * @description Blocking function waits till agreement will be terminated
   * @throws Error if the agreement will be unable to terminate
   */
  async terminate(reason: { [key: string]: string } = { message: "Finished" }) {
    try {
      if ((await this.getState()) !== AgreementStateEnum.Terminated)
        // eslint-disable-next-line @typescript-eslint/ban-ts-comment
        // @ts-ignore TODO: API binding BUG with reason type
        await this.options.api.terminateAgreement(this.id, reason);
      this.options.eventTarget?.dispatchEvent(
        new Events.AgreementTerminated({ id: this.id, providerId: this.provider.id })
      );
      this.logger?.debug(`Agreement ${this.id} terminated`);
    } catch (error) {
      throw new Error(
        `Unable to terminate agreement ${this.id}. ${error.response?.data?.message || error.response?.data || error}`
      );
    }
  }
}<|MERGE_RESOLUTION|>--- conflicted
+++ resolved
@@ -93,14 +93,6 @@
    * @throws Error if the agreement will be rejected by provider or failed to confirm
    */
   async confirm() {
-<<<<<<< HEAD
-    await this.options.api.confirmAgreement(this.id);
-    await this.options.api.waitForApproval(this.id, this.options.agreementWaitingForApprovalTimeout);
-    this.logger?.debug(`Agreement ${this.id} approved`);
-    this.options.eventTarget?.dispatchEvent(
-      new Events.AgreementConfirmed({ id: this.id, providerId: this.provider.id })
-    );
-=======
     try {
       await this.options.api.confirmAgreement(this.id);
       await this.options.api.waitForApproval(this.id, this.options.agreementWaitingForApprovalTimeout);
@@ -115,7 +107,6 @@
       );
       throw error;
     }
->>>>>>> a2b5c154
   }
 
   /**
