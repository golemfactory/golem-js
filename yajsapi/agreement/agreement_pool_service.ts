<<<<<<< HEAD
import { Logger } from "../utils";
import { TerminationReason } from "../rest/market";
import { EventBus } from "../events/event_bus";
import { Agreement } from "./agreement";
import { Offer } from "../market/offer";
import { ComputationHistory } from "../market/strategy";

export class AgreementPoolService implements ComputationHistory {
  constructor(
    private readonly yagnaOptions: { apiKey?: string; apiUrl?: string },
    private readonly eventBus: EventBus,
    private readonly logger?: Logger
  ) {}
  async run() {
    this.logger?.debug("Agreement Pool Service has started");
=======
import {Logger} from "../utils";
import {EventBus} from "../events/event_bus";
import {Agreement, AgreementState} from "./agreement";
import {ProposalForAgreementInterface} from "./interfaces";
import {RequestorApi} from "ya-ts-client/dist/ya-market/api";
import sleep from "../utils/sleep";

import {AgreementFactory} from "./factory";
import {AgreementConfigContainer} from "./agreement_config_container";

type AgreementsPool = Array<Agreement>;
type ProposalsPool = Array<ProposalForAgreementInterface>;

// TODO: This is now in rest/market - think about a better place
export type TerminationReason = { message: string; "golem.requestor.code"?: string };

export class AgreementPoolService {
  private logger?: Logger;
  private eventBus: EventBus;
  private api: RequestorApi;
  private eventPoolingInterval: number;
  private eventPoolingMaxEventsPerRequest: number;

  private proposals: ProposalsPool = [];
  private agreements: AgreementsPool = [];
  private serviceIsRunning = false;

  constructor(
      private readonly configContainer: AgreementConfigContainer
  ) {
    this.logger = configContainer.logger;
    this.api = configContainer.api;
    this.eventBus = configContainer.eventBus;
    this.eventPoolingInterval = configContainer.options?.eventPoolingInterval || 10000;
    this.eventPoolingMaxEventsPerRequest = configContainer.options?.eventPoolingMaxEventsPerRequest || 10;

  }

  run() {
    this.logger?.info("The Agreement Pool Service has started");
    this.serviceIsRunning = true;
    this.subscribeForAgreementEvents();
  }

  stop() {
    this.logger?.info("The Agreement Pool Service has been stopped");
    // TODO: 1. close agreements / terminate etc
    this.serviceIsRunning = false;
  }

  isServiceRunning(): boolean {
    return this.serviceIsRunning; // TODO: cancellation token
  }

  // TODO find better name - IT SHOULDN'T be avaliable as public
  private getAgreementById(id: string) {
    const index = this.agreements.findIndex((a) => a.getId() === id);
    if (index === -1) {
      throw new Error("Couldn't find agreement for ID=" + id )
    }
    const agreement = this.agreements[index];
    this.agreements.splice(index, 1);
    return agreement;
  }

  private subscribeForAgreementEvents() {
    this.logger?.info("Subscribe YAGNA for agreement events");

    // Convert microseconds to sec, and be sure that is higher or equal 1
    const eventPoolingInterval = Math.max(1, Math.floor(this.eventPoolingInterval / 1000));

    // On start service we initialize with current date,
    //   but after every each call we have take the latest event timestamp from
    //   response, in case if the maxEvents number will be exceeded
    let lastEventTimestamp = (new Date(Date.now()).toISOString()).toString();

    (async () => {
      while (this.isServiceRunning()) {
        try {
          const {data} = await this.api.collectAgreementEvents(
              eventPoolingInterval,
              lastEventTimestamp,
              this.eventPoolingMaxEventsPerRequest
          );
          if (data.length > 0) {
            lastEventTimestamp = data[data.length - 1].eventDate;
            this.processAgreementEvents(data);
          }

          this.logger?.info(
              `call collectAgreementEvents() [timeout=${eventPoolingInterval}s, `
              + `afterTimestamp=${lastEventTimestamp}, `
              + `maxEvents=${this.eventPoolingMaxEventsPerRequest}]`
              + ` => Returns ${data.length} agreement events`);


        } catch (e) {
          this.logger?.error(
              `call collectAgreementEvents() [timeout=${eventPoolingInterval}s, `
              + `afterTimestamp=${lastEventTimestamp}, `
              + `maxEvents=${this.eventPoolingMaxEventsPerRequest}]`
              + ` => Returns error "${e.message}" . Next try in ${eventPoolingInterval}s`);

          await sleep(eventPoolingInterval)
        }
      }
    })()
  }

  private sortAgreementsPool() {
    // 1. last should be Approved and not locked
    // 2. in the middle should be Approved and locked
    // 3. in the middle should be any others
    this.agreements.sort((a, b) => {
      const aScore = (a.getState() === AgreementState.Approved ? 10 : 0)
        + (!a.isLocked() ? 10 : 0);

      const bScore = (b.getState() === AgreementState.Approved ? 10 : 0)
          + (!b.isLocked() ? 10 : 0)

      if (aScore > bScore) {
        return -1;
      } else if (aScore < bScore) {
        return 1;
      }
      return 0;
    });
  }

  private getAvailableAgreement() {
    // Take the last agreement form the pool, agreements are sorted
    const agreement = this.agreements.pop();

    if (typeof agreement === "undefined" || agreement.getState() !== AgreementState.Approved) {
      throw new Error(`Could not find agreement to use`)
    }
    return agreement;
  }

  private getAvailableProposal() {
    // Take the last proposal form the pool, to be not available for others calls until it will be finished
    // - new proposals should be on the end
    const proposal = this.proposals.pop();

    if (typeof proposal === "undefined" || proposal.isUsed()) {
      throw new Error(`Could not find proposal to create agreement`)
    }
    return proposal;
  }

  private async createAgreementFromAvailableProposal() {
    const proposal = this.getAvailableProposal();

    // TODO Consider marking as used after successful creation of agreement, think about catching errors
    // push() or unshift() depends of the result of operation
    proposal.markAsUsed();
    this.proposals.unshift(proposal);

    this.logger?.info(`Creating agreement using proposal ID: ${proposal.getId()}`);
    try {
      const agreementFactory = new AgreementFactory(this.configContainer);
      const agreement = await agreementFactory.create(proposal);
      await agreement.refreshDetails();
      this.logger?.info(`Agreement ID: ${agreement.getId()} has been successfully created`);
      return agreement;
    } catch (e) {
      throw new Error(`Could not create agreement form available proposal: ${e.message}`)
    }
  }

  insertAgreementInPool(agreement) {
    // TODO: add check if the agreement will be not duplicated in pool

    this.agreements.push(agreement);
    this.sortAgreementsPool();
>>>>>>> eefa1f8b
  }

  async get(): Promise<Agreement> {
    let availableAgreement;

    try {
      availableAgreement = this.getAvailableAgreement();
      this.logger?.info(`Reusing agreement. id: ${availableAgreement.getId()}`);
    } catch (e) {
      this.logger?.info(`Could not find available agreements`);
    }

    if (!availableAgreement) {
      availableAgreement = this.createAgreementFromAvailableProposal();
    }

    availableAgreement.lock();
    this.insertAgreementInPool(availableAgreement);

    return availableAgreement;
  }

  async releaseAgreementById(agreementId: string) {
    const agreement = this.getAgreementById(agreementId);
    await agreement.release();
    this.insertAgreementInPool(agreement);
  }

  async terminateAgreementById(agreementId: string, reason: TerminationReason) {
    try {
      const agreement = this.getAgreementById(agreementId);

      // TODO consider lock() and release() here or on in the agreement object
      await agreement.terminate() // TODO consider to pass the reason
      this.insertAgreementInPool(agreement);
    } catch (e) {
      throw new Error(`Failed to terminate agreement: ${e.message}`);
    }
  }

  async terminateAll(reason: TerminationReason) {
    return Promise.all(
        this.agreements.map(agreement => this.terminateAgreementById(agreement.getId(), reason))
    )
  }
<<<<<<< HEAD
  addOffer(offer: Offer) {
    // todo
  }

  rejectedLastAgreement(providerId: string): boolean {
    return false;
  }

  async end() {
    // todo
=======

  addProposal(proposal: ProposalForAgreementInterface) {
     this.proposals.push(proposal);
  }

  private processAgreementEvents(data: any) {
    // TODO: support events by changing the properties using eventtype, not by force refreshing Data
    // so this method should be rewrited in total
    Promise.all(data.map(async (row) => {
      try {
        this.logger?.info(`Processing event "${row.eventtype}" for agreement ID=${row.agreementId}`)
        const agreement = this.getAgreementById(row.agreementId);
        await agreement.refreshDetails();
        this.insertAgreementInPool(agreement);
      } catch (e) {
        this.logger?.error(`Error while process agreement event: ${e.message}`)
      }
    })).then((result) => {
      this.logger?.info(`processAgreementEvents, ${JSON.stringify(result)}`);
    })
>>>>>>> eefa1f8b
  }

}
<|MERGE_RESOLUTION|>--- conflicted
+++ resolved
@@ -1,20 +1,3 @@
-<<<<<<< HEAD
-import { Logger } from "../utils";
-import { TerminationReason } from "../rest/market";
-import { EventBus } from "../events/event_bus";
-import { Agreement } from "./agreement";
-import { Offer } from "../market/offer";
-import { ComputationHistory } from "../market/strategy";
-
-export class AgreementPoolService implements ComputationHistory {
-  constructor(
-    private readonly yagnaOptions: { apiKey?: string; apiUrl?: string },
-    private readonly eventBus: EventBus,
-    private readonly logger?: Logger
-  ) {}
-  async run() {
-    this.logger?.debug("Agreement Pool Service has started");
-=======
 import {Logger} from "../utils";
 import {EventBus} from "../events/event_bus";
 import {Agreement, AgreementState} from "./agreement";
@@ -190,7 +173,6 @@
 
     this.agreements.push(agreement);
     this.sortAgreementsPool();
->>>>>>> eefa1f8b
   }
 
   async get(): Promise<Agreement> {
@@ -236,18 +218,6 @@
         this.agreements.map(agreement => this.terminateAgreementById(agreement.getId(), reason))
     )
   }
-<<<<<<< HEAD
-  addOffer(offer: Offer) {
-    // todo
-  }
-
-  rejectedLastAgreement(providerId: string): boolean {
-    return false;
-  }
-
-  async end() {
-    // todo
-=======
 
   addProposal(proposal: ProposalForAgreementInterface) {
      this.proposals.push(proposal);
@@ -268,7 +238,6 @@
     })).then((result) => {
       this.logger?.info(`processAgreementEvents, ${JSON.stringify(result)}`);
     })
->>>>>>> eefa1f8b
   }
 
 }
