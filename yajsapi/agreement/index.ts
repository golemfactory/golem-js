<<<<<<< HEAD
export { AgreementPoolService } from "./agreement_pool_service";
export { Agreement } from "./agreement";
=======
import { Agreement, AgreementState, ProviderInfo } from "./agreement";
import { AgreementPoolService } from "./agreement_pool_service";
import { ProposalForAgreementInterface } from "./interfaces";
import { AgreementFactory } from "./factory";

export {
    Agreement,
    AgreementFactory,
    AgreementPoolService,
    AgreementState,
    ProviderInfo,
    ProposalForAgreementInterface
};
>>>>>>> eefa1f8b
<|MERGE_RESOLUTION|>--- conflicted
+++ resolved
@@ -1,7 +1,3 @@
-<<<<<<< HEAD
-export { AgreementPoolService } from "./agreement_pool_service";
-export { Agreement } from "./agreement";
-=======
 import { Agreement, AgreementState, ProviderInfo } from "./agreement";
 import { AgreementPoolService } from "./agreement_pool_service";
 import { ProposalForAgreementInterface } from "./interfaces";
@@ -15,4 +11,3 @@
     ProviderInfo,
     ProposalForAgreementInterface
 };
->>>>>>> eefa1f8b
