<<<<<<< HEAD
export { Agreement, AgreementOptions, AgreementStateEnum, ProviderInfo } from "./agreement.js";
export { AgreementPoolService } from "./service.js";
export { AgreementFactory } from "./factory.js";
=======
export { Agreement, AgreementOptions, AgreementStateEnum, ProviderInfo } from "./agreement";
export { AgreementPoolService } from "./service";
export { AgreementFactory } from "./factory";
export { AgreementConfig } from "./config";
>>>>>>> ea1fec53
<|MERGE_RESOLUTION|>--- conflicted
+++ resolved
@@ -1,10 +1,4 @@
-<<<<<<< HEAD
 export { Agreement, AgreementOptions, AgreementStateEnum, ProviderInfo } from "./agreement.js";
 export { AgreementPoolService } from "./service.js";
 export { AgreementFactory } from "./factory.js";
-=======
-export { Agreement, AgreementOptions, AgreementStateEnum, ProviderInfo } from "./agreement";
-export { AgreementPoolService } from "./service";
-export { AgreementFactory } from "./factory";
-export { AgreementConfig } from "./config";
->>>>>>> ea1fec53
+export { AgreementConfig } from "./config.js";