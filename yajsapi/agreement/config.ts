import { AgreementOptions } from "./agreement.js";
import { AgreementServiceOptions } from "./service.js";
import { RequestorApi } from "ya-ts-client/dist/ya-market/api.js";
import { Configuration } from "ya-ts-client/dist/ya-market/index.js";
<<<<<<< HEAD
import { Logger } from "../utils/index.js";
import { Agent } from "http";
import { MarketStrategy, DummyMarketStrategy } from "../market/strategy.js";
=======
import { EnvUtils, Logger } from "../utils/index.js";
>>>>>>> a2b5c154

const DEFAULTS = {
  agreementRequestTimeout: 30000,
  agreementEventPoolingInterval: 5,
  agreementEventPoolingMaxEventsPerRequest: 100,
  agreementWaitingForProposalTimout: 10000,
  agreementWaitingForApprovalTimeout: 60,
  strategy: new DummyMarketStrategy(),
};

/**
 * @internal
 */
export class AgreementConfig {
  readonly agreementRequestTimeout: number;
  readonly agreementWaitingForApprovalTimeout: number;
  readonly api: RequestorApi;
  readonly logger?: Logger;
  readonly eventTarget?: EventTarget;

  constructor(public readonly options?: AgreementOptions) {
    const apiKey = options?.yagnaOptions?.apiKey || EnvUtils.getYagnaAppKey();
    if (!apiKey) throw new Error("Api key not defined");
<<<<<<< HEAD
    const basePath = options?.yagnaOptions?.basePath || process.env.YAGNA_API_URL || DEFAULTS.basePath;
    const apiConfig = new Configuration({
      apiKey,
      basePath: `${basePath}/market-api/v1`,
      accessToken: apiKey,
      baseOptions: { httpAgent: new Agent({ keepAlive: true }) },
    });
=======
    const basePath = options?.yagnaOptions?.basePath || EnvUtils.getYagnaApiUrl();
    const apiConfig = new Configuration({ apiKey, basePath: `${basePath}/market-api/v1`, accessToken: apiKey });
>>>>>>> a2b5c154
    this.api = new RequestorApi(apiConfig);
    this.agreementRequestTimeout = options?.agreementRequestTimeout || DEFAULTS.agreementRequestTimeout;
    this.agreementWaitingForApprovalTimeout =
      options?.agreementWaitingForApprovalTimeout || DEFAULTS.agreementWaitingForApprovalTimeout;
    this.logger = options?.logger;
    this.eventTarget = options?.eventTarget;
  }
}

/**
 * @internal
 */
export class AgreementServiceConfig extends AgreementConfig {
  readonly agreementEventPoolingInterval: number;
  readonly agreementEventPoolingMaxEventsPerRequest: number;
  readonly agreementWaitingForProposalTimout: number;
  readonly strategy: MarketStrategy;

  constructor(options?: AgreementServiceOptions) {
    super(options);
    this.agreementWaitingForProposalTimout =
      options?.agreementWaitingForProposalTimout || DEFAULTS.agreementWaitingForProposalTimout;
    this.agreementEventPoolingInterval =
      options?.agreementEventPoolingInterval || DEFAULTS.agreementEventPoolingInterval;
    this.agreementEventPoolingMaxEventsPerRequest =
      options?.agreementEventPoolingMaxEventsPerRequest || DEFAULTS.agreementEventPoolingMaxEventsPerRequest;
    this.strategy = options?.strategy || DEFAULTS.strategy;
  }
}<|MERGE_RESOLUTION|>--- conflicted
+++ resolved
@@ -2,13 +2,9 @@
 import { AgreementServiceOptions } from "./service.js";
 import { RequestorApi } from "ya-ts-client/dist/ya-market/api.js";
 import { Configuration } from "ya-ts-client/dist/ya-market/index.js";
-<<<<<<< HEAD
-import { Logger } from "../utils/index.js";
+import { EnvUtils, Logger } from "../utils/index.js";
 import { Agent } from "http";
 import { MarketStrategy, DummyMarketStrategy } from "../market/strategy.js";
-=======
-import { EnvUtils, Logger } from "../utils/index.js";
->>>>>>> a2b5c154
 
 const DEFAULTS = {
   agreementRequestTimeout: 30000,
@@ -32,18 +28,13 @@
   constructor(public readonly options?: AgreementOptions) {
     const apiKey = options?.yagnaOptions?.apiKey || EnvUtils.getYagnaAppKey();
     if (!apiKey) throw new Error("Api key not defined");
-<<<<<<< HEAD
-    const basePath = options?.yagnaOptions?.basePath || process.env.YAGNA_API_URL || DEFAULTS.basePath;
+    const basePath = options?.yagnaOptions?.basePath || EnvUtils.getYagnaApiUrl();
     const apiConfig = new Configuration({
       apiKey,
       basePath: `${basePath}/market-api/v1`,
       accessToken: apiKey,
       baseOptions: { httpAgent: new Agent({ keepAlive: true }) },
     });
-=======
-    const basePath = options?.yagnaOptions?.basePath || EnvUtils.getYagnaApiUrl();
-    const apiConfig = new Configuration({ apiKey, basePath: `${basePath}/market-api/v1`, accessToken: apiKey });
->>>>>>> a2b5c154
     this.api = new RequestorApi(apiConfig);
     this.agreementRequestTimeout = options?.agreementRequestTimeout || DEFAULTS.agreementRequestTimeout;
     this.agreementWaitingForApprovalTimeout =
