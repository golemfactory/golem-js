import { AgreementOptions } from "./agreement.js";
import { AgreementServiceOptions } from "./service.js";
import { RequestorApi } from "ya-ts-client/dist/ya-market/api.js";
import { Configuration } from "ya-ts-client/dist/ya-market/index.js";
import { Logger } from "../utils/index.js";
<<<<<<< HEAD
import { Agent } from "http";
=======
import { MarketStrategy, DummyMarketStrategy } from "../market/strategy.js";
>>>>>>> 8ec52836

const DEFAULTS = {
  basePath: "http://127.0.0.1:7465",
  agreementRequestTimeout: 30000,
  agreementEventPoolingInterval: 5,
  agreementEventPoolingMaxEventsPerRequest: 100,
  agreementWaitingForProposalTimout: 10000,
  agreementWaitingForApprovalTimeout: 60,
  marketStrategy: new DummyMarketStrategy(),
};

/**
 * @internal
 */
export class AgreementConfig {
  readonly agreementRequestTimeout: number;
  readonly agreementWaitingForApprovalTimeout: number;
  readonly api: RequestorApi;
  readonly logger?: Logger;
  readonly eventTarget?: EventTarget;

  constructor(public readonly options?: AgreementOptions) {
    const apiKey = options?.yagnaOptions?.apiKey || process.env.YAGNA_APPKEY;
    if (!apiKey) throw new Error("Api key not defined");
    const basePath = options?.yagnaOptions?.basePath || process.env.YAGNA_API_URL || DEFAULTS.basePath;
    const apiConfig = new Configuration({
      apiKey,
      basePath: `${basePath}/market-api/v1`,
      accessToken: apiKey,
      baseOptions: { httpAgent: new Agent({ keepAlive: true }) },
    });
    this.api = new RequestorApi(apiConfig);
    this.agreementRequestTimeout = options?.agreementRequestTimeout || DEFAULTS.agreementRequestTimeout;
    this.agreementWaitingForApprovalTimeout =
      options?.agreementWaitingForApprovalTimeout || DEFAULTS.agreementWaitingForApprovalTimeout;
    this.logger = options?.logger;
    this.eventTarget = options?.eventTarget;
  }
}

/**
 * @internal
 */
export class AgreementServiceConfig extends AgreementConfig {
  readonly agreementEventPoolingInterval: number;
  readonly agreementEventPoolingMaxEventsPerRequest: number;
  readonly agreementWaitingForProposalTimout: number;
  readonly marketStrategy: MarketStrategy;

  constructor(options?: AgreementServiceOptions) {
    super(options);
    this.agreementWaitingForProposalTimout =
      options?.agreementWaitingForProposalTimout || DEFAULTS.agreementWaitingForProposalTimout;
    this.agreementEventPoolingInterval =
      options?.agreementEventPoolingInterval || DEFAULTS.agreementEventPoolingInterval;
    this.agreementEventPoolingMaxEventsPerRequest =
      options?.agreementEventPoolingMaxEventsPerRequest || DEFAULTS.agreementEventPoolingMaxEventsPerRequest;
    this.marketStrategy = options?.marketStrategy || DEFAULTS.marketStrategy;
  }
}<|MERGE_RESOLUTION|>--- conflicted
+++ resolved
@@ -3,11 +3,8 @@
 import { RequestorApi } from "ya-ts-client/dist/ya-market/api.js";
 import { Configuration } from "ya-ts-client/dist/ya-market/index.js";
 import { Logger } from "../utils/index.js";
-<<<<<<< HEAD
 import { Agent } from "http";
-=======
 import { MarketStrategy, DummyMarketStrategy } from "../market/strategy.js";
->>>>>>> 8ec52836
 
 const DEFAULTS = {
   basePath: "http://127.0.0.1:7465",
