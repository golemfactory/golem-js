--- conflicted
+++ resolved
@@ -13,80 +13,11 @@
   reason?: string;
   status: TaskStatusEnum;
 }
-interface AgreementInfo {
-  activities: Set<string>;
-  tasks: Set<string>;
-}
-interface ActivityInfo {
-  agreement: string;
-  task: string;
-}
 
-<<<<<<< HEAD
-export class Tasks {
-  tasks = new Map<string, TaskInfo>();
-  agreements = new Map<string, AgreementInfo>();
-  activities = new Map<string, ActivityInfo>();
-  startTime?: number;
-  stopTime?: number;
-
-  addStartTime(timestamp: number) {
-    this.startTime = timestamp;
-  }
-
-  addStopTime(timestamp: number) {
-    this.stopTime = timestamp;
-  }
-
-  startTask(id: string, agreementId: string, activityId: string, timestamp: number) {
-    this.storeTaskInfo(id, agreementId, activityId, timestamp);
-    this.storeActivityInfo(id, agreementId, activityId);
-    this.storeAgreementInfo(id, agreementId, activityId);
-  }
-
-  private storeActivityInfo(taskId: string, agreementId: string, activityId: string) {
-    this.activities.set(activityId, { agreement: agreementId, task: taskId });
-  }
-  private storeAgreementInfo(taskId: string, agreementId: string, activityId: string) {
-    const agreement = this.agreements.get(agreementId);
-    if (!agreement) {
-      this.agreements.set(agreementId, {
-        activities: new Set([activityId]),
-        tasks: new Set([taskId]),
-      });
-    } else {
-      agreement.tasks.add(taskId);
-      agreement.activities.add(activityId);
-    }
-  }
-
-  private storeTaskInfo(id: string, agreementId: string, activityId: string, timestamp: number) {
-    const task = this.tasks.get(id);
-    if (!task) {
-      this.tasks.set(id, {
-        agreements: new Set<string>().add(agreementId),
-        activities: new Set<string>().add(activityId),
-        retriesCount: 0,
-        startTime: timestamp,
-        stopTime: 0,
-        success: false,
-      });
-    } else {
-      task.agreements.add(agreementId);
-      task.activities.add(activityId);
-    }
-  }
-
-  stopTask(id: string, timestamp: number, success: boolean, reason?: string) {
-    const task = this.tasks.get(id);
-    task && (task.stopTime = timestamp) && !(task.success = success) && (task.reason = reason);
-  }
-=======
 interface Payload {
   id: string;
   startTime: number;
 }
->>>>>>> 5ec25f87
 
 export class Tasks extends AbstractAggregator<Payload, TaskInfo> {
   beforeAdd(payload): TaskInfo {
@@ -97,32 +28,6 @@
       status: TaskStatusEnum.Pending,
     };
   }
-<<<<<<< HEAD
-
-  getComputedTasksCountAgreementId(agreementId: string): number {
-    return [...this.tasks.values()].filter((task) => task.agreements.has(agreementId) && task.success).length;
-  }
-
-  getActivitiesByAgreementId(agreementId: string): string[] {
-    const agreement = this.agreements.get(agreementId);
-    if (!agreement) {
-      return [];
-    } else {
-      return [...agreement.activities.values()];
-    }
-  }
-
-  getTasksCountByAgreementId(agreementId: string): number {
-    const agreement = this.agreements.get(agreementId);
-    if (!agreement) {
-      return 0;
-    } else {
-      return agreement.tasks.size;
-    }
-  }
-  getAllTasks(): Array<TaskInfo> {
-    return [...this.tasks.values()];
-=======
   retry(id: string, retriesCount: number) {
     this.updateItemInfo(id, { retriesCount });
   }
@@ -131,6 +36,5 @@
   }
   finish(id: string, timeStamp: number) {
     this.updateItemInfo(id, { stopTime: timeStamp, status: TaskStatusEnum.Finished });
->>>>>>> 5ec25f87
   }
 }