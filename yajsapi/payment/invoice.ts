import { BasePaymentOptions, InvoiceConfig } from "./config";
import { Invoice as Model, InvoiceStatus } from "ya-ts-client/dist/ya-payment/src/models";
import { Events } from "../events";
import { Rejection } from "./rejection";

export type InvoiceOptions = BasePaymentOptions;

interface BaseModel {
  issuerId: string;
  recipientId: string;
  payeeAddr: string;
  payerAddr: string;
  paymentPlatform: string;
  agreementId: string;
  paymentDueDate?: string;
  status: InvoiceStatus;
}

export abstract class BaseNote<ModelType extends BaseModel> {
  public abstract readonly id: string;
  public readonly providerId: string;
  public readonly recipientId: string;
  public readonly payeeAddr: string;
  public readonly payerAddr: string;
  public readonly paymentPlatform: string;
  public readonly agreementId: string;
  public readonly paymentDueDate?: string;
  protected status: InvoiceStatus;

  protected constructor(model: ModelType, protected options: InvoiceConfig) {
    this.providerId = model.issuerId;
    this.recipientId = model.recipientId;
    this.payeeAddr = model.payeeAddr;
    this.payerAddr = model.payerAddr;
    this.paymentPlatform = model.paymentPlatform;
    this.agreementId = model.agreementId;
    this.paymentDueDate = model.paymentDueDate;
    this.status = model.status;
  }
  protected async getStatus(): Promise<InvoiceStatus> {
    await this.refreshStatus();
    return this.status;
  }
  protected abstract accept(totalAmountAccepted: string, allocationId: string): Promise<void>;
  protected abstract reject(rejection: Rejection): Promise<void>;
  protected abstract refreshStatus(): Promise<void>;
}

/**
<<<<<<< HEAD
 * Invoice
 *
 * @description Invoice setted by provider for finished jobs
=======
 * @category Mid-level
>>>>>>> 9c808d59
 */
export class Invoice extends BaseNote<Model> {
  /** Invoice ID */
  public readonly id: string;
  /** Activities IDs covered by this Invoice */
  public readonly activityIds?: string[];
  /** Amount in the invoice */
  public readonly amount: string;
  /** Invoice creation timestamp */
  public readonly timestamp: string;
  /** Recipient ID */
  public readonly recipientId: string;

  /**
   * Create invoice using invoice ID
   *
   * @param invoiceId - Invoice ID
   * @param options - {@link InvoiceOptions}
   */
  static async create(invoiceId: string, options?: InvoiceOptions): Promise<Invoice> {
    const config = new InvoiceConfig(options);
    const { data: model } = await config.api.getInvoice(invoiceId);
    return new Invoice(model, config);
  }

  protected constructor(model: Model, protected options: InvoiceConfig) {
    super(model, options);
    this.id = model.invoiceId;
    this.activityIds = model.activityIds;
    this.amount = model.amount;
    this.timestamp = model.timestamp;
    this.recipientId = model.recipientId;
  }

  /**
   * Get Invoice Status
   *
   * @return {@link InvoiceStatus}
   */
  async getStatus(): Promise<InvoiceStatus> {
    await this.refreshStatus();
    return this.status;
  }

  /**
   * Accept Invoice
   *
   * @param totalAmountAccepted
   * @param allocationId
   */
  async accept(totalAmountAccepted: string, allocationId: string) {
    try {
      await this.options.api.acceptInvoice(this.id, { totalAmountAccepted, allocationId });
    } catch (e) {
      const reason = e?.response?.data?.message || e;
      this.options.eventTarget?.dispatchEvent(
        new Events.PaymentFailed({ id: this.id, agreementId: this.agreementId, reason })
      );
      throw new Error(`Unable to accept invoice ${this.id} ${reason}`);
    }
    this.options.eventTarget?.dispatchEvent(new Events.PaymentAccepted(this));
  }

  /**
   * Reject Invoice
   *
   * @param rejection - {@link Rejection}
   */
  async reject(rejection: Rejection) {
    try {
      await this.options.api.rejectInvoice(this.id, rejection);
    } catch (e) {
      throw new Error(`Unable to reject invoice ${this.id} ${e?.response?.data?.message || e}`);
    } finally {
      this.options.eventTarget?.dispatchEvent(
        new Events.PaymentFailed({ id: this.id, agreementId: this.agreementId, reason: rejection.message })
      );
    }
  }

  protected async refreshStatus() {
    const { data: model } = await this.options.api.getInvoice(this.id);
    this.status = model.status;
  }
}<|MERGE_RESOLUTION|>--- conflicted
+++ resolved
@@ -47,13 +47,7 @@
 }
 
 /**
-<<<<<<< HEAD
- * Invoice
- *
- * @description Invoice setted by provider for finished jobs
-=======
  * @category Mid-level
->>>>>>> 9c808d59
  */
 export class Invoice extends BaseNote<Model> {
   /** Invoice ID */
