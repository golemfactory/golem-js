--- conflicted
+++ resolved
@@ -11,14 +11,9 @@
 const DEFAULTS = Object.freeze({
   payment: { network: "goerli", driver: "erc20" },
   budget: 1.0,
-<<<<<<< HEAD
-  payment: { driver: "erc20", network: "goerli" },
+  paymentTimeout: 20000,
   paymentTimeout: 1000 * 60 * 2, // 2 min
   allocationExpires: 1000 * 60 * 60, // 60 min
-=======
-  paymentTimeout: 20000,
-  allocationExpires: 1000 * 60 * 30, // 30 min
->>>>>>> 66fa38e3
   invoiceReceiveTimeout: 1000 * 60 * 5, // 5 min
   maxInvoiceEvents: 500,
   maxDebitNotesEvents: 500,
@@ -26,13 +21,9 @@
   debitNotesFetchingInterval: 2000,
   payingInterval: 2000,
   paymentRequestTimeout: 10000,
-<<<<<<< HEAD
   debitNoteFilter: acceptAllDebitNotesFilter(),
-  invoiceFilter: acceptAllInvoicesFilter(),
-};
-=======
+  invoiceFilter: acceptAllInvoicesFilter()
 });
->>>>>>> 66fa38e3
 
 export interface BasePaymentOptions {
   yagnaOptions?: YagnaOptions;
