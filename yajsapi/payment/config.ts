--- conflicted
+++ resolved
@@ -5,23 +5,14 @@
 import { YagnaOptions } from "../executor/index.js";
 import { PaymentOptions } from "./service.js";
 import { InvoiceOptions } from "./invoice.js";
-<<<<<<< HEAD
 import { AccountsOptions } from "./accounts.js";
 import { Agent } from "http";
-=======
->>>>>>> a2b5c154
 
 const DEFAULTS = {
   budget: 1.0,
-<<<<<<< HEAD
-  payment: { driver: "erc20", network: "rinkeby" },
+  payment: { driver: "erc20", network: "goerli" },
   paymentTimeout: 1000 * 60 * 2, // 2 min
   allocationExpires: 1000 * 60 * 60, // 60 min
-=======
-  payment: { driver: "erc20", network: "goerli" },
-  paymentTimeout: 20000,
-  allocationExpires: 1000 * 60 * 30, // 30 min
->>>>>>> a2b5c154
   invoiceReceiveTimeout: 1000 * 60 * 5, // 5 min
   maxInvoiceEvents: 500,
   maxDebitNotesEvents: 500,
@@ -56,18 +47,13 @@
     this.yagnaOptions = options?.yagnaOptions;
     const apiKey = options?.yagnaOptions?.apiKey || EnvUtils.getYagnaAppKey();
     if (!apiKey) throw new Error("Api key not defined");
-<<<<<<< HEAD
-    const basePath = options?.yagnaOptions?.basePath || process.env.YAGNA_API_URL || DEFAULTS.basePath;
+    const basePath = options?.yagnaOptions?.basePath || EnvUtils.getYagnaApiUrl();
     const apiConfig = new Configuration({
       apiKey,
       basePath: `${basePath}/payment-api/v1`,
       accessToken: apiKey,
       baseOptions: { httpAgent: new Agent({ keepAlive: true }) },
     });
-=======
-    const basePath = options?.yagnaOptions?.basePath || EnvUtils.getYagnaApiUrl();
-    const apiConfig = new Configuration({ apiKey, basePath: `${basePath}/payment-api/v1`, accessToken: apiKey });
->>>>>>> a2b5c154
     this.api = new RequestorApi(apiConfig);
     this.paymentTimeout = options?.paymentTimeout || DEFAULTS.paymentTimeout;
     this.payment = {
