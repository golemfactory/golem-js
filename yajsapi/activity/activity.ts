import { Result, StreamingBatchEvent } from "./results";
import EventSource from "eventsource";
import { Readable } from "stream";
import { Logger } from "../utils";
import sleep from "../utils/sleep";
import { ActivityFactory } from "./factory";
import { ActivityConfig } from "./config";
import { Events } from "../events";

/**
 * @category Mid-level
 */
export enum ActivityStateEnum {
  New = "New",
  Initialized = "Initialized",
  Deployed = "Deployed",
  Ready = "Ready",
  Unresponsive = "Unresponsive",
  Terminated = "Terminated",
}

export interface ExeScriptRequest {
  text: string;
}

/**
 * @category Mid-level
 */
export interface ActivityOptions {
  yagnaOptions?: {
    /** Yagna Api Key */
    apiKey?: string;
    /** Yagna base path to Activity REST Api */
    basePath?: string;
  };
  /** timeout for sending and creating batch */
  activityRequestTimeout?: number;
  /** timeout for executing batch */
  activityExecuteTimeout?: number;
  /** interval for fetching batch results while polling */
  activityExeBatchResultsFetchInterval?: number;
  /** Logger module */
  logger?: Logger;
  /** Event Bus implements EventTarget  */
  eventTarget?: EventTarget;
}

/**
<<<<<<< HEAD
 * Activity
 *
 * @description Activity represents one job using signed agreement with provider.
=======
 * @category Mid-level
>>>>>>> 9c808d59
 */
export class Activity {
  private readonly logger?: Logger;
  private isRunning = true;

  /**
   * Create activity instance
   *
   * @param id activity ID
   * @param agreementId agreement ID
   * @param options - {@link ActivityOptions}
   * @hidden
   */
  constructor(public readonly id, public readonly agreementId, protected readonly options: ActivityConfig) {
    this.logger = options?.logger;
  }

  /**
   * Create activity for given agreement ID
   *
   * @param agreementId
   * @param options - {@link ActivityOptions}
   * @param secure - defines if activity will be secure type
   * @return Activity
   */
  static async create(agreementId: string, options?: ActivityOptions, secure = false): Promise<Activity> {
    const factory = new ActivityFactory(agreementId, options);
    return factory.create(secure);
  }

  /**
   * Execute script
   *
   * @param script - exe script request
   * @param stream - define type of getting results from execution (polling or streaming)
   * @param timeout - execution timeout
   */
  public async execute(script: ExeScriptRequest, stream?: boolean, timeout?: number): Promise<Readable> {
    let batchId, batchSize;
    let startTime = new Date();
    try {
      batchId = await this.send(script);
      startTime = new Date();
      batchSize = JSON.parse(script.text).length;
    } catch (error) {
      this.logger?.error(error);
      throw new Error(error?.response?.data?.message || error);
    }
    this.logger?.debug(`Script sent. Batch ID: ${batchId}`);
    this.options.eventTarget?.dispatchEvent(
      new Events.ScriptSent({ activityId: this.id, agreementId: this.agreementId })
    );
    return stream
      ? this.streamingBatch(batchId, batchSize, startTime, timeout)
      : this.pollingBatch(batchId, startTime, timeout);
  }

  /**
   * Stop and destroy activity
   *
   * @return boolean
   */
  public async stop(): Promise<boolean> {
    this.isRunning = false;
    await this.end();
    return true;
  }

  /**
   * Getting current state of activity
   *
   * @return state
   * @throws Error when cannot query the state
   */
  public async getState(): Promise<ActivityStateEnum> {
    try {
      const { data } = await this.options.api.state.getActivityState(this.id);
      const state = data.state[0];
      return ActivityStateEnum[state];
    } catch (error) {
      this.logger?.warn(`Cannot query activity state: ${error}`);
      throw error;
    }
  }

  protected async send(script: ExeScriptRequest): Promise<string> {
    const { data: batchId } = await this.options.api.control.exec(this.id, script, {
      timeout: this.options.activityRequestTimeout,
    });
    return batchId;
  }

  private async end() {
    await this.options.api.control
      .destroyActivity(this.id, this.options.activityRequestTimeout, {
        timeout: (this.options.activityRequestTimeout + 1) * 1000,
      })
      .catch((error) => {
        this.logger?.warn(`Got API Exception when destroying activity ${this.id}: ${error}`);
        throw error;
      });
    this.options.eventTarget?.dispatchEvent(new Events.ActivityDestroyed(this));
    this.logger?.debug(`Activity ${this.id} destroyed`);
  }

  private async pollingBatch(batchId, startTime, timeout): Promise<Readable> {
    let isBatchFinished = false;
    let lastIndex;
    let retryCount = 0;
    const maxRetries = 3;
    const { id: activityId, agreementId } = this;
    const isRunning = () => this.isRunning;
    const { activityExecuteTimeout, api, activityExeBatchResultsFetchInterval, eventTarget } = this.options;
    const handleError = this.handleError.bind(this);
    return new Readable({
      objectMode: true,
      async read() {
        while (!isBatchFinished) {
          if (startTime.valueOf() + (timeout || activityExecuteTimeout) <= new Date().valueOf()) {
            return this.destroy(new Error(`Activity ${activityId} timeout.`));
          }
          if (!isRunning()) {
            return this.destroy(new Error(`Activity ${activityId} has been interrupted.`));
          }
          try {
            const { data: results }: { data: Result[] } = await api.control.getExecBatchResults(activityId, batchId);
            const newResults = results.slice(lastIndex + 1);
            if (Array.isArray(newResults) && newResults.length) {
              newResults.forEach((result) => {
                this.push(result);
                isBatchFinished = result.isBatchFinished || false;
                lastIndex = result.index;
              });
            }
            if (!isBatchFinished) await sleep(activityExeBatchResultsFetchInterval, true);
          } catch (error) {
            try {
              retryCount = await handleError(error, lastIndex, retryCount, maxRetries);
            } catch (error) {
              eventTarget?.dispatchEvent(new Events.ScriptExecuted({ activityId, agreementId, success: false }));
              return this.destroy(error?.message || error);
            }
          }
        }
        eventTarget?.dispatchEvent(new Events.ScriptExecuted({ activityId, agreementId, success: true }));
        this.push(null);
      },
    });
  }

  private async streamingBatch(batchId, batchSize, startTime, timeout): Promise<Readable> {
    const basePath = this.options?.yagnaOptions?.basePath || this.options.api.control["configuration"]?.basePath;
    const apiKey = this.options?.yagnaOptions?.apiKey || this.options.api.control["configuration"]?.apiKey;
    const eventSource = new EventSource(`${basePath}/activity/${this.id}/exec/${batchId}`, {
      headers: {
        Accept: "text/event-stream",
        Authorization: `Bearer ${apiKey}`,
      },
    });

    let isBatchFinished = false;
    const activityId = this.id;
    const isRunning = () => this.isRunning;
    const activityExecuteTimeout = this.options.activityExecuteTimeout;

    const errors: object[] = [];
    eventSource.addEventListener("error", (error) => errors.push(error?.message || error));

    const results: Result[] = [];
    eventSource.addEventListener("runtime", (event) => results.push(this.parseEventToResult(event.data, batchSize)));

    return new Readable({
      objectMode: true,
      async read() {
        while (!isBatchFinished) {
          if (startTime.valueOf() + (timeout || activityExecuteTimeout) <= new Date().valueOf()) {
            return this.destroy(new Error(`Activity ${activityId} timeout.`));
          }
          if (!isRunning()) {
            return this.destroy(new Error(`Activity ${activityId} has been interrupted.`));
          }
          if (errors.length) {
            return this.destroy(new Error(`GetExecBatchResults failed due to errors: ${JSON.stringify(errors)}`));
          }
          if (results.length) {
            const result = results.shift();
            this.push(result);
            isBatchFinished = result?.isBatchFinished || false;
          }
          await sleep(500, true);
        }
        this.push(null);
      },
    });
  }

  private async handleError(error, cmdIndex, retryCount, maxRetries) {
    if (this.isTimeoutError(error)) {
      this.logger?.warn("API request timeout." + error.toString());
      return retryCount;
    }
    const { terminated, reason, errorMessage } = await this.isTerminated();
    if (terminated) {
      const msg = (reason || "") + (errorMessage || "");
      this.logger?.warn(`Activity ${this.id} terminated by provider. ${msg ? "Reason: " + msg : ""}`);
      throw error;
    }
    if (!this.isGsbError(error)) {
      throw error;
    }
    ++retryCount;
    const failMsg = "getExecBatchResults failed due to GSB error";
    if (retryCount < maxRetries) {
      this.logger?.debug(`${failMsg}, retrying in ${this.options.activityExeBatchResultsFetchInterval}.`);
      return retryCount;
    } else {
      this.logger?.debug(`${failMsg}, giving up after ${retryCount} attempts.`);
    }
    const msg = error?.response?.data?.message || error;
    throw new Error(`Command #${cmdIndex || 0} getExecBatchResults error: ${msg}`);
  }

  private isTimeoutError(error) {
    const timeoutMsg = error.message && error.message.includes("timeout");
    return (
      (error.response && error.response.status === 408) ||
      error.code === "ETIMEDOUT" ||
      (error.code === "ECONNABORTED" && timeoutMsg)
    );
  }

  private isGsbError(error) {
    // check if `err` is caused by "endpoint address not found" GSB error
    if (!error.response) {
      return false;
    }
    if (error.response.status !== 500) {
      return false;
    }
    if (!error.response.data || !error.response.data.message) {
      this.logger?.debug(`Cannot read error message, response: ${error.response}`);
      return false;
    }
    const message = error.response.data.message;
    return message.includes("endpoint address not found") && message.includes("GSB error");
  }

  private async isTerminated(): Promise<{ terminated: boolean; reason?: string; errorMessage?: string }> {
    try {
      const { data } = await this.options.api.state.getActivityState(this.id);
      const state = ActivityStateEnum[data?.state?.[0]];
      return {
        terminated: state === ActivityStateEnum.Terminated,
        reason: data?.reason,
        errorMessage: data?.errorMessage,
      };
    } catch (err) {
      this.logger?.debug(`Cannot query activity state: ${err}`);
      return { terminated: false };
    }
  }

  private parseEventToResult(msg: string, batchSize: number): Result {
    try {
      const event: StreamingBatchEvent = JSON.parse(msg);
      return {
        index: event.index,
        eventDate: event.timestamp,
        result: event?.kind?.finished ? (event?.kind?.finished?.return_code === 0 ? "Ok" : "Error") : undefined,
        stdout: event?.kind?.stdout,
        stderr: event?.kind?.stderr,
        message: event?.kind?.finished?.message,
        isBatchFinished: event.index + 1 >= batchSize && Boolean(event?.kind?.finished),
      } as Result;
    } catch (error) {
      throw new Error(`Cannot parse ${msg} as StreamingBatchEvent`);
    }
  }
}<|MERGE_RESOLUTION|>--- conflicted
+++ resolved
@@ -43,17 +43,10 @@
   logger?: Logger;
   /** Event Bus implements EventTarget  */
   eventTarget?: EventTarget;
+  /** taskPackage */
+  taskPackage?: string;
 }
 
-/**
-<<<<<<< HEAD
- * Activity
- *
- * @description Activity represents one job using signed agreement with provider.
-=======
- * @category Mid-level
->>>>>>> 9c808d59
- */
 export class Activity {
   private readonly logger?: Logger;
   private isRunning = true;
