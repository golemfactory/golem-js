import { Result, StreamingBatchEvent } from "./results";
import {
  ActivityStateStateEnum as ActivityStateEnum,
  ExeScriptRequest,
} from "ya-ts-client/dist/ya-activity/src/models";
import EventSource from "eventsource";
import { Readable } from "stream";
import { Logger } from "../utils";
import sleep from "../utils/sleep";
import { ActivityFactory } from "./factory";
import { ActivityConfig } from "./config";
import { Events } from "../events";

export interface ActivityOptions {
  yagnaOptions?: {
    /** Yagna Api Key */
    apiKey?: string;
    /** Yagna base path to Activity REST Api */
    basePath?: string;
  };
  /** timeout for sending and creating batch */
  requestTimeout?: number;
  /** timeout for executing batch */
  executeTimeout?: number;
  /** interval for fetching batch results while polling */
  exeBatchResultsFetchInterval?: number;
  /** Logger module */
  logger?: Logger;
  /** Event Bus implements EventTarget  */
  eventTarget?: EventTarget;
  /** taskPackage */
  taskPackage?: string;
}

export { ActivityStateEnum };

export class Activity {
  private readonly logger?: Logger;
  private isRunning = true;

  /**
   * Create activity instance
   *
   * @param id activity ID
   * @param agreementId agreement ID
   * @param options - {@link ActivityOptions}
   * @ignore
   */
  constructor(public readonly id, public readonly agreementId, protected readonly options: ActivityConfig) {
    this.logger = options?.logger;
  }

  /**
   * Create activity instance
   *
   * @param id activity ID
   * @param agreementId agreement ID
   * @param options - {@link ActivityOptions}
   * @ignore
   */
  constructor(public readonly id, public readonly agreementId, protected readonly options: ActivityConfig) {
    this.logger = options?.logger;
  }

  /**
   * Create activity for given agreement ID
   *
   * @param agreementId
   * @param options - {@link ActivityOptions}
   * @param secure - defines if activity will be secure type
   * @return Activity
   */
  static async create(agreementId: string, options?: ActivityOptions, secure = false): Promise<Activity> {
    const factory = new ActivityFactory(agreementId, options);
    return factory.create(secure);
  }

  /**
   * Execute script
   *
   * @param script - exe script request
   * @param stream - define type of getting results from execution (polling or streaming)
   * @param timeout - execution timeout
   */
  public async execute(script: ExeScriptRequest, stream?: boolean, timeout?: number): Promise<Readable> {
    let batchId, batchSize;
    let startTime = new Date();
    try {
      batchId = await this.send(script);
      startTime = new Date();
      batchSize = JSON.parse(script.text).length;
    } catch (error) {
      this.logger?.error(error);
      throw new Error(error?.response?.data?.message || error);
    }
    this.logger?.debug(`Script sent. Batch ID: ${batchId}`);
    this.options.eventTarget?.dispatchEvent(
      new Events.ScriptSent({ activityId: this.id, agreementId: this.agreementId })
    );
    return stream
      ? this.streamingBatch(batchId, batchSize, startTime, timeout)
      : this.pollingBatch(batchId, startTime, timeout);
  }

  /**
   * Stop and destroy activity
   *
<<<<<<< HEAD
   * @return true
=======
   * @return boolean
>>>>>>> 7a91225c
   */
  public async stop(): Promise<boolean> {
    this.isRunning = false;
    await this.end();
    return true;
  }

  /**
   * Getting current state of activity
   *
   * @return state
   * @throws Error when cannot query the state
   */
  public async getState(): Promise<ActivityStateEnum> {
    try {
      const { data } = await this.options.api.state.getActivityState(this.id);
      return data.state[0];
    } catch (error) {
      this.logger?.warn(`Cannot query activity state: ${error}`);
      throw error;
    }
  }

  protected async send(script: ExeScriptRequest): Promise<string> {
    const { data: batchId } = await this.options.api.control.exec(this.id, script, {
      timeout: this.options.requestTimeout,
    });
    return batchId;
  }

  private async end() {
    await this.options.api.control
      .destroyActivity(this.id, this.options.requestTimeout, { timeout: (this.options.requestTimeout + 1) * 1000 })
      .catch((error) => {
        this.logger?.warn(`Got API Exception when destroying activity ${this.id}: ${error}`);
        throw error;
      });
    this.options.eventTarget?.dispatchEvent(new Events.ActivityDestroyed(this));
    this.logger?.debug(`Activity ${this.id} destroyed`);
  }

  private async pollingBatch(batchId, startTime, timeout): Promise<Readable> {
    let isBatchFinished = false;
    let lastIndex;
    let retryCount = 0;
    const maxRetries = 3;
    const { id: activityId, agreementId } = this;
    const isRunning = () => this.isRunning;
    const { executeTimeout, api, exeBatchResultsFetchInterval, eventTarget } = this.options;
    const handleError = this.handleError.bind(this);
    return new Readable({
      objectMode: true,
      async read() {
        while (!isBatchFinished) {
          if (startTime.valueOf() + (timeout || executeTimeout) <= new Date().valueOf()) {
            return this.destroy(new Error(`Activity ${activityId} timeout.`));
          }
          if (!isRunning()) {
            return this.destroy(new Error(`Activity ${activityId} has been interrupted.`));
          }
          try {
            const { data: results }: { data: Result[] } = await api.control.getExecBatchResults(activityId, batchId);
            const newResults = results.slice(lastIndex + 1);
            if (Array.isArray(newResults) && newResults.length) {
              newResults.forEach((result) => {
                this.push(result);
                isBatchFinished = result.isBatchFinished || false;
                lastIndex = result.index;
              });
            }
            await sleep(exeBatchResultsFetchInterval, true);
          } catch (error) {
            try {
              retryCount = await handleError(error, lastIndex, retryCount, maxRetries);
            } catch (error) {
              eventTarget?.dispatchEvent(new Events.ScriptExecuted({ activityId, agreementId, success: false }));
              return this.destroy(error?.message || error);
            }
          }
        }
        eventTarget?.dispatchEvent(new Events.ScriptExecuted({ activityId, agreementId, success: true }));
        this.push(null);
      },
    });
  }

  private async streamingBatch(batchId, batchSize, startTime, timeout): Promise<Readable> {
    const basePath = this.options?.yagnaOptions?.basePath || this.options.api.control["configuration"]?.basePath;
    const apiKey = this.options?.yagnaOptions?.apiKey || this.options.api.control["configuration"]?.apiKey;
    const eventSource = new EventSource(`${basePath}/activity/${this.id}/exec/${batchId}`, {
      headers: {
        Accept: "text/event-stream",
        Authorization: `Bearer ${apiKey}`,
      },
    });

    let isBatchFinished = false;
    const activityId = this.id;
    const isRunning = () => this.isRunning;
    const executeTimeout = this.options.executeTimeout;

    const errors: object[] = [];
    eventSource.addEventListener("error", (error) => errors.push(error?.message || error));

    const results: Result[] = [];
    eventSource.addEventListener("runtime", (event) => results.push(this.parseEventToResult(event.data, batchSize)));

    return new Readable({
      objectMode: true,
      async read() {
        while (!isBatchFinished) {
          if (startTime.valueOf() + (timeout || executeTimeout) <= new Date().valueOf()) {
            return this.destroy(new Error(`Activity ${activityId} timeout.`));
          }
          if (!isRunning()) {
            return this.destroy(new Error(`Activity ${activityId} has been interrupted.`));
          }
          if (errors.length) {
            return this.destroy(new Error(`GetExecBatchResults failed due to errors: ${JSON.stringify(errors)}`));
          }
          if (results.length) {
            const result = results.shift();
            this.push(result);
            isBatchFinished = result?.isBatchFinished || false;
          }
          await sleep(500, true);
        }
        this.push(null);
      },
    });
  }

  private async handleError(error, cmdIndex, retryCount, maxRetries) {
    if (this.isTimeoutError(error)) {
      this.logger?.warn("API request timeout." + error.toString());
      return retryCount;
    }
    const { terminated, reason, errorMessage } = await this.isTerminated();
    if (terminated) {
      const msg = (reason || "") + (errorMessage || "");
      this.logger?.warn(`Activity ${this.id} terminated by provider. ${msg ? "Reason: " + msg : ""}`);
      throw error;
    }
    if (!this.isGsbError(error)) {
      throw error;
    }
    ++retryCount;
    const failMsg = "getExecBatchResults failed due to GSB error";
    if (retryCount < maxRetries) {
      this.logger?.debug(`${failMsg}, retrying in ${this.options.exeBatchResultsFetchInterval}.`);
      return retryCount;
    } else {
      this.logger?.debug(`${failMsg}, giving up after ${retryCount} attempts.`);
    }
    const msg = error?.response?.data?.message || error;
    throw new Error(`Command #${cmdIndex || 0} getExecBatchResults error: ${msg}`);
  }

  private isTimeoutError(error) {
    const timeoutMsg = error.message && error.message.includes("timeout");
    return (
      (error.response && error.response.status === 408) ||
      error.code === "ETIMEDOUT" ||
      (error.code === "ECONNABORTED" && timeoutMsg)
    );
  }

  private isGsbError(error) {
    // check if `err` is caused by "endpoint address not found" GSB error
    if (!error.response) {
      return false;
    }
    if (error.response.status !== 500) {
      return false;
    }
    if (!error.response.data || !error.response.data.message) {
      this.logger?.debug(`Cannot read error message, response: ${error.response}`);
      return false;
    }
    const message = error.response.data.message;
    return message.includes("endpoint address not found") && message.includes("GSB error");
  }

  private async isTerminated(): Promise<{ terminated: boolean; reason?: string; errorMessage?: string }> {
    try {
      const { data } = await this.options.api.state.getActivityState(this.id);
      return {
        terminated: data?.state?.[0] === ActivityStateEnum.Terminated,
        reason: data?.reason,
        errorMessage: data?.errorMessage,
      };
    } catch (err) {
      this.logger?.debug(`Cannot query activity state: ${err}`);
      return { terminated: false };
    }
  }

  private parseEventToResult(msg: string, batchSize: number): Result {
    try {
      const event: StreamingBatchEvent = JSON.parse(msg);
      return {
        index: event.index,
        eventDate: event.timestamp,
        result: event?.kind?.finished ? (event?.kind?.finished?.return_code === 0 ? "Ok" : "Error") : undefined,
        stdout: event?.kind?.stdout,
        stderr: event?.kind?.stderr,
        message: event?.kind?.finished?.message,
        isBatchFinished: event.index + 1 >= batchSize && Boolean(event?.kind?.finished),
      } as Result;
    } catch (error) {
      throw new Error(`Cannot parse ${msg} as StreamingBatchEvent`);
    }
  }
}<|MERGE_RESOLUTION|>--- conflicted
+++ resolved
@@ -51,18 +51,6 @@
   }
 
   /**
-   * Create activity instance
-   *
-   * @param id activity ID
-   * @param agreementId agreement ID
-   * @param options - {@link ActivityOptions}
-   * @ignore
-   */
-  constructor(public readonly id, public readonly agreementId, protected readonly options: ActivityConfig) {
-    this.logger = options?.logger;
-  }
-
-  /**
    * Create activity for given agreement ID
    *
    * @param agreementId
@@ -105,11 +93,7 @@
   /**
    * Stop and destroy activity
    *
-<<<<<<< HEAD
-   * @return true
-=======
    * @return boolean
->>>>>>> 7a91225c
    */
   public async stop(): Promise<boolean> {
     this.isRunning = false;
