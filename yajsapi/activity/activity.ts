--- conflicted
+++ resolved
@@ -173,11 +173,7 @@
                 lastIndex = result.index;
               });
             }
-<<<<<<< HEAD
-            if (!isBatchFinished) await sleep(exeBatchResultsFetchInterval, true);
-=======
             await sleep(activityExeBatchResultsFetchInterval, true);
->>>>>>> daa9e148
           } catch (error) {
             try {
               retryCount = await handleError(error, lastIndex, retryCount, maxRetries);
