--- conflicted
+++ resolved
@@ -1,8 +1,3 @@
-<<<<<<< HEAD
 export { Activity, ActivityStateEnum, ActivityOptions } from "./activity.js";
 export { Result } from "./results.js";
-=======
-export { Activity, ActivityStateEnum, ActivityOptions } from "./activity";
-export { Result } from "./results";
-export { ActivityConfig } from "./config";
->>>>>>> ea1fec53
+export { ActivityConfig } from "./config.js";