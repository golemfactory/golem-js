import { ProposalDetails } from "../market/proposal";
import { PackageDetails } from "../package/package";

/**
 * Global Event Type with which all API events will be emitted. It should be used on all listeners that would like to handle events.
 */
export const EventType = "GolemEvent";

// Temporary polyfill
// It is now implemented natively only for nodejs 19 and newest browsers
// https://developer.mozilla.org/en-US/docs/Web/API/CustomEvent
// https://github.com/nodejs/node/issues/40678
class CustomEvent<DataType> extends Event {
  readonly detail: DataType;
  readonly name: string;
<<<<<<< HEAD
  readonly timestamp: number;
=======
>>>>>>> 811ff829
  constructor(type, data) {
    super(type, data);
    this.detail = data.detail;
    this.name = this.constructor.name;
<<<<<<< HEAD
    this.timestamp = new Date().valueOf();
=======
>>>>>>> 811ff829
  }
}

export abstract class BaseEvent<DataType> extends CustomEvent<DataType> {
  constructor(data?: DataType) {
    super(EventType, { detail: data });
  }
}

export class ComputationStarted extends BaseEvent<undefined> {}
export class ComputationFinished extends BaseEvent<undefined> {}
export class ComputationFailed extends BaseEvent<{ reason?: string }> {}
export class TaskStarted extends BaseEvent<{ id: string; agreementId: string; activityId: string }> {}
export class TaskRedone extends BaseEvent<{ id: string; retriesCount: number }> {}
export class TaskRejected extends BaseEvent<{ id: string; reason?: string }> {}
export class TaskFinished extends BaseEvent<{ id: string }> {}
export class AllocationCreated extends BaseEvent<{ id: string; amount: number; platform?: string }> {}
export class SubscriptionCreated extends BaseEvent<{ id: string }> {}
export class SubscriptionFailed extends BaseEvent<{ reason?: string }> {}
export class CollectFailed extends BaseEvent<{ id: string; reason?: string }> {}
export class ProposalReceived extends BaseEvent<{
  id: string;
  providerId: string;
<<<<<<< HEAD
  parentId: string | null;
=======
  parentId: string;
>>>>>>> 811ff829
  details: ProposalDetails;
}> {}
export class ProposalRejected extends BaseEvent<{
  id: string;
<<<<<<< HEAD
  providerId?: string;
  reason?: string;
  parentId: string | null;
}> {}
export class ProposalResponded extends BaseEvent<{ id: string; providerId: string; parentId: string | null }> {}
export class ProposalFailed extends BaseEvent<{
  id: string;
  providerId: string;
  parentId: string | null;
  reason?: string;
}> {}
=======
  providerId: string;
  reason?: string;
  parentId: string | null;
}> {}
export class ProposalResponded extends BaseEvent<{
  id: string;
  providerId: string;
  counteringProposalId: string;
}> {}
export class ProposalConfirmed extends BaseEvent<{ id: string; providerId: string }> {}
>>>>>>> 811ff829
export class PackageCreated extends BaseEvent<{ imageHash: string; details: PackageDetails }> {}
export class AgreementCreated extends BaseEvent<{
  id: string;
  providerId: string;
  providerName: string;
  proposalId: string;
  validTo?: string;
}> {}
export class AgreementConfirmed extends BaseEvent<{ id: string; providerId: string }> {}
export class AgreementRejected extends BaseEvent<{ id: string; providerId: string; reason?: string }> {}
export class AgreementTerminated extends BaseEvent<{ id: string; providerId: string; reason?: string }> {}
export class InvoiceReceived extends BaseEvent<{
  id: string;
  providerId: string;
  agreementId: string;
  amount: string; // It is coming as a string
}> {}
export class DebitNoteReceived extends BaseEvent<{
  id: string;
  agreementId: string;
  amount: string; // It is coming as a string
}> {}
export class PaymentAccepted extends BaseEvent<{
  id: string;
  providerId: string;
  agreementId: string;
  amount: string; // It is coming as a string
}> {}
export class DebitNoteAccepted extends BaseEvent<{
  id: string;
  providerId: string;
  agreementId: string;
  amount: string; // It is coming as a string
}> {}
export class PaymentFailed extends BaseEvent<{ id: string; agreementId: string; reason?: string }> {}
export class ActivityCreated extends BaseEvent<{ id: string; agreementId: string }> {}
export class ActivityDestroyed extends BaseEvent<{ id: string; agreementId: string }> {}
export class ActivityStateChanged extends BaseEvent<{ id: string; state: string }> {}
export class ScriptSent extends BaseEvent<{ activityId: string; agreementId: string }> {}
export class ScriptExecuted extends BaseEvent<{ activityId: string; agreementId: string; success: boolean }> {}<|MERGE_RESOLUTION|>--- conflicted
+++ resolved
@@ -13,18 +13,12 @@
 class CustomEvent<DataType> extends Event {
   readonly detail: DataType;
   readonly name: string;
-<<<<<<< HEAD
   readonly timestamp: number;
-=======
->>>>>>> 811ff829
   constructor(type, data) {
     super(type, data);
     this.detail = data.detail;
     this.name = this.constructor.name;
-<<<<<<< HEAD
     this.timestamp = new Date().valueOf();
-=======
->>>>>>> 811ff829
   }
 }
 
@@ -48,28 +42,11 @@
 export class ProposalReceived extends BaseEvent<{
   id: string;
   providerId: string;
-<<<<<<< HEAD
-  parentId: string | null;
-=======
   parentId: string;
->>>>>>> 811ff829
   details: ProposalDetails;
 }> {}
 export class ProposalRejected extends BaseEvent<{
   id: string;
-<<<<<<< HEAD
-  providerId?: string;
-  reason?: string;
-  parentId: string | null;
-}> {}
-export class ProposalResponded extends BaseEvent<{ id: string; providerId: string; parentId: string | null }> {}
-export class ProposalFailed extends BaseEvent<{
-  id: string;
-  providerId: string;
-  parentId: string | null;
-  reason?: string;
-}> {}
-=======
   providerId: string;
   reason?: string;
   parentId: string | null;
@@ -79,8 +56,13 @@
   providerId: string;
   counteringProposalId: string;
 }> {}
+export class ProposalFailed extends BaseEvent<{
+  id: string;
+  providerId: string;
+  parentId: string | null;
+  reason?: string;
+}> {}
 export class ProposalConfirmed extends BaseEvent<{ id: string; providerId: string }> {}
->>>>>>> 811ff829
 export class PackageCreated extends BaseEvent<{ imageHash: string; details: PackageDetails }> {}
 export class AgreementCreated extends BaseEvent<{
   id: string;
