--- conflicted
+++ resolved
@@ -9,11 +9,7 @@
 // https://github.com/nodejs/node/issues/40678
 class CustomEvent<DataType> extends Event {
   readonly detail: DataType;
-<<<<<<< HEAD
-
-=======
   readonly name: string;
->>>>>>> 14897957
   constructor(type, data) {
     super(type, data);
     this.detail = data.detail;
