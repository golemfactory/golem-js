--- conflicted
+++ resolved
@@ -29,9 +29,35 @@
   }
 }
 
+
 export class ComputationStarted extends BaseEvent<undefined> {}
 export class ComputationFinished extends BaseEvent<undefined> {}
 export class ComputationFailed extends BaseEvent<{ reason?: string }> {}
+export class TaskStarted extends BaseEvent<{
+  id: string;
+  agreementId: string;
+  activityId: string;
+  providerId: string;
+  providerName: string;
+}> {}
+export class TaskRedone extends BaseEvent<{
+  id: string;
+  agreementId: string;
+  activityId: string;
+  providerId: string;
+  providerName: string;
+  retriesCount: number;
+  reason?: string;
+}> {}
+export class TaskRejected extends BaseEvent<{
+  id: string;
+  agreementId: string;
+  activityId: string;
+  providerId: string;
+  providerName: string;
+  reason?: string;
+}> {}
+export class TaskFinished extends BaseEvent<{ id: string }> {}
 export class AllocationCreated extends BaseEvent<{ id: string; amount: number; platform?: string }> {}
 export class DemandSubscribed extends BaseEvent<{ id: string; details: DemandDetails }> {}
 export class DemandFailed extends BaseEvent<{ reason?: string }> {}
@@ -61,36 +87,7 @@
   reason?: string;
 }> {}
 export class ProposalConfirmed extends BaseEvent<{ id: string; providerId: string }> {}
-<<<<<<< HEAD
-export class TaskStarted extends BaseEvent<{
-  id: string;
-  agreementId: string;
-  activityId: string;
-  providerId: string;
-  providerName: string;
-}> {}
-export class TaskRedone extends BaseEvent<{
-  id: string;
-  agreementId: string;
-  activityId: string;
-  providerId: string;
-  providerName: string;
-  retriesCount: number;
-  reason?: string;
-}> {}
-export class TaskRejected extends BaseEvent<{
-  id: string;
-  agreementId: string;
-  activityId: string;
-  providerId: string;
-  providerName: string;
-  reason?: string;
-}> {}
-export class TaskFinished extends BaseEvent<{ id: string }> {}
-export class PackageCreated extends BaseEvent<{ imageHash: string; details: PackageDetails }> {}
-=======
 export class PackageCreated extends BaseEvent<{ imageHash?: string; details: PackageDetails }> {}
->>>>>>> a2b5c154
 export class AgreementCreated extends BaseEvent<{
   id: string;
   providerId: string;
