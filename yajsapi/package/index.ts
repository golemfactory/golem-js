--- conflicted
+++ resolved
@@ -1,10 +1,7 @@
 import axios from "axios";
 import { DemandBuilder } from "../props";
 import { VmPackageFormat, VmRequest } from "../props/inf";
-<<<<<<< HEAD
-=======
 import { isBrowser } from "../utils";
->>>>>>> 0dc6f81e
 
 const FALLBACK_REPO_URL = "http://girepo.dev.golem.network:8000";
 const PUBLIC_DNS_URL = "https://dns.google/resolve?type=srv&name=";
@@ -14,8 +11,8 @@
 export type RepoOpts = {
   engine?: string;
   image_hash: string;
-  min_mem_gib?: number;
-  min_storage_gib?: number;
+  min_mem_gib: number;
+  min_storage_gib: number;
   min_cpu_threads?: number;
   cores?: number;
   capabilities?: string[];
@@ -78,36 +75,7 @@
   }
 }
 
-<<<<<<< HEAD
 export const resolve_repo_srv = async ({ repo_srv, fallback_url = FALLBACK_REPO_URL, logger }) => {
-  async function _resolve_repo_srv() {
-    return new Promise((resolve, reject) => {
-      resolve(`http://girepo.dev.golem.network:8000`);
-      // const verify_records = async function (err, records) {
-      //   if (!(Symbol.iterator in Object(records))) {
-      //     resolve(null);
-      //     return;
-      //   }
-      //   for (const record of records) {
-      //     const url = `http://${record.name}:${record.port}`;
-      //     try {
-      //       await axios.head(url);
-      //       resolve(url);
-      //     } catch (error) {
-      //       if (error.response != undefined) {
-      //         resolve(url);
-      //       }
-      //     }
-      //   }
-      //   resolve(null);
-      // };
-      //
-      // const resolver = new Resolver();
-      // resolver.setServers(["8.8.8.8", "4.4.4.4"]);
-      // resolver.resolveSrv(repo_srv, verify_records);
-    });
-=======
-export const resolve_repo_srv = async ({ repo_srv, fallback_url = FALLBACK_REPO_URL }) => {
   async function is_record_valid(url) {
     try {
       await axios.head(url);
@@ -148,25 +116,17 @@
         }
       }
     } catch (e) {
-      console.warn(`error occurred while trying to get SRV record : ${e}`);
+      logger?.warn(`error occurred while trying to get SRV record : ${e}`);
     }
 
     return null
->>>>>>> 0dc6f81e
   }
 
   const repo_url = await _resolve_repo_srv();
   if (repo_url) {
-<<<<<<< HEAD
     logger?.debug(`Using image repository: ${repo_srv} -> ${repo_url}.`);
     return repo_url;
   }
   logger?.warn(`Problem resolving image repository: ${repo_srv}, falling back to ${fallback_url}.`);
-=======
-    console.debug(`Using image repository: ${repo_srv} -> ${repo_url}.`);
-    return repo_url;
-  }
-  console.warn(`Problem resolving image repository: ${repo_srv}, falling back to ${fallback_url}.`);
->>>>>>> 0dc6f81e
   return fallback_url;
 };