import { ComparisonOperator, DecorationsBuilder, MarketDecoration } from "../market/builder.js";
import { Logger } from "../utils/index.js";
import axios from "axios";
import { PackageConfig } from "./config.js";
import { RequireAtLeastOne } from "type-fest";

/**
 * @category Mid-level
 */
<<<<<<< HEAD

export type PackageOptions = RequireAtLeastOne<
  {
    /** Type of engine required: vm, emscripten, sgx, sgx-js, sgx-wasm, sgx-wasi */
    engine?: string;
    /** Minimum required memory to execute application GB */
    minMemGib?: number;
    /** Minimum required disk storage to execute tasks in GB */
    minStorageGib?: number;
    /** Minimum required CPU threads */
    minCpuThreads?: number;
    /** Minimum required CPU cores */
    minCpuCores?: number;
    /** Required providers capabilities to run application */
    capabilities?: string[];
    /**  finds package by its contents hash */
    imageHash?: string;
    imageTag?: string;
    repoUrl?: string;
    logger?: Logger;
  },
  "imageHash" | "imageTag"
>;
=======
export interface PackageOptions {
  /** Type of engine required: vm, emscripten, sgx, sgx-js, sgx-wasm, sgx-wasi */
  engine?: string;
  /** Minimum required memory to execute application GB */
  minMemGib?: number;
  /** Minimum required disk storage to execute tasks in GB */
  minStorageGib?: number;
  /** Minimum required CPU threads */
  minCpuThreads?: number;
  /** Minimum required CPU cores */
  minCpuCores?: number;
  /** Required providers capabilities to run application */
  capabilities?: string[];
  /**  finds package by its contents hash */
  imageHash?: string;
  /** The address of the repository where the images are shared **/
  repoUrl?: string;
  /** Manifest - base64 encoded Computation Payload Manifest
   https://handbook.golem.network/requestor-tutorials/vm-runtime/computation-payload-manifest **/
  manifest?: string;
  /** Signature of base64 encoded Computation Payload Manifest **/
  manifestSig?: string;
  /** Algorithm of manifest signature, e.g. "sha256" **/
  manifestSigAlgorithm?: string;
  /** Certificate - base64 encoded public certificate (DER or PEM) matching key used to generate signature **/
  manifestCert?: string;
  /** Custom logger **/
  logger?: Logger;
}

export interface PackageDetails {
  minMemGib: number;
  minStorageGib: number;
  minCpuThreads: number;
  minCpuCores: number;
  engine: string;
  capabilities: string[];
  imageHash?: string;
}

>>>>>>> afb6da08
/**
 * Package module - an object for descriptions of the payload required by the requestor.
 * @category Mid-level
 */
export class Package {
  private logger?: Logger;

  private constructor(private options: PackageConfig) {
    this.logger = options.logger;
  }

  static create(options: PackageOptions): Package {
    // ? : Dependency Injection could be useful
    const config = new PackageConfig(options);
    return new Package(config);
  }

  static getImageIdentifier(
    str: string
  ): RequireAtLeastOne<{ imageHash: string; imageTag: string }, "imageHash" | "imageTag"> {
    const tagRegex = /^(.*?)\/(.*?):(.*)$/;
    if (tagRegex.test(str)) {
      return {
        imageTag: str,
      };
    }

    return {
      imageHash: str,
    };
  }

  static GetHashFromTag(tag: string): string {
    return tag.split(":")[1];
  }

  async getDemandDecoration(): Promise<MarketDecoration> {
    const builder = new DecorationsBuilder();
    builder
      .addProperty("golem.srv.comp.vm.package_format", this.options.packageFormat)
      .addConstraint("golem.inf.mem.gib", this.options.minMemGib.toString(), ComparisonOperator.GtEq)
      .addConstraint("golem.inf.storage.gib", this.options.minStorageGib.toString(), ComparisonOperator.GtEq)
      .addConstraint("golem.runtime.name", this.options.engine)
      .addConstraint("golem.inf.cpu.cores", this.options.minCpuCores.toString(), ComparisonOperator.GtEq)
      .addConstraint("golem.inf.cpu.threads", this.options.minCpuThreads.toString(), ComparisonOperator.GtEq);
    if (this.options.imageHash) {
      const taskPackage = await this.resolveTaskPackageUrl();
      builder.addProperty("golem.srv.comp.task_package", taskPackage);
    }
    if (this.options.capabilities.length)
      this.options.capabilities.forEach((cap) => builder.addConstraint("golem.runtime.capabilities", cap));
    this.addManifestDecorations(builder);
    return builder.getDecorations();
  }

  private async getRepoUrl(): Promise<string> {
    if (process?.env.YAJSAPI_REPO_URL) {
      return process.env.YAJSAPI_REPO_URL;
    }
    return this.options.repoUrl;
  }

  private async resolveTaskPackageUrl(): Promise<string> {
    // ? : Dependency Injection could be useful
    const repoUrl = await this.getRepoUrl();

    //TODO : in future this should be passed probably through config

    const isHttps = process.env.YAJSAPI_USE_HTTPS_LINK ?? false;

    // ? Should we prefix all env variables with YAJSAPI_ or not?
    // with YAJSAPI we stay consistent but GOLEM is more general and can be used
    // for other projects as well (yapapi e.g. )

    const isDev = process.env.GOLEM_DEV_MODE;

    let hash = this.options.imageHash;
    const tag = this.options.imageTag;

    const url = `${repoUrl}/v1/image/info?${isDev ? "dev=true" : "count=true"}&${tag ? `tag=${tag}` : `hash=${hash}`}`;

    const response = await axios.get(url);
    if (response.status != 200) {
      this.logger?.error(`Unable to resolve package hash from tag: Response ` + response.status);
      throw Error(`Error: ${response.status}`);
    }
<<<<<<< HEAD

    const imageUrl = isHttps ? response.data.https : response.data.http;
    hash = response.data.sha3;
    return `hash:sha3:${hash}:${imageUrl}`;
=======
    const imageUrl = await response.data;
    return `hash:sha3:${this.options.imageHash}:${imageUrl}`;
>>>>>>> afb6da08
  }

  private addManifestDecorations(builder: DecorationsBuilder): void {
    if (!this.options.manifest) return;
    builder.addProperty("golem.srv.comp.payload", this.options.manifest);
    if (this.options.manifestSig) builder.addProperty("golem.srv.comp.payload.sig", this.options.manifestSig);
    if (this.options.manifestSigAlgorithm)
      builder.addProperty("golem.srv.comp.payload.sig.algorithm", this.options.manifestSigAlgorithm);
    if (this.options.manifestCert) builder.addProperty("golem.srv.comp.payload.cert", this.options.manifestCert);
  }

  get details(): PackageDetails {
    return {
      minMemGib: this.options.minMemGib,
      minStorageGib: this.options.minStorageGib,
      minCpuThreads: this.options.minCpuThreads,
      minCpuCores: this.options.minCpuCores,
      engine: this.options.engine,
      capabilities: this.options.capabilities,
      imageHash: this.options.imageHash,
    };
  }
}<|MERGE_RESOLUTION|>--- conflicted
+++ resolved
@@ -7,7 +7,6 @@
 /**
  * @category Mid-level
  */
-<<<<<<< HEAD
 
 export type PackageOptions = RequireAtLeastOne<
   {
@@ -24,43 +23,22 @@
     /** Required providers capabilities to run application */
     capabilities?: string[];
     /**  finds package by its contents hash */
-    imageHash?: string;
-    imageTag?: string;
+    imageHash: string;
+    /**  finds package by registry tag  */
+
+    imageTag: string;
+    manifest: string;
+    /** Signature of base64 encoded Computation Payload Manifest **/
+    manifestSig?: string;
+    /** Algorithm of manifest signature, e.g. "sha256" **/
+    manifestSigAlgorithm?: string;
+    /** Certificate - base64 encoded public certificate (DER or PEM) matching key used to generate signature **/
+    manifestCert?: string;
     repoUrl?: string;
     logger?: Logger;
   },
-  "imageHash" | "imageTag"
+  "imageHash" | "imageTag" | "manifest"
 >;
-=======
-export interface PackageOptions {
-  /** Type of engine required: vm, emscripten, sgx, sgx-js, sgx-wasm, sgx-wasi */
-  engine?: string;
-  /** Minimum required memory to execute application GB */
-  minMemGib?: number;
-  /** Minimum required disk storage to execute tasks in GB */
-  minStorageGib?: number;
-  /** Minimum required CPU threads */
-  minCpuThreads?: number;
-  /** Minimum required CPU cores */
-  minCpuCores?: number;
-  /** Required providers capabilities to run application */
-  capabilities?: string[];
-  /**  finds package by its contents hash */
-  imageHash?: string;
-  /** The address of the repository where the images are shared **/
-  repoUrl?: string;
-  /** Manifest - base64 encoded Computation Payload Manifest
-   https://handbook.golem.network/requestor-tutorials/vm-runtime/computation-payload-manifest **/
-  manifest?: string;
-  /** Signature of base64 encoded Computation Payload Manifest **/
-  manifestSig?: string;
-  /** Algorithm of manifest signature, e.g. "sha256" **/
-  manifestSigAlgorithm?: string;
-  /** Certificate - base64 encoded public certificate (DER or PEM) matching key used to generate signature **/
-  manifestCert?: string;
-  /** Custom logger **/
-  logger?: Logger;
-}
 
 export interface PackageDetails {
   minMemGib: number;
@@ -72,7 +50,6 @@
   imageHash?: string;
 }
 
->>>>>>> afb6da08
 /**
  * Package module - an object for descriptions of the payload required by the requestor.
  * @category Mid-level
@@ -159,15 +136,10 @@
       this.logger?.error(`Unable to resolve package hash from tag: Response ` + response.status);
       throw Error(`Error: ${response.status}`);
     }
-<<<<<<< HEAD
 
     const imageUrl = isHttps ? response.data.https : response.data.http;
     hash = response.data.sha3;
     return `hash:sha3:${hash}:${imageUrl}`;
-=======
-    const imageUrl = await response.data;
-    return `hash:sha3:${this.options.imageHash}:${imageUrl}`;
->>>>>>> afb6da08
   }
 
   private addManifestDecorations(builder: DecorationsBuilder): void {
