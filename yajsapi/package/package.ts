import { ComparisonOperator, DecorationsBuilder, MarketDecoration } from "../market/builder.js";
import { RepoResolver } from "./repo_resolver.js";
import { Logger } from "../utils/index.js";
import axios from "axios";
import { PackageConfig } from "./config.js";

/**
 * @category Mid-level
 */
export interface PackageOptions {
  /** Type of engine required: vm, emscripten, sgx, sgx-js, sgx-wasm, sgx-wasi */
  engine?: string;
  /** Minimum required memory to execute application GB */
  minMemGib?: number;
  /** Minimum required disk storage to execute tasks in GB */
  minStorageGib?: number;
  /** Minimum required CPU threads */
  minCpuThreads?: number;
  /** Minimum required CPU cores */
  minCpuCores?: number;
  /** Required providers capabilities to run application */
  capabilities?: string[];
  /**  finds package by its contents hash */
  imageHash?: string;
  /** The address of the repository where the images are shared **/
  repoUrl?: string;
  /** Manifest - base64 encoded Computation Payload Manifest
   https://handbook.golem.network/requestor-tutorials/vm-runtime/computation-payload-manifest **/
  manifest?: string;
  /** Signature of base64 encoded Computation Payload Manifest **/
  manifestSig?: string;
  /** Algorithm of manifest signature, e.g. "sha256" **/
  manifestSigAlgorithm?: string;
  /** Certificate - base64 encoded public certificate (DER or PEM) matching key used to generate signature **/
  manifestCert?: string;
  /** Custom logger **/
  logger?: Logger;
}

export interface PackageDetails {
  minMemGib: number;
  minStorageGib: number;
  minCpuThreads: number;
  minCpuCores: number;
  engine: string;
  capabilities: string[];
<<<<<<< HEAD
  imageHash: string;
=======
  imageHash?: string;
>>>>>>> a2b5c154
}

/**
 * Package module - an object for descriptions of the payload required by the requestor.
 * @category Mid-level
 */
export class Package {
  private logger?: Logger;

  private constructor(private options: PackageConfig) {
    this.logger = options.logger;
  }

  static create(options: PackageOptions): Package {
    const config = new PackageConfig(options);
    return new Package(config);
  }

  async getDemandDecoration(): Promise<MarketDecoration> {
    const builder = new DecorationsBuilder();
    builder
      .addProperty("golem.srv.comp.vm.package_format", this.options.packageFormat)
      .addConstraint("golem.inf.mem.gib", this.options.minMemGib.toString(), ComparisonOperator.GtEq)
      .addConstraint("golem.inf.storage.gib", this.options.minStorageGib.toString(), ComparisonOperator.GtEq)
      .addConstraint("golem.runtime.name", this.options.engine)
      .addConstraint("golem.inf.cpu.cores", this.options.minCpuCores.toString(), ComparisonOperator.GtEq)
      .addConstraint("golem.inf.cpu.threads", this.options.minCpuThreads.toString(), ComparisonOperator.GtEq);
    if (this.options.imageHash) {
      const taskPackage = await this.resolveTaskPackageUrl();
      builder.addProperty("golem.srv.comp.task_package", taskPackage);
    }
    if (this.options.capabilities.length)
      this.options.capabilities.forEach((cap) => builder.addConstraint("golem.runtime.capabilities", cap));
    this.addManifestDecorations(builder);
    return builder.getDecorations();
  }

  private async getRepoUrl(): Promise<string> {
    if (this.options.repoUrl) {
      return this.options.repoUrl;
    }
    const repoResolver = RepoResolver.create({ logger: this.logger });
    return await repoResolver.getRepoUrl();
  }

  private async resolveTaskPackageUrl(): Promise<string> {
    const repoUrl = await this.getRepoUrl();
    const response = await axios.get(`${repoUrl}/image.${this.options.imageHash}.link`);
    if (response.status != 200) {
      this.logger?.error(`Unable to resolve task package url: Response ` + response.status);
      throw Error(`Error: ${response.status}`);
    }
    const imageUrl = await response.data;
    return `hash:sha3:${this.options.imageHash}:${imageUrl}`;
  }

<<<<<<< HEAD
=======
  private addManifestDecorations(builder: DecorationsBuilder): void {
    if (!this.options.manifest) return;
    builder.addProperty("golem.srv.comp.payload", this.options.manifest);
    if (this.options.manifestSig) builder.addProperty("golem.srv.comp.payload.sig", this.options.manifestSig);
    if (this.options.manifestSigAlgorithm)
      builder.addProperty("golem.srv.comp.payload.sig.algorithm", this.options.manifestSigAlgorithm);
    if (this.options.manifestCert) builder.addProperty("golem.srv.comp.payload.cert", this.options.manifestCert);
  }

>>>>>>> a2b5c154
  get details(): PackageDetails {
    return {
      minMemGib: this.options.minMemGib,
      minStorageGib: this.options.minStorageGib,
      minCpuThreads: this.options.minCpuThreads,
      minCpuCores: this.options.minCpuCores,
      engine: this.options.engine,
      capabilities: this.options.capabilities,
      imageHash: this.options.imageHash,
    };
  }
}<|MERGE_RESOLUTION|>--- conflicted
+++ resolved
@@ -44,11 +44,7 @@
   minCpuCores: number;
   engine: string;
   capabilities: string[];
-<<<<<<< HEAD
-  imageHash: string;
-=======
   imageHash?: string;
->>>>>>> a2b5c154
 }
 
 /**
@@ -105,8 +101,6 @@
     return `hash:sha3:${this.options.imageHash}:${imageUrl}`;
   }
 
-<<<<<<< HEAD
-=======
   private addManifestDecorations(builder: DecorationsBuilder): void {
     if (!this.options.manifest) return;
     builder.addProperty("golem.srv.comp.payload", this.options.manifest);
@@ -116,7 +110,6 @@
     if (this.options.manifestCert) builder.addProperty("golem.srv.comp.payload.cert", this.options.manifestCert);
   }
 
->>>>>>> a2b5c154
   get details(): PackageDetails {
     return {
       minMemGib: this.options.minMemGib,
