// ? This file is legacy, we should remove it or refactor it

import axios from "axios";
import { Logger, runtimeContextChecker } from "../utils/index.js";

const FALLBACK_REPO_URL = "https://girepo.dev.golem.network";
// const PUBLIC_DNS_URL = "https://dns.google/resolve?type=srv&name=";
const DEFAULT_REPO_SRV = "_girepo._tcp.dev.golem.network";
const SCHEMA = "https";
const TIMEOUT = 10000;

/**
 * @internal
 */
export interface RepoResolverOptions {
  logger?: Logger;
}

/**
 * @internal
 */
export class RepoResolver {
  private constructor(private logger?: Logger) {}

  static create({ logger }: RepoResolverOptions): RepoResolver {
    return new RepoResolver(logger);
  }
  private async isRecordValid(url) {
    try {
      await axios.head(url, { timeout: TIMEOUT });
      return true;
    } catch (e) {
      if (e?.response?.status > 200 && e?.response?.status < 500) return true;
      this.logger?.warn(`Url ${url} is not responding. ${e?.message}`);
      return false;
    }
  }

  async resolveRepoUrl() {
    try {
      const records = runtimeContextChecker.isBrowser
        ? await this.resolveRepoUrlForBrowser()
        : await this.resolveRepoUrlForNode();

      while (records.length > 0) {
        const url = records.splice((records.length * Math.random()) | 0, 1)[0];
        if (await this.isRecordValid(url)) {
          return url;
        }
      }
    } catch (e) {
      this.logger?.warn(`Error occurred while trying to get SRV record : ${e}`);
    }
    return null;
  }

  async getRepoUrl() {
    const repoUrl = await this.resolveRepoUrl();
    if (repoUrl) {
      this.logger?.debug(`Using image repository: ${repoUrl}.`);
      return repoUrl;
    }
    this.logger?.warn(`Problem resolving image repository: ${DEFAULT_REPO_SRV}, falling back to ${FALLBACK_REPO_URL}.`);
    return FALLBACK_REPO_URL;
  }

  private async resolveRepoUrlForBrowser(): Promise<string[]> {
    return [FALLBACK_REPO_URL];
  }

<<<<<<< HEAD
  private async resolveRepoUrlForNode() {
    //to be able to run against other server ( like stage registry )
    if (process.env.REPO_URL) {
      return [process.env.REPO_URL];
    }

=======
  private async resolveRepoUrlForNode(): Promise<string[]> {
>>>>>>> afb6da08
    return new Promise((resolve, reject) => {
      import("dns")
        .then((nodeDns) => {
          nodeDns.resolveSrv(DEFAULT_REPO_SRV, (err, addresses) => {
            if (err) reject(err);
            resolve(addresses?.map((a) => (a.name && a.port ? `${SCHEMA}://${a.name}:${a.port}` : "")));
          });
        })
        .catch((err) => reject(err));
    });
  }
}<|MERGE_RESOLUTION|>--- conflicted
+++ resolved
@@ -1,92 +1,92 @@
 // ? This file is legacy, we should remove it or refactor it
 
-import axios from "axios";
-import { Logger, runtimeContextChecker } from "../utils/index.js";
+// import axios from "axios";
+// import { Logger, runtimeContextChecker } from "../utils/index.js";
 
-const FALLBACK_REPO_URL = "https://girepo.dev.golem.network";
-// const PUBLIC_DNS_URL = "https://dns.google/resolve?type=srv&name=";
-const DEFAULT_REPO_SRV = "_girepo._tcp.dev.golem.network";
-const SCHEMA = "https";
-const TIMEOUT = 10000;
+// const FALLBACK_REPO_URL = "https://girepo.dev.golem.network";
+// // const PUBLIC_DNS_URL = "https://dns.google/resolve?type=srv&name=";
+// const DEFAULT_REPO_SRV = "_girepo._tcp.dev.golem.network";
+// const SCHEMA = "https";
+// const TIMEOUT = 10000;
 
-/**
- * @internal
- */
-export interface RepoResolverOptions {
-  logger?: Logger;
-}
+// /**
+//  * @internal
+//  */
+// export interface RepoResolverOptions {
+//   logger?: Logger;
+// }
 
-/**
- * @internal
- */
-export class RepoResolver {
-  private constructor(private logger?: Logger) {}
+// /**
+//  * @internal
+//  */
+// export class RepoResolver {
+//   private constructor(private logger?: Logger) {}
 
-  static create({ logger }: RepoResolverOptions): RepoResolver {
-    return new RepoResolver(logger);
-  }
-  private async isRecordValid(url) {
-    try {
-      await axios.head(url, { timeout: TIMEOUT });
-      return true;
-    } catch (e) {
-      if (e?.response?.status > 200 && e?.response?.status < 500) return true;
-      this.logger?.warn(`Url ${url} is not responding. ${e?.message}`);
-      return false;
-    }
-  }
+//   static create({ logger }: RepoResolverOptions): RepoResolver {
+//     return new RepoResolver(logger);
+//   }
+//   private async isRecordValid(url) {
+//     try {
+//       await axios.head(url, { timeout: TIMEOUT });
+//       return true;
+//     } catch (e) {
+//       if (e?.response?.status > 200 && e?.response?.status < 500) return true;
+//       this.logger?.warn(`Url ${url} is not responding. ${e?.message}`);
+//       return false;
+//     }
+//   }
 
-  async resolveRepoUrl() {
-    try {
-      const records = runtimeContextChecker.isBrowser
-        ? await this.resolveRepoUrlForBrowser()
-        : await this.resolveRepoUrlForNode();
+//   async resolveRepoUrl() {
+//     try {
+//       const records = runtimeContextChecker.isBrowser
+//         ? await this.resolveRepoUrlForBrowser()
+//         : await this.resolveRepoUrlForNode();
 
-      while (records.length > 0) {
-        const url = records.splice((records.length * Math.random()) | 0, 1)[0];
-        if (await this.isRecordValid(url)) {
-          return url;
-        }
-      }
-    } catch (e) {
-      this.logger?.warn(`Error occurred while trying to get SRV record : ${e}`);
-    }
-    return null;
-  }
+//       while (records.length > 0) {
+//         const url = records.splice((records.length * Math.random()) | 0, 1)[0];
+//         if (await this.isRecordValid(url)) {
+//           return url;
+//         }
+//       }
+//     } catch (e) {
+//       this.logger?.warn(`Error occurred while trying to get SRV record : ${e}`);
+//     }
+//     return null;
+//   }
 
-  async getRepoUrl() {
-    const repoUrl = await this.resolveRepoUrl();
-    if (repoUrl) {
-      this.logger?.debug(`Using image repository: ${repoUrl}.`);
-      return repoUrl;
-    }
-    this.logger?.warn(`Problem resolving image repository: ${DEFAULT_REPO_SRV}, falling back to ${FALLBACK_REPO_URL}.`);
-    return FALLBACK_REPO_URL;
-  }
+//   async getRepoUrl() {
+//     const repoUrl = await this.resolveRepoUrl();
+//     if (repoUrl) {
+//       this.logger?.debug(`Using image repository: ${repoUrl}.`);
+//       return repoUrl;
+//     }
+//     this.logger?.warn(`Problem resolving image repository: ${DEFAULT_REPO_SRV}, falling back to ${FALLBACK_REPO_URL}.`);
+//     return FALLBACK_REPO_URL;
+//   }
 
-  private async resolveRepoUrlForBrowser(): Promise<string[]> {
-    return [FALLBACK_REPO_URL];
-  }
+//   private async resolveRepoUrlForBrowser(): Promise<string[]> {
+//     return [FALLBACK_REPO_URL];
+//   }
 
-<<<<<<< HEAD
-  private async resolveRepoUrlForNode() {
-    //to be able to run against other server ( like stage registry )
-    if (process.env.REPO_URL) {
-      return [process.env.REPO_URL];
-    }
+// <<<<<<< HEAD
+//   private async resolveRepoUrlForNode() {
+//     //to be able to run against other server ( like stage registry )
+//     if (process.env.REPO_URL) {
+//       return [process.env.REPO_URL];
+//     }
 
-=======
-  private async resolveRepoUrlForNode(): Promise<string[]> {
->>>>>>> afb6da08
-    return new Promise((resolve, reject) => {
-      import("dns")
-        .then((nodeDns) => {
-          nodeDns.resolveSrv(DEFAULT_REPO_SRV, (err, addresses) => {
-            if (err) reject(err);
-            resolve(addresses?.map((a) => (a.name && a.port ? `${SCHEMA}://${a.name}:${a.port}` : "")));
-          });
-        })
-        .catch((err) => reject(err));
-    });
-  }
-}+// =======
+//   private async resolveRepoUrlForNode(): Promise<string[]> {
+// >>>>>>> master
+//     return new Promise((resolve, reject) => {
+//       import("dns")
+//         .then((nodeDns) => {
+//           nodeDns.resolveSrv(DEFAULT_REPO_SRV, (err, addresses) => {
+//             if (err) reject(err);
+//             resolve(addresses?.map((a) => (a.name && a.port ? `${SCHEMA}://${a.name}:${a.port}` : "")));
+//           });
+//         })
+//         .catch((err) => reject(err));
+//     });
+//   }
+// }