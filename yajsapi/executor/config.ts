import { ExecutorOptions } from "./executor.js";
import { Package, PackageOptions } from "../package/index.js";
import { ActivityOptions } from "../activity";
import { Logger, LogLevel, runtimeContextChecker, defaultLogger } from "../utils/index.js";

const DEFAULTS = Object.freeze({
  payment: { driver: "erc20", network: "goerli" },
  budget: 1.0,
  subnetTag: "public",
  logLevel: LogLevel.info,
  basePath: "http://127.0.0.1:7465",
  maxParallelTasks: 5,
  taskTimeout: 1000 * 60 * 5, // 5 min,
  maxTaskRetries: 3,
});

/**
 * @internal
 */
export class ExecutorConfig {
  readonly package?: Package | string;
  readonly maxParallelTasks: number;
  readonly taskTimeout: number;
  readonly budget: number;
  readonly subnetTag: string;
  readonly payment: { driver: string; network: string };
  readonly networkIp?: string;
  readonly packageOptions: Omit<PackageOptions, "imageHash" | "imageTag">;
  readonly logLevel: string;
  readonly yagnaOptions: { apiKey: string; basePath: string };
  readonly logger?: Logger;
  readonly eventTarget: EventTarget;
  readonly maxTaskRetries: number;
  readonly activityExecuteTimeout?: number;

  constructor(options: ExecutorOptions & ActivityOptions) {
    const processEnv = !runtimeContextChecker.isBrowser
      ? process
      : {
          env: {
            YAGNA_APPKEY: null,
            YAGNA_API_URL: null,
            YAGNA_SUBNET: null,
          },
        };
    Object.keys(options).forEach((key) => (this[key] = options[key]));
    this.activityExecuteTimeout = options.activityExecuteTimeout || options.taskTimeout;
    const apiKey = options?.yagnaOptions?.apiKey || processEnv.env.YAGNA_APPKEY;
    if (!apiKey) throw new Error("Api key not defined");
    this.yagnaOptions = {
      apiKey,
      basePath: options.yagnaOptions?.basePath || processEnv.env.YAGNA_API_URL || DEFAULTS.basePath,
    };
    this.package = options.package;
    this.packageOptions = {
      engine: options.engine,
      minMemGib: options.minMemGib,
      minStorageGib: options.minStorageGib,
      minCpuThreads: options.minCpuThreads,
      capabilities: options.capabilities,
      manifest: options.manifest,
      manifestSig: options.manifestSig,
      manifestSigAlgorithm: options.manifestSigAlgorithm,
      manifestCert: options.manifestCert,
    };
    this.budget = options.budget || DEFAULTS.budget;
    this.maxParallelTasks = options.maxParallelTasks || DEFAULTS.maxParallelTasks;
    this.taskTimeout = options.taskTimeout || DEFAULTS.taskTimeout;
    this.subnetTag = options.subnetTag || processEnv.env?.YAGNA_SUBNET || DEFAULTS.subnetTag;
    this.payment = {
      driver: options.payment?.driver || DEFAULTS.payment.driver,
      network: options.payment?.network || DEFAULTS.payment.network,
    };
    this.networkIp = options.networkIp;
    this.packageOptions = {
      engine: options.engine,
      minMemGib: options.minMemGib,
      minStorageGib: options.minStorageGib,
      minCpuThreads: options.minCpuThreads,
      capabilities: options.capabilities,
    };
    this.logger = options.logger || (!runtimeContextChecker.isBrowser ? defaultLogger() : undefined);
    this.logLevel = options.logLevel || DEFAULTS.logLevel;
    this.logger?.setLevel && this.logger?.setLevel(this.logLevel);
    this.eventTarget = options.eventTarget || new EventTarget();
<<<<<<< HEAD
    this.maxTaskRetries = options.maxTaskRetries || DEFAULTS.maxTaskRetries;
=======
    this.maxTaskRetries = options.maxTaskRetries ?? DEFAULTS.maxTaskRetries;
    this.isSubprocess = options.isSubprocess ?? false;
>>>>>>> 0729363d
  }
}<|MERGE_RESOLUTION|>--- conflicted
+++ resolved
@@ -83,11 +83,6 @@
     this.logLevel = options.logLevel || DEFAULTS.logLevel;
     this.logger?.setLevel && this.logger?.setLevel(this.logLevel);
     this.eventTarget = options.eventTarget || new EventTarget();
-<<<<<<< HEAD
-    this.maxTaskRetries = options.maxTaskRetries || DEFAULTS.maxTaskRetries;
-=======
     this.maxTaskRetries = options.maxTaskRetries ?? DEFAULTS.maxTaskRetries;
-    this.isSubprocess = options.isSubprocess ?? false;
->>>>>>> 0729363d
   }
 }