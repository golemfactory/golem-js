--- conflicted
+++ resolved
@@ -1,12 +1,8 @@
 import { ExecutorOptions } from "./executor.js";
 import { Package, PackageOptions } from "../package/index.js";
 import { MarketStrategy } from "../market/index.js";
-<<<<<<< HEAD
-import { Logger, runtimeContextChecker, pinoLogger } from "../utils/index.js";
+import { Logger, runtimeContextChecker, defaultLogger } from "../utils/index.js";
 import { GLOBAL_DEFAULTS } from "../config/defaults.js";
-=======
-import { Logger, runtimeContextChecker, defaultLogger } from "../utils/index.js";
->>>>>>> afb6da08
 
 const DEFAULTS = Object.freeze({
   ...GLOBAL_DEFAULTS,
@@ -14,17 +10,10 @@
   subnetTag: "public",
   logLevel: "info",
   basePath: "http://127.0.0.1:7465",
-<<<<<<< HEAD
-  maxParallelTasks: 5,
-  taskTimeout: 1000 * 60 * 3, // 3 min,
-});
-=======
-  payment: { driver: "erc20", network: "goerli" },
   maxParallelTasks: 5,
   taskTimeout: 1000 * 60 * 10, // 10 min,
   maxTaskRetries: 5,
-};
->>>>>>> afb6da08
+});
 
 /**
  * @internal
@@ -38,7 +27,7 @@
   readonly subnetTag: string;
   readonly payment: { driver: string; network: string };
   readonly networkIp?: string;
-  readonly packageOptions: Omit<PackageOptions, "imageHash">;
+  readonly packageOptions: Omit<PackageOptions, "imageHash" | "imageTag">;
   readonly logLevel: string;
   readonly yagnaOptions: { apiKey: string; basePath: string };
   readonly logger?: Logger;
