import { ExecutorOptions } from "./executor.js";
import { Package, PackageOptions } from "../package/index.js";
import { MarketStrategy } from "../market/index.js";
import { Logger, runtimeContextChecker, defaultLogger } from "../utils/index.js";

const DEFAULTS = {
  budget: 1.0,
  subnetTag: "public",
  logLevel: "info",
  basePath: "http://127.0.0.1:7465",
  payment: { driver: "erc20", network: "rinkeby" },
  maxParallelTasks: 5,
  taskTimeout: 1000 * 60 * 10, // 10 min,
  maxTaskRetries: 5,
};

/**
 * @internal
 */
export class ExecutorConfig {
  readonly package?: Package | string;
  readonly maxParallelTasks: number;
  readonly taskTimeout: number;
  readonly budget: number;
  readonly strategy?: MarketStrategy;
  readonly subnetTag: string;
  readonly payment: { driver: string; network: string };
  readonly networkIp?: string;
  readonly packageOptions: Omit<PackageOptions, "imageHash">;
  readonly logLevel: string;
  readonly yagnaOptions: { apiKey: string; basePath: string };
  readonly logger?: Logger;
  readonly eventTarget: EventTarget;
  readonly maxTaskRetries: number;

  constructor(options: ExecutorOptions) {
    const processEnv = !runtimeContextChecker.isBrowser
      ? process
      : {
          env: {
            YAGNA_APPKEY: null,
            YAGNA_API_URL: null,
            YAGNA_SUBNET: null,
          },
        };
    Object.keys(options).forEach((key) => (this[key] = options[key]));
    this["activityExecuteTimeout"] = options.taskTimeout;

    const apiKey = options?.yagnaOptions?.apiKey || processEnv.env.YAGNA_APPKEY;
    if (!apiKey) throw new Error("Api key not defined");
    this.yagnaOptions = {
      apiKey,
      basePath: options.yagnaOptions?.basePath || processEnv.env.YAGNA_API_URL || DEFAULTS.basePath,
    };
    this.package = options.package;
    this.packageOptions = {
      engine: options.engine,
      minMemGib: options.minMemGib,
      minStorageGib: options.minStorageGib,
      minCpuThreads: options.minCpuThreads,
      capabilities: options.capabilities,
      repoUrl: options.repoUrl,
      manifest: options.manifest,
      manifestSig: options.manifestSig,
      manifestSigAlgorithm: options.manifestSigAlgorithm,
      manifestCert: options.manifestCert,
    };
    this.budget = options.budget || DEFAULTS.budget;
    this.maxParallelTasks = options.maxParallelTasks || DEFAULTS.maxParallelTasks;
    this.taskTimeout = options.taskTimeout || DEFAULTS.taskTimeout;
    this.subnetTag = options.subnetTag || processEnv.env?.YAGNA_SUBNET || DEFAULTS.subnetTag;
    this.payment = {
      driver: options.payment?.driver || DEFAULTS.payment.driver,
      network: options.payment?.network || DEFAULTS.payment.network,
    };
    this.networkIp = options.networkIp;
<<<<<<< HEAD
    this.packageOptions = {
      engine: options.engine,
      minMemGib: options.minMemGib,
      minStorageGib: options.minStorageGib,
      minCpuThreads: options.minCpuThreads,
      capabilities: options.capabilities,
      repoUrl: options.repoUrl,
    };
    this.logger = options.logger || (!runtimeContextChecker.isBrowser ? defaultLogger() : undefined);
=======
    this.logger = options.logger || (!runtimeContextChecker.isBrowser ? pinoLogger : undefined);
>>>>>>> 40f32506
    this.logLevel = options.logLevel || DEFAULTS.logLevel;
    this.logger?.setLevel && this.logger?.setLevel(this.logLevel);
    this.eventTarget = options.eventTarget || new EventTarget();
    this.maxTaskRetries = options.maxTaskRetries || DEFAULTS.maxTaskRetries;
  }
}<|MERGE_RESOLUTION|>--- conflicted
+++ resolved
@@ -74,7 +74,6 @@
       network: options.payment?.network || DEFAULTS.payment.network,
     };
     this.networkIp = options.networkIp;
-<<<<<<< HEAD
     this.packageOptions = {
       engine: options.engine,
       minMemGib: options.minMemGib,
@@ -84,9 +83,6 @@
       repoUrl: options.repoUrl,
     };
     this.logger = options.logger || (!runtimeContextChecker.isBrowser ? defaultLogger() : undefined);
-=======
-    this.logger = options.logger || (!runtimeContextChecker.isBrowser ? pinoLogger : undefined);
->>>>>>> 40f32506
     this.logLevel = options.logLevel || DEFAULTS.logLevel;
     this.logger?.setLevel && this.logger?.setLevel(this.logLevel);
     this.eventTarget = options.eventTarget || new EventTarget();
