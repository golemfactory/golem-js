import { ExecutorOptions } from "./executor.js";
import { Package } from "../package/index.js";
import { MarketStrategy } from "../market/index.js";
import { Logger, runtimeContextChecker, pinoLogger } from "../utils/index.js";
import { StorageProvider, GftpStorageProvider } from "../storage/index.js";

const DEFAULTS = {
  budget: 1.0,
  subnetTag: "public",
  logLevel: "info",
  basePath: "http://127.0.0.1:7465",
  payment: { driver: "erc20", network: "rinkeby" },
  maxParallelTasks: 5,
  taskTimeout: 1000 * 60 * 10, // 10 min,
  maxTaskRetries: 5,
};

/**
 * @internal
 */
export class ExecutorConfig {
  readonly package: Package | string;
  readonly maxParallelTasks: number;
  readonly taskTimeout: number;
  readonly budget: number;
  readonly strategy?: MarketStrategy;
  readonly subnetTag: string;
  readonly payment: { driver: string; network: string };
  readonly networkIp?: string;
  readonly packageOptions: {
    engine?: string;
    repoUrl?: string;
    minMemGib?: number;
    minStorageGib?: number;
    minCpuThreads?: number;
    cores?: number;
    capabilities?: string[];
  };
  readonly logLevel: string;
  readonly yagnaOptions: { apiKey: string; basePath: string };
  readonly logger?: Logger;
  readonly eventTarget: EventTarget;
<<<<<<< HEAD
  readonly storageProvider: StorageProvider
=======
  readonly maxTaskRetries: number;
>>>>>>> 33898103

  constructor(options: ExecutorOptions) {
    const processEnv = !runtimeContextChecker.isBrowser
      ? process
      : {
          env: {
            YAGNA_APPKEY: null,
            YAGNA_API_URL: null,
            YAGNA_SUBNET: null,
          },
        };
    Object.keys(options).forEach((key) => (this[key] = options[key]));
    this["activityExecuteTimeout"] = options.taskTimeout;

    const apiKey = options?.yagnaOptions?.apiKey || processEnv.env.YAGNA_APPKEY;
    if (!apiKey) throw new Error("Api key not defined");
    this.yagnaOptions = {
      apiKey,
      basePath: options.yagnaOptions?.basePath || processEnv.env.YAGNA_API_URL || DEFAULTS.basePath,
    };
    this.package = options.package;
    this.budget = options.budget || DEFAULTS.budget;
    this.maxParallelTasks = options.maxParallelTasks || DEFAULTS.maxParallelTasks;
    this.taskTimeout = options.taskTimeout || DEFAULTS.taskTimeout;
    this.subnetTag = options.subnetTag || processEnv.env?.YAGNA_SUBNET || DEFAULTS.subnetTag;
    this.payment = {
      driver: options.payment?.driver || DEFAULTS.payment.driver,
      network: options.payment?.network || DEFAULTS.payment.network,
    };
    this.networkIp = options.networkIp;
    this.packageOptions = {
      engine: options.engine,
      minMemGib: options.minMemGib,
      minStorageGib: options.minStorageGib,
      minCpuThreads: options.minCpuThreads,
      capabilities: options.capabilities,
      repoUrl: options.repoUrl,
    };
    this.logger = options.logger || (!runtimeContextChecker.isBrowser ? pinoLogger : undefined);
    this.logLevel = options.logLevel || DEFAULTS.logLevel;
    this.logger?.setLevel && this.logger?.setLevel(this.logLevel);
    this.eventTarget = options.eventTarget || new EventTarget();
<<<<<<< HEAD
    this.storageProvider = options.storageProvider || new GftpStorageProvider(this.logger);
=======
    this.maxTaskRetries = options.maxTaskRetries || DEFAULTS.maxTaskRetries;
>>>>>>> 33898103
  }
}<|MERGE_RESOLUTION|>--- conflicted
+++ resolved
@@ -40,11 +40,8 @@
   readonly yagnaOptions: { apiKey: string; basePath: string };
   readonly logger?: Logger;
   readonly eventTarget: EventTarget;
-<<<<<<< HEAD
   readonly storageProvider: StorageProvider
-=======
   readonly maxTaskRetries: number;
->>>>>>> 33898103
 
   constructor(options: ExecutorOptions) {
     const processEnv = !runtimeContextChecker.isBrowser
@@ -87,10 +84,7 @@
     this.logLevel = options.logLevel || DEFAULTS.logLevel;
     this.logger?.setLevel && this.logger?.setLevel(this.logLevel);
     this.eventTarget = options.eventTarget || new EventTarget();
-<<<<<<< HEAD
     this.storageProvider = options.storageProvider || new GftpStorageProvider(this.logger);
-=======
     this.maxTaskRetries = options.maxTaskRetries || DEFAULTS.maxTaskRetries;
->>>>>>> 33898103
   }
 }