--- conflicted
+++ resolved
@@ -142,12 +142,9 @@
   payment_network?: string;
   event_consumer?: Callable<[events.YaEvent], void>; //TODO not default event
   network_address?: string;
-<<<<<<< HEAD
   logger?: Logger;
   logLevel?: string;
-=======
   credentials?: { apiKey?: string; apiUrl?: string };
->>>>>>> a8a5eafc
 };
 
 export class SubmissionState {
@@ -225,14 +222,11 @@
    * @param payment_network name of the network to use or null to use the default network; only payment platforms with the specified network will be used (env variable equivalent: YAGNA_PAYMENT_NETWORK)
    * @param event_consumer  a callable that processes events related to the computation; by default it is a function that logs all events
    * @param network_address network address for VPN
-<<<<<<< HEAD
    * @param logger          optional custom logger
    * @param logLevel        optional log level for default logger
-=======
    * @param credentials     optional params to set Yagna app key and base URL
    * @param credentials.apiKey env variable equivalent: YAGNA_APPKEY
    * @param credentials.apiUrl env variable equivalent: YAGNA_API_URL
->>>>>>> a8a5eafc
    */
   constructor({
     task_package,
@@ -247,12 +241,9 @@
     payment_network,
     event_consumer,
     network_address,
-<<<<<<< HEAD
     logger,
     logLevel,
-=======
     credentials,
->>>>>>> a8a5eafc
   }: ExecutorOpts) {
     this.logger = logger;
     if (!logger && !isBrowser) this.logger = winstonLogger;
