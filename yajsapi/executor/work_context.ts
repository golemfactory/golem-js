--- conflicted
+++ resolved
@@ -3,15 +3,10 @@
 import { StorageProvider } from "../storage/provider";
 import { ActivityStateStateEnum } from "ya-ts-client/dist/ya-activity";
 import { Worker } from "./executor";
-<<<<<<< HEAD
-import { sleep } from "../utils";
-=======
 import { sleep, Logger, runtimeContextChecker } from "../utils";
->>>>>>> 3f068f95
 import { Task } from "./task";
 import { Readable, Transform } from "stream";
 import { NetworkNode } from "../network";
-import { Logger } from "../utils/logger";
 
 class Batch {
   private script: Script;
@@ -101,10 +96,7 @@
     private nodeInfo: ProviderInfo,
     private task: Task<"D", "R">,
     private networkNode?: NetworkNode,
-<<<<<<< HEAD
-=======
     private storageProvider?: StorageProvider,
->>>>>>> 3f068f95
     private logger?: Logger
   ) {}
   async before(worker?: Worker): Promise<Result[] | void> {
