<<<<<<< HEAD
import { Package, PackageOptions } from "../package/index.js";
import { MarketService } from "../market/index.js";
import { AgreementPoolService } from "../agreement/index.js";
import { Task, TaskQueue, TaskService, Worker } from "../task/index.js";
import { PaymentService, PaymentOptions } from "../payment/index.js";
import { NetworkService } from "../network/index.js";
import { Result } from "../activity/index.js";
import { sleep, Logger, runtimeContextChecker } from "../utils/index.js";
import { StorageProvider, GftpStorageProvider } from "../storage/index.js";
import { ExecutorConfig } from "./config.js";
import { Events } from "../events/index.js";
import { StatsService } from "../stats/service.js";
import { TaskOptions } from "../task/service.js";
import { NetworkServiceOptions } from "../network/service.js";
import { AgreementServiceOptions } from "../agreement/service.js";
import { WorkOptions } from "../task/work.js";
import { LogLevel } from "../utils/logger/logger.js";
=======
import { Package, PackageOptions } from "../package";
import { MarketService, DemandOptions } from "../market";
import { AgreementOptions, AgreementPoolService } from "../agreement";
import { Task, TaskQueue, TaskService, Worker } from "../task";
import { PaymentService, PaymentOptions } from "../payment";
import { NetworkService } from "../network";
import { ActivityOptions, Result } from "../activity";
import { sleep, Logger, runtimeContextChecker } from "../utils";
import { StorageProvider, GftpStorageProvider, NullStorageProvider, WebSocketBrowserStorageProvider } from "../storage";
import { ExecutorConfig } from "./config";
import { Events } from "../events";
import { StatsService } from "../stats/service";
import { TaskOptions } from "../task/service";
import { NetworkServiceOptions } from "../network/service";
import { AgreementServiceOptions } from "../agreement/service";
import { WorkOptions } from "../task/work";
import { LogLevel } from "../utils/logger/logger";
>>>>>>> 8b0967f9
import { MarketOptions } from "../market/service";
import { RequireAtLeastOne } from "../utils/types";

const terminatingSignals = ["SIGINT", "SIGTERM", "SIGBREAK", "SIGHUP"];

export type ExecutorOptions = {
  /** Image hash or image tag as string, otherwise Package object */
  package?: string | Package;
  /** Timeout for execute one task in ms */
  taskTimeout?: number;
  /** Subnet Tag */
  subnetTag?: string;
  /** Logger module */
  logger?: Logger;
  /** Log level: debug, info, warn, log, error */
  logLevel?: LogLevel | string;
  /** Yagna Options */
  yagnaOptions?: YagnaOptions;
  /** Event Bus implements EventTarget  */
  eventTarget?: EventTarget;
  /** The maximum number of retries when the job failed on the provider */
  maxTaskRetries?: number;
  /** Custom Storage Provider used for transfer files */
  storageProvider?: StorageProvider;
  /**
   * @deprecated this parameter will be removed in the next version.
   * Currently has no effect on executor termination.
   */
  isSubprocess?: boolean;
  /** Timeout for preparing activity - creating and deploy commands */
  activityPreparingTimeout?: number;
} & Omit<PackageOptions, "imageHash" | "imageTag"> &
  MarketOptions &
  TaskOptions &
  PaymentOptions &
  NetworkServiceOptions &
  AgreementServiceOptions &
  Omit<WorkOptions, "isRunning">;

/**
 * Contains information needed to start executor, if string the imageHash is required, otherwise it should be a type of {@link ExecutorOptions}
 */
export type ExecutorOptionsMixin = string | ExecutorOptions;

export type YagnaOptions = {
  apiKey?: string;
  basePath?: string;
};

/**
 * A high-level module for defining and executing tasks in the golem network
 */
export class TaskExecutor {
  private readonly options: ExecutorConfig;
  private marketService: MarketService;
  private agreementPoolService: AgreementPoolService;
  private taskService: TaskService;
  private paymentService: PaymentService;
  private networkService?: NetworkService;
  private statsService: StatsService;
  private initWorker?: Worker<unknown, unknown>;
  private taskQueue: TaskQueue<Task<unknown, unknown>>;
  private storageProvider?: StorageProvider;
  private logger?: Logger;
  private lastTaskIndex = 0;
  private isRunning = true;
  private configOptions: ExecutorOptions;
  private isCanceled = false;

  /**
   * Create a new Task Executor
   * @description Factory Method that create and initialize an instance of the TaskExecutor
   *
   * @example **Simple usage of Task Executor**
   *
   * The executor can be created by passing appropriate initial parameters such as package, budget, subnet tag, payment driver, payment network etc.
   * One required parameter is a package. This can be done in two ways. First by passing only package image hash or image tag, e.g.
   * ```js
   * const executor = await TaskExecutor.create("9a3b5d67b0b27746283cb5f287c13eab1beaa12d92a9f536b747c7ae");
   * ```
   * or
   * ```js
   * const executor = await TaskExecutor.create("golem/alpine:3.18.2");
   * ```
   *
   * @example **Usage of Task Executor with custom parameters**
   *
   * Or by passing some optional parameters, e.g.
   * ```js
   * const executor = await TaskExecutor.create({
   *   subnetTag: "public",
   *   payment: { driver: "erc-20", network: "goerli" },
   *   package: "golem/alpine:3.18.2",
   * });
   * ```
   *
   * @param options Task executor options
   * @return TaskExecutor
   */
  static async create(options: ExecutorOptionsMixin) {
    const executor = new TaskExecutor(options);
    await executor.init();
    return executor;
  }

  /**
   * Create a new TaskExecutor object.
   * @description Use {@link TaskExecutor.create} for creating a task executor
   *
   * @param options - contains information needed to start executor, if string the imageHash is required, otherwise it should be a type of {@link ExecutorOptions}
   */
  private constructor(options: ExecutorOptionsMixin) {
    this.configOptions = (typeof options === "string" ? { package: options } : options) as ExecutorOptions;
    this.options = new ExecutorConfig(this.configOptions);
    this.logger = this.options.logger;
    this.taskQueue = new TaskQueue<Task<unknown, unknown>>();
    this.agreementPoolService = new AgreementPoolService(this.options);
    this.paymentService = new PaymentService(this.options);
    this.marketService = new MarketService(this.agreementPoolService, this.options);
    this.networkService = this.options.networkIp ? new NetworkService(this.options) : undefined;

    // Initialize storage provider.
    if (this.configOptions.storageProvider) {
      this.storageProvider = this.configOptions.storageProvider;
    } else if (runtimeContextChecker.isNode) {
      this.storageProvider = new GftpStorageProvider(this.logger);
    } else if (runtimeContextChecker.isBrowser) {
      this.storageProvider = new WebSocketBrowserStorageProvider({
        yagnaOptions: {
          apiKey: this.options.yagnaOptions.apiKey,
          basePath: this.options.yagnaOptions.basePath,
        },
        logger: this.logger,
      });
    } else {
      this.storageProvider = new NullStorageProvider();
    }

    this.taskService = new TaskService(
      this.taskQueue,
      this.agreementPoolService,
      this.paymentService,
      this.networkService,
      { ...this.options, storageProvider: this.storageProvider },
    );
    this.statsService = new StatsService(this.options);
  }

  /**
   * Initialize executor
   *
   * @description Method responsible initialize all executor services.
   */
  async init() {
    const manifest = this.options.packageOptions.manifest;
    const packageReference = this.options.package;
    let taskPackage: Package;

    if (manifest) {
      taskPackage = await this.createPackage({
        manifest,
      });
    } else {
      if (packageReference) {
        if (typeof packageReference === "string") {
          taskPackage = await this.createPackage(Package.getImageIdentifier(packageReference));
        } else {
          taskPackage = packageReference;
        }
      } else {
        throw new Error("No package or manifest provided");
      }
    }

    this.logger?.debug("Initializing task executor services...");
    const allocations = await this.paymentService.createAllocations();
    this.marketService.run(taskPackage, allocations).catch((e) => this.handleCriticalError(e));
    this.agreementPoolService.run().catch((e) => this.handleCriticalError(e));
    this.paymentService.run().catch((e) => this.handleCriticalError(e));
    this.taskService.run().catch((e) => this.handleCriticalError(e));
    this.networkService?.run().catch((e) => this.handleCriticalError(e));
    this.statsService.run().catch((e) => this.handleCriticalError(e));
    this.storageProvider?.init().catch((e) => this.handleCriticalError(e));
    if (runtimeContextChecker.isNode) this.handleCancelEvent();
    this.options.eventTarget.dispatchEvent(new Events.ComputationStarted());
    this.logger?.info(
      `Task Executor has started using subnet: ${this.options.subnetTag}, network: ${this.paymentService.options.payment.network}, driver: ${this.paymentService.options.payment.driver}`,
    );
  }

  /**
   * Stop all executor services and shut down executor instance
   */
  async end() {
    if (runtimeContextChecker.isNode) this.removeCancelEvent();
    if (!this.isRunning) return;
    this.isRunning = false;
    if (!this.configOptions.storageProvider) await this.storageProvider?.close();
    await this.networkService?.end();
    await Promise.all([this.taskService.end(), this.agreementPoolService.end(), this.marketService.end()]);
    await this.paymentService.end();
    this.options.eventTarget?.dispatchEvent(new Events.ComputationFinished());
    this.printStats();
    await this.statsService.end();
    this.logger?.info("Task Executor has shut down");
  }

  /**
   * Statistics of execution process
   *
   * @return array
   */
  getStats() {
    return this.statsService.getStatsTree();
  }

  /**
   * Define worker function that will be runs before every each computation Task, within the same activity.
   *
   * @param worker worker function - task
   * @example
   * ```typescript
   * executor.beforeEach(async (ctx) => {
   *   await ctx.uploadFile("./params.txt", "/params.txt");
   * });
   *
   * await executor.forEach([1, 2, 3, 4, 5], async (ctx, item) => {
   *    await ctx
   *      .beginBatch()
   *      .run(`/run_some_command.sh --input ${item} --params /input_params.txt --output /output.txt`)
   *      .downloadFile("/output.txt", "./output.txt")
   *      .end();
   * });
   * ```
   */
  beforeEach(worker: Worker) {
    this.initWorker = worker;
  }

  /**
   * Run task - allows to execute a single worker function on the Golem network with a single provider.
   *
   * @param worker function that run task
   * @return result of task computation
   * @example
   * ```typescript
   * await executor.run(async (ctx) => console.log((await ctx.run("echo 'Hello World'")).stdout));
   * ```
   */
  async run<OutputType = Result>(worker: Worker<undefined, OutputType>): Promise<OutputType | undefined> {
    return this.executeTask<undefined, OutputType>(worker).catch(async (e) => {
      await this.handleCriticalError(e);
      return undefined;
    });
  }

  /**
   * Map iterable data to worker function and return computed Task result as AsyncIterable
   *
   * @param data Iterable data
   * @param worker worker function
   * @return AsyncIterable with results of computed tasks
   * @example
   * ```typescript
   * const data = [1, 2, 3, 4, 5];
   * const results = executor.map(data, (ctx, item) => ctx.run(`echo "${item}"`));
   * for await (const result of results) console.log(result.stdout);
   * ```
   */
  map<InputType, OutputType>(
    data: Iterable<InputType>,
    worker: Worker<InputType, OutputType>,
  ): AsyncIterable<OutputType | undefined> {
    const inputs = [...data];
    const featureResults = inputs.map((value) => this.executeTask<InputType, OutputType>(worker, value));
    const results: OutputType[] = [];
    let resultsCount = 0;
    featureResults.forEach((featureResult) =>
      featureResult
        .then((res) => {
          results.push(res as OutputType);
        })
        .catch((e) => this.handleCriticalError(e)),
    );
    const isRunning = () => this.isRunning;
    return {
      [Symbol.asyncIterator](): AsyncIterator<OutputType | undefined> {
        return {
          async next() {
            if (resultsCount === inputs.length) {
              return Promise.resolve({ done: true, value: undefined });
            }
            while (results.length === 0 && resultsCount < inputs.length && isRunning()) {
              await sleep(1000, true);
            }
            if (!isRunning()) return Promise.resolve({ done: true, value: undefined });
            resultsCount += 1;
            return Promise.resolve({ done: false, value: results.pop() });
          },
        };
      },
    };
  }

  /**
   * Iterates over given data and execute task using worker function
   *
   * @param data Iterable data
   * @param worker Worker function
   * @example
   * ```typescript
   * const data = [1, 2, 3, 4, 5];
   * await executor.forEach(data, async (ctx, item) => {
   *     console.log((await ctx.run(`echo "${item}"`)).stdout);
   * });
   * ```
   */
  async forEach<InputType, OutputType>(
    data: Iterable<InputType>,
    worker: Worker<InputType, OutputType>,
  ): Promise<void> {
    await Promise.all([...data].map((value) => this.executeTask<InputType, OutputType>(worker, value))).catch((e) =>
      this.handleCriticalError(e),
    );
  }

  private async createPackage(
    packageReference: RequireAtLeastOne<
      { imageHash: string; manifest: string; imageTag: string },
      "manifest" | "imageTag" | "imageHash"
    >,
  ): Promise<Package> {
    const packageInstance = Package.create({ ...this.options.packageOptions, ...packageReference });

    this.options.eventTarget.dispatchEvent(
      new Events.PackageCreated({ packageReference, details: packageInstance.details }),
    );

    return packageInstance;
  }

  private async executeTask<InputType, OutputType>(
    worker: Worker<InputType, OutputType>,
    data?: InputType,
  ): Promise<OutputType | undefined> {
    const task = new Task<InputType, OutputType>(
      (++this.lastTaskIndex).toString(),
      worker,
      data,
      this.initWorker,
      this.options.maxTaskRetries,
    );
    this.taskQueue.addToEnd(task as Task<unknown, unknown>);
    let timeout = false;
    const timeoutId = setTimeout(() => (timeout = true), this.options.taskTimeout);
    while (!timeout && this.isRunning) {
      if (task.isFinished()) {
        clearTimeout(timeoutId);
        if (task.isRejected()) throw task.getError();
        return task.getResults();
      }
      await sleep(2000, true);
    }
    clearTimeout(timeoutId);
    if (timeout) {
      const error = new Error(`Task ${task.id} timeout.`);
      task.stop(undefined, error, true);
      throw error;
    }
  }

  private handleCriticalError(e: Error) {
    this.options.eventTarget?.dispatchEvent(new Events.ComputationFailed({ reason: e.toString() }));
    this.logger?.error(e.toString());
    if (this.isRunning) this.logger?.warn("Trying to stop executor...");
    this.end().catch((e) => this.logger?.error(e));
  }

  private handleCancelEvent() {
    terminatingSignals.forEach((event) => process.on(event, () => this.cancel(event)));
  }

  private removeCancelEvent() {
    terminatingSignals.forEach((event) => process.removeAllListeners(event));
  }

  public async cancel(reason?: string) {
    try {
      if (this.isCanceled) return;
      if (runtimeContextChecker.isNode) this.removeCancelEvent();
      const message = `Executor has interrupted by the user. Reason: ${reason}.`;
      this.logger?.warn(`${message}. Stopping all tasks...`);
      this.isCanceled = true;
      await this.end();
    } catch (error) {
      this.logger?.error(`Error while cancelling the executor. ${error}`);
    }
  }

  private printStats() {
    const costs = this.statsService.getAllCosts();
    const costsSummary = this.statsService.getAllCostsSummary();
    const duration = this.statsService.getComputationTime();
    const providersCount = new Set(costsSummary.map((x) => x["Provider Name"])).size;
    this.logger?.info(`Computation finished in ${duration}`);
    this.logger?.info(`Negotiated ${costsSummary.length} agreements with ${providersCount} providers`);
    if (costsSummary.length) this.logger?.table?.(costsSummary);
    this.logger?.info(`Total Cost: ${costs.total} Total Paid: ${costs.paid}`);
  }
}<|MERGE_RESOLUTION|>--- conflicted
+++ resolved
@@ -1,22 +1,3 @@
-<<<<<<< HEAD
-import { Package, PackageOptions } from "../package/index.js";
-import { MarketService } from "../market/index.js";
-import { AgreementPoolService } from "../agreement/index.js";
-import { Task, TaskQueue, TaskService, Worker } from "../task/index.js";
-import { PaymentService, PaymentOptions } from "../payment/index.js";
-import { NetworkService } from "../network/index.js";
-import { Result } from "../activity/index.js";
-import { sleep, Logger, runtimeContextChecker } from "../utils/index.js";
-import { StorageProvider, GftpStorageProvider } from "../storage/index.js";
-import { ExecutorConfig } from "./config.js";
-import { Events } from "../events/index.js";
-import { StatsService } from "../stats/service.js";
-import { TaskOptions } from "../task/service.js";
-import { NetworkServiceOptions } from "../network/service.js";
-import { AgreementServiceOptions } from "../agreement/service.js";
-import { WorkOptions } from "../task/work.js";
-import { LogLevel } from "../utils/logger/logger.js";
-=======
 import { Package, PackageOptions } from "../package";
 import { MarketService, DemandOptions } from "../market";
 import { AgreementOptions, AgreementPoolService } from "../agreement";
@@ -34,7 +15,6 @@
 import { AgreementServiceOptions } from "../agreement/service";
 import { WorkOptions } from "../task/work";
 import { LogLevel } from "../utils/logger/logger";
->>>>>>> 8b0967f9
 import { MarketOptions } from "../market/service";
 import { RequireAtLeastOne } from "../utils/types";
 
