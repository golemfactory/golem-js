import { Package } from "../package";
import { WorkContext } from "./work_context";
import { Executor, vm } from "./";
import { Result } from "../activity";
import { MarketStrategy } from "./strategy";
import { Callable, sleep } from "../utils";
import * as events from "./events";
import { Logger } from "../utils/logger";

type ExecutorOptions = {
  package: string | Package;
  max_workers?: number;
  timeout?: number | string;
  budget?: string;
  strategy?: MarketStrategy;
  subnet_tag?: string;
  driver?: string;
  network?: string;
  payment_driver?: string;
  payment_network?: string;
  event_consumer?: Callable<[events.YaEvent], void>;
  network_address?: string;
  engine?: string;
  min_mem_gib?: number;
  min_storage_gib?: number;
  min_cpu_threads?: number;
  cores?: number;
  capabilities?: string[];
<<<<<<< HEAD
  logger?: Logger;
  logLevel?: string;
=======
  credentials?: { apiKey?: string; apiUrl?: string };
>>>>>>> a8a5eafc
};

type ExecutorOptionsMixin = string | ExecutorOptions;

export type Worker<InputType = unknown, OutputType = unknown> = (
  ctx: WorkContext,
  data: InputType
) => Promise<OutputType | void>;

const DEFAULT_OPTIONS = {
  max_workers: 5,
  budget: "1.0",
  strategy: null,
  subnet_tag: "devnet-beta",
  payment_driver: "erc20",
  payment_network: "rinkeby",
};

export class TaskExecutor {
  private executor?: Executor;
  private options: ExecutorOptions;
  private image_hash?: string;

  constructor(options: ExecutorOptionsMixin) {
    if (typeof options === "string") {
      this.image_hash = options;
    }
    this.options = {} as ExecutorOptions;
    for (const key in typeof options === "object" ? { ...DEFAULT_OPTIONS, ...options } : DEFAULT_OPTIONS) {
      this.options[key] = options[key] ?? process.env?.[key.toUpperCase()] ?? DEFAULT_OPTIONS[key];
    }
  }

  async init() {
    let task_package;
    if (this.image_hash) {
      task_package = await this.createPackage(this.image_hash);
    } else if (typeof this.options.package === "string") {
      task_package = await this.createPackage(this.options.package);
    } else {
      task_package = this.options.package;
    }
    this.executor = new Executor({ ...this.options, task_package });
    await this.executor.ready();
    this.executor.init().catch((error) => {
      throw error;
    });
  }

  beforeEach(worker: Worker) {
    if (!this.executor) throw new Error("Task executor not initialized");
    this.executor.submit_before(worker);
  }

  async run<OutputType = Result>(worker: Worker<undefined, OutputType>): Promise<OutputType> {
    if (!this.executor) throw new Error("Task executor is not initialized");
    return this.executor.submit_new_task<undefined, OutputType>(worker);
  }

  map<InputType, OutputType>(
    data: Iterable<InputType>,
    worker: Worker<InputType, OutputType>
  ): AsyncIterable<OutputType | undefined> {
    if (!this.executor) throw new Error("Task executor is not initialized");
    const inputs = [...data];
    const featureResults = inputs.map((value) => this.executor!.submit_new_task<InputType, OutputType>(worker, value));
    const results: OutputType[] = [];
    let resultsCount = 0;
    featureResults.forEach((featureResult) => featureResult.then((res) => results.push(res)));
    return {
      [Symbol.asyncIterator](): AsyncIterator<OutputType | undefined> {
        return {
          async next() {
            if (resultsCount === inputs.length) {
              return Promise.resolve({ done: true, value: undefined });
            }
            while (results.length === 0 && resultsCount < inputs.length) {
              await sleep(100, true);
            }
            resultsCount += 1;
            return Promise.resolve({ done: false, value: results.pop() });
          },
        };
      },
    };
  }

  async forEach<InputType, OutputType>(
    data: Iterable<InputType>,
    worker: Worker<InputType, OutputType>
  ): Promise<void> {
    if (!this.executor) throw new Error("Task executor is not initialized");
    await Promise.all([...data].map((value) => this.executor!.submit_new_task<InputType, OutputType>(worker, value)));
  }

  async end() {
    await this.executor?.done();
  }

  private async createPackage(image_hash: string): Promise<Package> {
    return vm.repo({ ...this.options, image_hash });
  }
}

export async function createExecutor(options: ExecutorOptionsMixin) {
  const executor = new TaskExecutor(options);
  await executor.init();
  return executor;
}<|MERGE_RESOLUTION|>--- conflicted
+++ resolved
@@ -26,12 +26,9 @@
   min_cpu_threads?: number;
   cores?: number;
   capabilities?: string[];
-<<<<<<< HEAD
   logger?: Logger;
   logLevel?: string;
-=======
   credentials?: { apiKey?: string; apiUrl?: string };
->>>>>>> a8a5eafc
 };
 
 type ExecutorOptionsMixin = string | ExecutorOptions;
