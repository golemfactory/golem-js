--- conflicted
+++ resolved
@@ -23,10 +23,6 @@
   strategy?: MarketStrategy;
   subnetTag?: string;
   payment?: { driver?: string; network?: string };
-<<<<<<< HEAD
-  eventConsumer?: Callable<[events.YaEvent], void>;
-=======
->>>>>>> aa9eb258
   networkAddress?: string;
   engine?: string;
   minMemGib?: number;
@@ -41,18 +37,9 @@
 
 export type ExecutorOptionsMixin = string | ExecutorOptions;
 
-<<<<<<< HEAD
-const DEFAULT_OPTIONS = {
-  maxWorkers: 5,
-  budget: "1.0",
-  strategy: null,
-  subnetTag: "devnet-beta",
-  payment: { driver: "erc20", network: "rinkeby" },
-=======
 export type YagnaOptions = {
   apiKey: string;
   basePath: string;
->>>>>>> aa9eb258
 };
 
 export class TaskExecutor {
@@ -81,11 +68,6 @@
       this.options[key] = options[key] ?? process.env?.[key.toUpperCase()] ?? DEFAULT_EXECUTOR_OPTIONS[key];
     }
     this.options.payment = {
-<<<<<<< HEAD
-      driver: (options as ExecutorOptions)?.payment?.driver || DEFAULT_OPTIONS.payment.driver,
-      network: (options as ExecutorOptions)?.payment?.network || DEFAULT_OPTIONS.payment.network,
-    };
-=======
       driver: (options as ExecutorOptions)?.payment?.driver || DEFAULT_EXECUTOR_OPTIONS.payment.driver,
       network: (options as ExecutorOptions)?.payment?.network || DEFAULT_EXECUTOR_OPTIONS.payment.network,
     };
@@ -127,36 +109,11 @@
       this.networkService,
       { yagnaOptions: this.yagnaOptions, logger: this.logger, storageProvider: this.storageProvider }
     );
->>>>>>> aa9eb258
   }
 
   async init() {
     let taskPackage;
     if (this.image_hash) {
-<<<<<<< HEAD
-      taskPackage = await this.createPackage(this.image_hash);
-    } else if (typeof this.options.package === "string") {
-      taskPackage = await this.createPackage(this.options.package);
-    } else {
-      taskPackage = this.options.package;
-    }
-    this.executor = new Executor({
-      task_package: taskPackage,
-      max_workers: this.options.maxWorkers,
-      timeout: this.options.timeout,
-      budget: this.options.budget?.toString(),
-      strategy: this.options.strategy,
-      subnet_tag: this.options.subnetTag,
-      payment_driver: this.options.payment!.driver,
-      payment_network: this.options.payment!.network,
-      event_consumer: this.options.eventConsumer,
-      network_address: this.options.networkAddress,
-    });
-    await this.executor.ready();
-    this.executor.init().catch((error) => {
-      throw error;
-    });
-=======
       taskPackage = await this.createPackage(this.image_hash).catch((e) => this.handleCriticalError(e));
     } else if (typeof this.options.package === "string") {
       taskPackage = await this.createPackage(this.options.package).catch((e) => this.handleCriticalError(e));
@@ -185,7 +142,6 @@
     this.storageProvider?.close();
     this.logger?.info("Task Executor has been stopped");
     // log();
->>>>>>> aa9eb258
   }
 
   beforeEach(worker: Worker) {
