--- conflicted
+++ resolved
@@ -15,11 +15,8 @@
 import { AgreementServiceOptions } from "../agreement/service.js";
 import { WorkOptions } from "../task/work.js";
 import { LogLevel } from "../utils/logger/logger.js";
-<<<<<<< HEAD
 import { MarketOptions } from "../market/service";
-=======
 import { RequireAtLeastOne } from "../utils/types.js";
->>>>>>> 66fa38e3
 
 const terminatingSignals = ["SIGINT", "SIGTERM", "SIGBREAK", "SIGHUP"];
 /**
@@ -51,14 +48,9 @@
 } & MarketOptions &
   ActivityOptions &
   AgreementOptions &
-<<<<<<< HEAD
   PaymentOptions &
-  Omit<PackageOptions, "imageHash"> &
-=======
-  BasePaymentOptions &
   DemandOptions &
   Omit<PackageOptions, "imageHash" | "imageTag"> &
->>>>>>> 66fa38e3
   TaskOptions &
   NetworkServiceOptions &
   AgreementServiceOptions &
@@ -353,6 +345,7 @@
 
     return packageInstance;
   }
+
   private async executeTask<InputType, OutputType>(
     worker: Worker<InputType, OutputType>,
     data?: InputType
