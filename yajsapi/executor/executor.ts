import { Package, PackageOptions } from "../package/index.js";
import { DemandOptions, MarketService, MarketStrategy } from "../market/index.js";
import { AgreementOptions, AgreementPoolService } from "../agreement/index.js";
import { Task, TaskQueue, TaskService, Worker } from "../task/index.js";
import { PaymentService } from "../payment/index.js";
import { NetworkService } from "../network/index.js";
import { ActivityOptions, Result } from "../activity/index.js";
import { sleep, Logger, runtimeContextChecker } from "../utils/index.js";
import { StorageProvider, GftpStorageProvider } from "../storage/index.js";
import { ExecutorConfig } from "./config.js";
import { Events } from "../events/index.js";
import { StatsService } from "../stats/service.js";
import { TaskOptions } from "../task/service.js";
import { BasePaymentOptions } from "../payment/config.js";
import { NetworkServiceOptions } from "../network/service.js";
import { AgreementServiceOptions } from "../agreement/service.js";
import { WorkOptions } from "../task/work.js";
<<<<<<< HEAD
import { LogLevel } from "../utils/logger.js";
const terminatingSignals = ["SIGINT", "SIGTERM", "SIGBREAK", "SIGHUP"];
=======
import { LogLevel } from "../utils/logger/logger.js";
>>>>>>> a2b5c154

/**
 * @category High-level
 */
export type ExecutorOptions = {
  /** Image hash as string, otherwise Package object */
  package?: string | Package;
  /** Timeout for execute one task in ms */
  taskTimeout?: number;
  /** Subnet Tag */
  subnetTag?: string;
  /** Logger module */
  logger?: Logger;
  /** Log level: debug, info, warn, log, error */
  logLevel?: LogLevel | string;
  /** Yagna Options */
  yagnaOptions?: YagnaOptions;
  /** Event Bus implements EventTarget  */
  eventTarget?: EventTarget;
  /** The maximum number of retries when the job failed on the provider */
  maxTaskRetries?: number;

  storageProvider?: StorageProvider;

  isSubprocess?: boolean;

  activityPreparingTimeout?: number;
  strategy?: MarketStrategy;
} & ActivityOptions &
  AgreementOptions &
  BasePaymentOptions &
  DemandOptions &
  Omit<PackageOptions, "imageHash"> &
  TaskOptions &
  NetworkServiceOptions &
  AgreementServiceOptions &
  Omit<WorkOptions, "isRunning">;

/**
 * Contains information needed to start executor, if string the imageHash is required, otherwise it should be a type of {@link ExecutorOptions}
 * @category High-level
 */
export type ExecutorOptionsMixin = string | ExecutorOptions;

/**
 * @category High-level
 */
export type YagnaOptions = {
  apiKey?: string;
  basePath?: string;
};

/**
 * A high-level module for defining and executing tasks in the golem network
 * @category High-level
 */
export class TaskExecutor {
  private readonly options: ExecutorConfig;
  private marketService: MarketService;
  private agreementPoolService: AgreementPoolService;
  private taskService: TaskService;
  private paymentService: PaymentService;
  private networkService?: NetworkService;
  private statsService: StatsService;
  private initWorker?: Worker<unknown, unknown>;
  private taskQueue: TaskQueue<Task<any, any>>;
  private storageProvider?: StorageProvider;
  private logger?: Logger;
  private lastTaskIndex = 0;
  private isRunning = true;
  private configOptions: ExecutorOptions;

  /**
   * Create a new Task Executor
   * @category High-level
   * @description Factory Method that create and initialize an instance of the TaskExecutor
   *
   * @example **Simple usage of Task Executor**
   *
   * The executor can be created by passing appropriate initial parameters such as package, budget, subnet tag, payment driver, payment network etc.
   * One required parameter is a package. This can be done in two ways. First by passing only package image hash, e.g.
   * ```js
   * const executor = await TaskExecutor.create("9a3b5d67b0b27746283cb5f287c13eab1beaa12d92a9f536b747c7ae");
   * ```
   *
   * @example **Usage of Task Executor with custom parameters**
   *
   * Or by passing some optional parameters, e.g.
   * ```js
   * const executor = await TaskExecutor.create({
   *   subnetTag: "public",
   *   payment: { driver: "erc-20", network: "rinkeby" },
   *   package: "9a3b5d67b0b27746283cb5f287c13eab1beaa12d92a9f536b747c7ae",
   * });
   * ```
   *
   * @param options Task executor options
   * @return TaskExecutor
   */
  static async create(options: ExecutorOptionsMixin) {
    const executor = new TaskExecutor(options);
    await executor.init();
    return executor;
  }

  /**
   * Create a new TaskExecutor object.
   * @description Use {@link TaskExecutor.create} for creating a task executor
   *
   * @param options - contains information needed to start executor, if string the imageHash is required, otherwise it should be a type of {@link ExecutorOptions}
   */
  private constructor(options: ExecutorOptionsMixin) {
    this.configOptions = (typeof options === "string" ? { package: options } : options) as ExecutorOptions;
    this.options = new ExecutorConfig(this.configOptions);
    this.logger = this.options.logger;
    this.taskQueue = new TaskQueue<Task<any, any>>();
    this.agreementPoolService = new AgreementPoolService(this.options);
    this.paymentService = new PaymentService(this.options);
    this.marketService = new MarketService(this.agreementPoolService, this.options);
    this.networkService = this.options.networkIp ? new NetworkService(this.options) : undefined;
    this.storageProvider = runtimeContextChecker.isNode
      ? this.configOptions.storageProvider || new GftpStorageProvider(this.logger)
      : undefined;
    this.taskService = new TaskService(
      this.taskQueue,
      this.agreementPoolService,
      this.paymentService,
      this.networkService,
      { ...this.options, storageProvider: this.storageProvider }
    );
    this.statsService = new StatsService(this.options);
  }

  /**
   * Initialize executor
   *
   * @description Method responsible initialize all executor services.
   */
  async init() {
    const taskPackage =
      typeof this.options.package === "string" || this.options.packageOptions.manifest
        ? await this.createPackage(this.options.package as string | undefined)
        : (this.options.package as Package);
    this.logger?.debug("Initializing task executor services...");
    const allocations = await this.paymentService.createAllocations();
    this.marketService.run(taskPackage, allocations).catch((e) => this.handleCriticalError(e));
    this.agreementPoolService.run().catch((e) => this.handleCriticalError(e));
    this.paymentService.run().catch((e) => this.handleCriticalError(e));
    this.taskService.run().catch((e) => this.handleCriticalError(e));
    this.networkService?.run().catch((e) => this.handleCriticalError(e));
    this.statsService.run().catch((e) => this.handleCriticalError(e));
    this.storageProvider?.init().catch((e) => this.handleCriticalError(e));
    if (runtimeContextChecker.isNode && !this.options.isSubprocess) this.handleCancelEvent();
    this.options.eventTarget.dispatchEvent(new Events.ComputationStarted());
    this.logger?.info(
      `Task Executor has started using subnet: ${this.options.subnetTag}, network: ${this.options.payment?.network}, driver: ${this.options.payment?.driver}`
    );
  }

  /**
   * Stop all executor services and shut down executor instance
   */
  async end() {
    if (runtimeContextChecker.isNode && !this.options.isSubprocess) this.removeCancelEvent();
    if (!this.isRunning) return;
    this.isRunning = false;
    await this.networkService?.end();
    await this.taskService.end();
    await this.agreementPoolService.end();
    await this.marketService.end();
    await this.paymentService.end();
    if (!this.configOptions.storageProvider) this.storageProvider?.close();
    this.options.eventTarget?.dispatchEvent(new Events.ComputationFinished());
    this.printStats();
    await this.statsService.end();
    this.logger?.info("Task Executor has shut down");
  }

  /**
   * Statistics of execution process
   *
   * @return array
   */
  getStats() {
    return this.statsService.getStatsTree();
  }

  /**
   * Define worker function that will be runs before every each computation Task, within the same activity.
   *
   * @param worker worker function - task
   * @example
   * ```typescript
   * executor.beforeEach(async (ctx) => {
   *   await ctx.uploadFile("./params.txt", "/params.txt");
   * });
   *
   * await executor.forEach([1, 2, 3, 4, 5], async (ctx, item) => {
   *    await ctx
   *      .beginBatch()
   *      .run(`/run_some_command.sh --input ${item} --params /input_params.txt --output /output.txt`)
   *      .downloadFile("/output.txt", "./output.txt")
   *      .end();
   * });
   * ```
   */
  beforeEach(worker: Worker) {
    this.initWorker = worker;
  }

  /**
   * Run task - allows to execute a single worker function on the Golem network with a single provider.
   *
   * @param worker function that run task
   * @return result of task computation
   * @example
   * ```typescript
   * await executor.run(async (ctx) => console.log((await ctx.run("echo 'Hello World'")).stdout));
   * ```
   */
  async run<OutputType = Result>(worker: Worker<undefined, OutputType>): Promise<OutputType | undefined> {
    return this.executeTask<undefined, OutputType>(worker).catch(async (e) => {
      await this.handleCriticalError(e);
      return undefined;
    });
  }

  /**
   * Map iterable data to worker function and return computed Task result as AsyncIterable
   *
   * @param data Iterable data
   * @param worker worker function
   * @return AsyncIterable with results of computed tasks
   * @example
   * ```typescript
   * const data = [1, 2, 3, 4, 5];
   * const results = executor.map(data, (ctx, item) => providerCtx.ctx(`echo "${item}"`));
   * for await (const result of results) console.log(result.stdout);
   * ```
   */
  map<InputType, OutputType>(
    data: Iterable<InputType>,
    worker: Worker<InputType, OutputType>
  ): AsyncIterable<OutputType | undefined> {
    const inputs = [...data];
    const featureResults = inputs.map((value) => this.executeTask<InputType, OutputType>(worker, value));
    const results: OutputType[] = [];
    let resultsCount = 0;
    featureResults.forEach((featureResult) =>
      featureResult
        .then((res) => {
          results.push(res as OutputType);
        })
        .catch((e) => this.handleCriticalError(e))
    );
    const isRunning = () => this.isRunning;
    return {
      [Symbol.asyncIterator](): AsyncIterator<OutputType | undefined> {
        return {
          async next() {
            if (resultsCount === inputs.length) {
              return Promise.resolve({ done: true, value: undefined });
            }
            while (results.length === 0 && resultsCount < inputs.length && isRunning()) {
              await sleep(1000, true);
            }
            if (!isRunning()) return Promise.resolve({ done: true, value: undefined });
            resultsCount += 1;
            return Promise.resolve({ done: false, value: results.pop() });
          },
        };
      },
    };
  }

  /**
   * Iterates over given data and execute task using worker function
   *
   * @param data Iterable data
   * @param worker Worker function
   * @example
   * ```typescript
   * const data = [1, 2, 3, 4, 5];
   * await executor.forEach(data, async (ctx, item) => {
   *     console.log((await ctx.run(`echo "${item}"`).stdout));
   * });
   * ```
   */
  async forEach<InputType, OutputType>(
    data: Iterable<InputType>,
    worker: Worker<InputType, OutputType>
  ): Promise<void> {
    await Promise.all([...data].map((value) => this.executeTask<InputType, OutputType>(worker, value))).catch((e) =>
      this.handleCriticalError(e)
    );
  }

  private async createPackage(imageHash?: string): Promise<Package> {
    const packageInstance = Package.create({ ...this.options.packageOptions, imageHash });
    this.options.eventTarget.dispatchEvent(new Events.PackageCreated({ imageHash, details: packageInstance.details }));
    return packageInstance;
  }

  private async executeTask<InputType, OutputType>(
    worker: Worker<InputType, OutputType>,
    data?: InputType
  ): Promise<OutputType | undefined> {
    const task = new Task<InputType, OutputType>(
      (++this.lastTaskIndex).toString(),
      worker,
      data,
      this.initWorker,
      this.options.maxTaskRetries
    );
    this.taskQueue.addToEnd(task);
    let timeout = false;
    const timeoutId = setTimeout(() => (timeout = true), this.options.taskTimeout);
    while (!timeout && this.isRunning) {
      if (task.isFinished()) {
        clearTimeout(timeoutId);
        if (task.isRejected()) throw task.getError();
        return task.getResults();
      }
      await sleep(2000, true);
    }
    clearTimeout(timeoutId);
    if (timeout) {
      const error = new Error(`Task ${task.id} timeout.`);
      task.stop(undefined, error, true);
      throw error;
    }
  }

  private handleCriticalError(e: Error) {
    this.options.eventTarget?.dispatchEvent(new Events.ComputationFailed({ reason: e.toString() }));
    this.logger?.error(e.toString());
    if (this.isRunning) this.logger?.warn("Trying to stop executor...");
    this.end().catch((e) => {
      this.logger?.error(e);
      !this.options.isSubprocess && process?.exit(1);
    });
    // throw e;
  }

  private handleCancelEvent() {
    terminatingSignals.forEach((event) => process.on(event, this.cancel.bind(this)));
  }

  private removeCancelEvent() {
    terminatingSignals.forEach((event) => process.off(event, this.cancel.bind(this)));
  }

  public async cancel(reason?: string) {
    const message = `Executor has interrupted by the user. Reason: ${reason}.`;
    this.logger?.warn(`${message}. Stopping all tasks...`);
    await this.end()
      .then(() => {
        if (this.options.isSubprocess) throw new Error(message);
        else process.exit(0);
      })
      .catch((error) => {
        this.logger?.error(error);
        !this.options.isSubprocess && process.exit(1);
      });
  }

  private printStats() {
    const costs = this.statsService.getAllCosts();
    const costsSummary = this.statsService.getAllCostsSummary();
    const duration = this.statsService.getComputationTime();
    const providersCount = new Set(costsSummary.map((x) => x["Provider Name"])).size;
    this.logger?.info(`Computation finished in ${duration}`);
    this.logger?.info(`Negotiated ${costsSummary.length} agreements with ${providersCount} providers`);
    if (costsSummary.length) this.logger?.table?.(costsSummary);
    this.logger?.info(`Total Cost: ${costs.total} Total Paid: ${costs.paid}`);
  }
}<|MERGE_RESOLUTION|>--- conflicted
+++ resolved
@@ -15,13 +15,9 @@
 import { NetworkServiceOptions } from "../network/service.js";
 import { AgreementServiceOptions } from "../agreement/service.js";
 import { WorkOptions } from "../task/work.js";
-<<<<<<< HEAD
-import { LogLevel } from "../utils/logger.js";
+import { LogLevel } from "../utils/logger/logger.js";
+
 const terminatingSignals = ["SIGINT", "SIGTERM", "SIGBREAK", "SIGHUP"];
-=======
-import { LogLevel } from "../utils/logger/logger.js";
->>>>>>> a2b5c154
-
 /**
  * @category High-level
  */
@@ -42,12 +38,13 @@
   eventTarget?: EventTarget;
   /** The maximum number of retries when the job failed on the provider */
   maxTaskRetries?: number;
-
+  /** Custom Storage Provider used for transfer files */
   storageProvider?: StorageProvider;
-
+  /** Flag to determine is executor running as subprocess. All signals and process commands will be disabled */
   isSubprocess?: boolean;
-
+  /** Timeout for preparing activity - creating and deploy commands */
   activityPreparingTimeout?: number;
+  /** Strategy used for negotiating offers and selecting the best procider */
   strategy?: MarketStrategy;
 } & ActivityOptions &
   AgreementOptions &
@@ -362,7 +359,6 @@
       this.logger?.error(e);
       !this.options.isSubprocess && process?.exit(1);
     });
-    // throw e;
   }
 
   private handleCancelEvent() {
