--- conflicted
+++ resolved
@@ -15,45 +15,6 @@
 import { NetworkServiceOptions } from "../network/service.js";
 import { AgreementServiceOptions } from "../agreement/service.js";
 import { WorkOptions } from "../task/work.js";
-<<<<<<< HEAD
-import { LogLevel } from "../utils/logger.js";
-
-/**
- * @category High-level
- */
-export type ExecutorOptions = {
-  /** Image hash as string, otherwise Package object */
-  package: string | Package;
-  /** Timeout for execute one task in ms */
-  taskTimeout?: number;
-  /** Subnet Tag */
-  subnetTag?: string;
-  /** Logger module */
-  logger?: Logger;
-  /** Log level: debug, info, warn, log, error */
-  logLevel?: LogLevel | string;
-  /** Yagna Options */
-  yagnaOptions?: YagnaOptions;
-  /** Event Bus implements EventTarget  */
-  eventTarget?: EventTarget;
-} & ActivityOptions &
-  AgreementOptions &
-  BasePaymentOptions &
-  DemandOptions &
-  Omit<PackageOptions, "imageHash"> &
-  TaskOptions &
-  NetworkServiceOptions &
-  AgreementServiceOptions &
-  Omit<WorkOptions, "isRunning">;
-
-/**
- * Contains information needed to start executor, if string the imageHash is required, otherwise it should be a type of {@link ExecutorOptions}
- * @category High-level
- */
-export type ExecutorOptionsMixin = string | ExecutorOptions;
-
-/**
-=======
 import { LogLevel } from "../utils/logger/logger.js";
 
 /**
@@ -93,7 +54,6 @@
 export type ExecutorOptionsMixin = string | ExecutorOptions;
 
 /**
->>>>>>> fc1574a7
  * @category High-level
  */
 export type YagnaOptions = {
@@ -188,13 +148,9 @@
    */
   async init() {
     const taskPackage =
-<<<<<<< HEAD
-      typeof this.options.package === "string" ? await this.createPackage(this.options.package) : this.options.package;
-=======
       typeof this.options.package === "string" || this.options.packageOptions.manifest
         ? await this.createPackage(this.options.package as string | undefined)
         : (this.options.package as Package);
->>>>>>> fc1574a7
     this.logger?.debug("Initializing task executor services...");
     const allocations = await this.paymentService.createAllocations();
     this.marketService.run(taskPackage, allocations).catch((e) => this.handleCriticalError(e));
@@ -348,24 +304,16 @@
     );
   }
 
-<<<<<<< HEAD
-  private async createPackage(imageHash: string): Promise<Package> {
+  private async createPackage(imageHash?: string): Promise<Package> {
     const packageInstance = Package.create({ ...this.options.packageOptions, imageHash });
     this.options.eventTarget.dispatchEvent(new Events.PackageCreated({ imageHash, details: packageInstance.details }));
     return packageInstance;
-=======
-  private async createPackage(imageHash?: string): Promise<Package> {
-    return Package.create({ ...this.options.packageOptions, imageHash });
->>>>>>> fc1574a7
   }
 
   private async executeTask<InputType, OutputType>(
     worker: Worker<InputType, OutputType>,
     data?: InputType
   ): Promise<OutputType | undefined> {
-<<<<<<< HEAD
-    const task = new Task<InputType, OutputType>((++this.lastTaskIndex).toString(), worker, data, this.initWorker);
-=======
     const task = new Task<InputType, OutputType>(
       (++this.lastTaskIndex).toString(),
       worker,
@@ -373,7 +321,6 @@
       this.initWorker,
       this.options.maxTaskRetries
     );
->>>>>>> fc1574a7
     this.taskQueue.addToEnd(task);
     let timeout = false;
     const timeoutId = setTimeout(() => (timeout = true), this.options.taskTimeout);
@@ -396,10 +343,6 @@
   private handleCriticalError(e: Error) {
     this.options.eventTarget?.dispatchEvent(new Events.ComputationFailed({ reason: e.toString() }));
     this.logger?.error(e.toString());
-<<<<<<< HEAD
-    this.logger?.debug(e.stack);
-=======
->>>>>>> fc1574a7
     if (this.isRunning) this.logger?.warn("Trying to stop executor...");
     this.end().catch((e) => {
       this.logger?.error(e);
