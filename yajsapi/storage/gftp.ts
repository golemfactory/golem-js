import { StorageProvider } from "./provider.js";
import { Logger, runtimeContextChecker } from "../utils/index.js";
import path from "path";
import fs from "fs";
import { chomp, chunksToLinesAsync, streamEnd, streamWrite } from "@rauschma/stringio";
import { spawn } from "child_process";

export class GftpStorageProvider implements StorageProvider {
  private gftpServerProcess;
  private reader;
  private publishedUrls: string[] = [];
  private isInitialized = false;

  constructor(private logger?: Logger) {
    if (runtimeContextChecker.isBrowser) {
      throw new Error(`File transfer by GFTP module is unsupported in the browser context.`);
    }
  }

  async init() {
<<<<<<< HEAD
    if (this.isInitialized) return;
    this.gftpServerProcess = await spawn("gftp server", [], { shell: true });
=======
    this.gftpServerProcess = spawn("gftp server", [], { shell: true });
    this.gftpServerProcess?.stdout?.setEncoding("utf-8");
    this.gftpServerProcess?.stderr?.setEncoding("utf-8");
>>>>>>> a2b5c154
    this.gftpServerProcess.on("error", (error) => this.logger?.error(error));
    this.gftpServerProcess.stderr.on("data", (data) => this.logger?.error(`GFTP Error: ${data}`));
    this.logger?.info(`GFTP Version: ${await this.jsonrpc("version")}`);
    this.isInitialized = true;
  }

  isInitiated() {
    return !!this.gftpServerProcess;
  }

  private async generateTempFileName(): Promise<string> {
    const { randomUUID } = await import("crypto");
    const tmp = await import("tmp");
    const file_name = path.join(tmp.dirSync().name, randomUUID().toString());
    if (fs.existsSync(file_name)) fs.unlinkSync(file_name);
    return file_name;
  }

  private getGftpServerProcess() {
    return this.gftpServerProcess;
  }

  async receive(path: string): Promise<string> {
    const { url } = await this.jsonrpc("receive", { output_file: path });
    return url;
  }

  async publish(src: string | Buffer): Promise<string> {
    if (typeof src !== "string" && !Buffer.isBuffer(src)) throw new Error("[StorageProvider] Unsupported source type");
    const url = typeof src === "string" ? await this.uploadFile(src) : await this.uploadBytes(src);
    this.publishedUrls.push(url);
    return url;
  }

  async release(urls: string[]): Promise<void> {
    return await this.jsonrpc("close", { urls });
  }

  async close() {
    if (this.publishedUrls.length) await this.release(this.publishedUrls);
    const stream = this.getGftpServerProcess();
    if (stream) await streamEnd(this.getGftpServerProcess().stdin);
  }

  private async jsonrpc(method: string, params: object = {}) {
    if (!this.isInitiated()) await this.init();
    if (!this.reader) this.reader = this.readStream(this.getGftpServerProcess().stdout);
    const paramsStr = JSON.stringify(params);
    const query = `{"jsonrpc": "2.0", "id": "1", "method": "${method}", "params": ${paramsStr}}\n`;
    let valueStr = "";
    await streamWrite(this.getGftpServerProcess().stdin, query);
    try {
      const { value } = await this.reader.next();
      if (!value) throw "Unable to get GFTP command result";
      const { result } = JSON.parse(value as string);
      valueStr = value;
      if (result === undefined) throw value;
      return result;
    } catch (error) {
      throw Error(`GFTP error. query: ${query} value: ${valueStr} error: ${JSON.stringify(error)}`);
    }
  }

  async *readStream(readable) {
    for await (const line of chunksToLinesAsync(readable)) {
      yield chomp(line);
    }
  }

  private async uploadStream(stream: AsyncGenerator<Buffer>): Promise<string> {
    const file_name = await this.generateTempFileName();
    const wStream = fs.createWriteStream(file_name, {
      encoding: "binary",
    });
    // eslint-disable-next-line no-async-promise-executor
    await new Promise(async (fulfill) => {
      wStream.once("finish", fulfill);
      for await (const chunk of stream) {
        wStream.write(chunk);
      }
      wStream.end();
    });
    const links = await this.jsonrpc("publish", { files: [file_name.toString()] });
    if (links.length !== 1) throw "invalid gftp publish response";
    return links[0]?.url;
  }

  private async uploadBytes(data: Buffer): Promise<string> {
    return await this.uploadStream(
      (async function* () {
        yield data;
      })()
    );
  }

  private async uploadFile(file: string): Promise<string> {
    const links = await this.jsonrpc("publish", { files: [file.toString()] });
    return links[0]?.url;
  }
}<|MERGE_RESOLUTION|>--- conflicted
+++ resolved
@@ -18,14 +18,10 @@
   }
 
   async init() {
-<<<<<<< HEAD
     if (this.isInitialized) return;
     this.gftpServerProcess = await spawn("gftp server", [], { shell: true });
-=======
-    this.gftpServerProcess = spawn("gftp server", [], { shell: true });
     this.gftpServerProcess?.stdout?.setEncoding("utf-8");
     this.gftpServerProcess?.stderr?.setEncoding("utf-8");
->>>>>>> a2b5c154
     this.gftpServerProcess.on("error", (error) => this.logger?.error(error));
     this.gftpServerProcess.stderr.on("data", (data) => this.logger?.error(`GFTP Error: ${data}`));
     this.logger?.info(`GFTP Version: ${await this.jsonrpc("version")}`);
