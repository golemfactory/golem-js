--- conflicted
+++ resolved
@@ -94,14 +94,9 @@
   }
 
   async close() {
-<<<<<<< HEAD
-    if (this.publishedUrls.length) await this.release(this.publishedUrls).catch((e) => this.logger?.warn(e));
-=======
     await this.releaseAll();
->>>>>>> 49df883c
     const stream = this.getGftpServerProcess();
-    if (stream) await streamEnd(this.getGftpServerProcess().stdin).catch((e) => this.logger?.warn(e));
-    this.logger?.debug(`Gftp Storage Provider has been stopped`);
+    if (stream) await streamEnd(this.getGftpServerProcess().stdin);
   }
 
   private async jsonrpc(method: string, params: object = {}) {
