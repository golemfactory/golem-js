--- conflicted
+++ resolved
@@ -12,14 +12,9 @@
 import range from "./range";
 import sleep from "./sleep";
 import { Lock } from "./lock";
-<<<<<<< HEAD
-import { winstonLogger } from "./winstonLogger";
-import { isBrowser } from "./runtimeContextChecker";
-=======
 import { Logger } from "./logger";
 import { winstonLogger } from "./winstonLogger";
 import * as runtimeContextChecker from "./runtimeContextChecker";
->>>>>>> 3f068f95
 
 export {
   applyMixins,
@@ -36,12 +31,7 @@
   Queue,
   range,
   sleep,
-<<<<<<< HEAD
-  winstonLogger,
-  isBrowser,
-=======
   Logger,
   winstonLogger,
   runtimeContextChecker,
->>>>>>> 3f068f95
 };