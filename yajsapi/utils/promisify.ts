--- conflicted
+++ resolved
@@ -1,8 +1,4 @@
-<<<<<<< HEAD
-export default function promisify(fn: (...args) => void): (arg) => Promise<any> {
-=======
 export default function promisify(fn: (...args) => any): (arg) => Promise<any> {
->>>>>>> 1b7d749d
   return (...args) =>
     new Promise((resolve, reject) => {
       try {
