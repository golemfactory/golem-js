<<<<<<< HEAD
export default function promisify(fn: (...args) => void): (arg) => Promise<any> {
=======
export default function promisify(fn: (...args) => any): (arg) => Promise<any> {
>>>>>>> ece01b0f
  return (...args) =>
    new Promise((resolve, reject) => {
      try {
        fn(...args, resolve);
      } catch (error) {
        reject(error);
      }
    });
}<|MERGE_RESOLUTION|>--- conflicted
+++ resolved
@@ -1,8 +1,4 @@
-<<<<<<< HEAD
-export default function promisify(fn: (...args) => void): (arg) => Promise<any> {
-=======
 export default function promisify(fn: (...args) => any): (arg) => Promise<any> {
->>>>>>> ece01b0f
   return (...args) =>
     new Promise((resolve, reject) => {
       try {
