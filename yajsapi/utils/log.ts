import dayjs from "dayjs";
import duration from "dayjs/plugin/duration";
import winston from "winston";
import { Callable } from "./";
import * as events from "../executor/events";

dayjs.extend(duration);

const event_type_to_string = {
  [events.ComputationStarted.name]: "Computation started",
  [events.ComputationFinished.name]: "Computation finished",
  [events.ComputationFailed.name]: "Computation failed",
  [events.SubscriptionCreated.name]: "Demand published on the market",
  [events.SubscriptionFailed.name]: "Demand publication failed",
  [events.CollectFailed.name]: "Failed to collect proposals for demand",
  [events.NoProposalsConfirmed.name]: "No proposals confirmed by providers",
  [events.ProposalReceived.name]: "Proposal received from the market",
  [events.ProposalRejected.name]: "Proposal rejected", // by who? alt: Rejected a proposal?
  [events.ProposalResponded.name]: "Responded to a proposal",
  [events.ProposalFailed.name]: "Failed to respond to proposal",
  [events.ProposalConfirmed.name]: "Proposal confirmed by provider", // ... negotiated with provider?
  [events.AgreementCreated.name]: "Agreement proposal sent to provider",
  [events.AgreementConfirmed.name]: "Agreement approved by provider",
  [events.AgreementRejected.name]: "Agreement rejected by provider",
  [events.PaymentAccepted.name]: "Payment accepted", // by who?
  [events.PaymentPrepared.name]: "Payment prepared",
  [events.PaymentFailed.name]: "Payment failed",
  [events.PaymentQueued.name]: "Payment queued",
  [events.PaymentsFinished.name]: "Finished waiting for payments",
  [events.CheckingPayments.name]: "Checking payments",
  [events.InvoiceReceived.name]: "Invoice received", // by who?
  [events.WorkerStarted.name]: "Worker started for agreement",
  [events.ActivityCreated.name]: "Activity created on provider",
  [events.ActivityCreateFailed.name]: "Failed to create activity",
  [events.TaskStarted.name]: "Task started",
  [events.ScriptSent.name]: "Script sent to provider",
  [events.CommandExecuted.name]: "Script command executed",
  [events.GettingResults.name]: "Getting script results",
  [events.ScriptFinished.name]: "Script finished",
  [events.TaskAccepted.name]: "Task accepted", // by who?
  [events.TaskRejected.name]: "Task rejected", // by who?
  [events.WorkerFinished.name]: "Worker finished",
  [events.DownloadStarted.name]: "Download started",
  [events.DownloadFinished.name]: "Download finished",
};

const { colorize, combine, timestamp, label, printf } = winston.format;
const customFormat = printf(({ level, message, label, timestamp }) => {
  return `${timestamp} [${label}] ${level}: ${message}`;
});

let options = {
  level: "info",
  format: combine(
    colorize(),
    label({ label: "yajsapi" }),
    timestamp({ format: "YYYY-MM-DD HH:mm:ss" }),
    customFormat
  ),
  defaultMeta: { service: "user-service" },
  transports: [
    //
    // - Write all logs with level `error` and below to `error.log`
    // - Write all logs with level `info` and below to `combined.log`
    //
    //   new winston.transports.File({ filename: 'error.log', level: 'error' }),
    //   new winston.transports.File({ filename: 'combined.log' }),
    new winston.transports.Console(),
  ],
};
const logColors = {
  info: "blue",
  debug: "magenta",
  warn: "yellow",
  error: "red",
};
winston.addColors(logColors);
const logger = winston.createLogger(options);

class SummaryLogger {
  private _wrapped_emitter: Callable<[events.YaEvent], void> | null;
  public numbers: number;

  // Start time of the computation
  start_time!: number;

  // Maps received proposal ids to provider ids
  received_proposals!: { [key: string]: string };

  // Set of confirmed proposal ids
  confirmed_proposals!: Set<string>;

  // Maps agreement ids to provider names
  agreement_provider_name!: { [key: string]: string };

  // Set of agreements confirmed by providers
  confirmed_agreements!: Set<string>;

  // Maps task id to task data
  task_data!: { [key: string]: any };

  // Maps a provider name to the list of task ids computed by the provider
  provider_tasks!: { [key: string]: string[] };

  // Map a provider name to the sum of amounts in this provider's invoices
  provider_cost!: { [key: string]: number };

  // Count how many times a worker failed on a provider
  provider_failures!: { [key: string]: number };

  // Has computation finished?
  finished!: boolean;

  error_occurred!: boolean;

  time_waiting_for_proposals;

  constructor(wrapped_emitter: Callable<[events.YaEvent], void> | null = null) {
    this._wrapped_emitter = wrapped_emitter;
    this.numbers = 0;
    this._reset();
  }

  _reset(): void {
    this.start_time = dayjs().valueOf() / 1000;
    this.received_proposals = {};
    this.confirmed_proposals = new Set();
    this.agreement_provider_name = {};
    this.confirmed_agreements = new Set();
    this.task_data = {};
    this.provider_tasks = {};
    this.provider_cost = {};
    this.provider_failures = {};
    this.finished = false;
    this.error_occurred = false;
    this.time_waiting_for_proposals = dayjs.duration(0);
  }

  _print_cost(): void {
    const provider_names = new Set(Object.keys(this.provider_tasks));
    const results = [...this.confirmed_agreements].map(
      (agr_id) => {
        const name = this.agreement_provider_name[agr_id];
        const tasks = this.provider_tasks[name];
        const cost = this.provider_cost[name] || "0 (no invoices?)";
        return {
          'Provider Name': name,
          'Tasks Computed': tasks ? tasks.length : 0,
          'Cost': cost,
        };
      }
    );
    console.table(results);
  }

  log(event: events.YaEvent): void {
    // """Register an event."""

    if (this._wrapped_emitter) this._wrapped_emitter(event);
    if (this.error_occurred) return;

    try {
      this._handle(event);
    } catch (error) {
      logger.error(`SummaryLogger entered invalid state ${error}`);
      this.error_occurred = true;
    }
  }

  _handle(event: events.YaEvent) {
    const eventName = event.constructor.name;
    if (eventName === events.ComputationStarted.name) this._reset();
    if (eventName === events.SubscriptionCreated.name)
      logger.info(event_type_to_string[eventName]);
    else if (eventName === events.ProposalReceived.name)
      this.received_proposals[event["prop_id"]] = event["provider_id"];
    else if (eventName === events.ProposalConfirmed.name) {
      this.confirmed_proposals.add(event["prop_id"]);
      const confirmed_providers = new Set(
        [...this.confirmed_proposals].map(
          (prop_id) => this.received_proposals[prop_id]
        )
      );
      logger.info(
        `Received proposals from ${confirmed_providers.size} providers so far`
      );
    } else if (eventName === events.NoProposalsConfirmed.name) {
      this.time_waiting_for_proposals = this.time_waiting_for_proposals.add({
        millisecond: parseInt(event["timeout"]),
      });
      let msg;
      if (event["num_offers"] === 0)
        msg = `No offers have been collected from the market for
            ${this.time_waiting_for_proposals.asSeconds()}s. `;
      else
        msg = `${
          event["num_offers"]
        } offers have been collected from the market, but no provider has responded for ${this.time_waiting_for_proposals.asSeconds()}s. `;
      msg +=
        "Make sure you're using the latest released versions of yagna and yajsapi, and the correct subnet.";
      logger.warn(msg);
    } else if (eventName === events.AgreementCreated.name) {
      let provider_name = event["provider_id"].name.value;
      if (!provider_name) {
        this.numbers++;
        provider_name = `provider-${this.numbers}`;
      }
      logger.info(`Agreement proposed to provider '${provider_name}'`);
      this.agreement_provider_name[event["agr_id"]] = provider_name;
    } else if (eventName === events.AgreementConfirmed.name) {
      logger.info(
        `Agreement confirmed by provider '${
          this.agreement_provider_name[event["agr_id"]]
        }'`
      );
      this.confirmed_agreements.add(event["agr_id"]);
    } else if (eventName === events.TaskStarted.name) {
      this.task_data[event["task_id"]] = event["task_data"];
    } else if (eventName === events.ScriptSent.name) {
      const provider_name = this.agreement_provider_name[event["agr_id"]];
      logger.info(
        `Task sent to provider '${provider_name}', task data: ${
          event["task_id"]
            ? this.task_data[event["task_id"]]
            : "<initialization>"
        }`
      );
    } else if (eventName === events.CommandExecuted.name) {
      const provider_name = this.agreement_provider_name[event["agr_id"]];
<<<<<<< HEAD
      logger.warn(
        `Command failed on provider '${provider_name}', command: ${JSON.stringify(event["command"])}, output: ${event["message"]}`
      );
=======
      if (event["success"]) {
        logger.debug(
          `Command successful on provider '${provider_name}', command: ${JSON.stringify(event["command"])}.`
        );
      } else {
        logger.warn(
          `Command failed on provider '${provider_name}', command: ${JSON.stringify(event["command"])}, output: ${event["message"]}`
        );
      }
>>>>>>> 90de7e69
    } else if (eventName === events.ScriptFinished.name) {
      const provider_name = this.agreement_provider_name[event["agr_id"]];
      logger.info(
        `Task computed by provider '${provider_name}', task data: ${
          event["task_id"]
            ? this.task_data[event["task_id"]]
            : "<initialization>"
        }`
      );
      if (event["task_id"]) {
        if (!this.provider_tasks[provider_name])
          this.provider_tasks[provider_name] = [event["task_id"]];
        else this.provider_tasks[provider_name].push(event["task_id"]);
      }
    } else if (eventName === events.InvoiceReceived.name) {
      const provider_name = this.agreement_provider_name[event["agr_id"]];
      let cost = this.provider_cost[provider_name] || 0;
      cost += parseFloat(event["amount"]);
      this.provider_cost[provider_name] = cost;
      logger.debug(
        `Received an invoice from ${provider_name}. Amount: ${
          event["amount"]
        }; (so far: ${cost} from this provider).`
      );
    } else if (eventName === events.CheckingPayments.name) {
      if (options.level == "debug") {
        this._print_cost();
      }
    } else if (eventName === events.WorkerFinished.name) {
      if (event["exception"] === null) return;
      const provider_name = this.agreement_provider_name[event["agr_id"]];
      if (!this.provider_failures[provider_name]) this.provider_failures[provider_name] = 0;
      this.provider_failures[provider_name] += 1;
      let more_info = "";
      if (event["exception"] && event["exception"].response && event["exception"].response.data) {
        more_info = `, info: ${event["exception"].response.data.message}`;
      }
      logger.warn(
        `Activity failed on provider '${provider_name}', reason: ${event["exception"]}${more_info}`
      );
    } else if (eventName === events.ComputationFinished.name) {
      this.finished = true;
      const total_time = dayjs().valueOf() / 1000 - this.start_time;
      logger.info(`Computation finished in ${total_time.toFixed(1)}s`);
      const agreement_providers = [...this.confirmed_agreements].map(
        (agr_id) => this.agreement_provider_name[agr_id]
      );
      logger.info(
        `Negotiated ${this.confirmed_agreements.size} agreements with ${agreement_providers.length} providers`
      );
      for (let [provider_name, tasks] of Object.entries(this.provider_tasks)) {
        logger.info(
          `Provider '${provider_name}' computed ${tasks.length} tasks`
        );
      }
      for (let provider_name of new Set(
        Object.values(this.agreement_provider_name)
      )) {
        if (!this.provider_tasks[provider_name])
          logger.info(`Provider '${provider_name}' did not compute any tasks`);
      }
      for (let [provider_name, count] of Object.entries(this.provider_failures))
        logger.info(
          `Activity failed ${count} time(s) on provider '${provider_name}'`
        );
    } else if (eventName === events.PaymentsFinished.name) {
      logger.info(`Finished waiting for payments. Summary:`);
      this._print_cost();
      const total_cost = Object.values(this.provider_cost).reduce((acc, item) => (acc + item), 0);
      logger.info(`Total Cost: ${total_cost}`)
    } else if (eventName === events.ComputationFailed.name) {
      logger.error(`Computation failed, reason: ${event["reason"]}`);
    } else if (eventName === events.PaymentAccepted.name) {
      logger.info(
        `Accepted payment: ${event["amount"]} for invoice ${event["inv_id"].substr(0, 17)}`
      );
    } else if (eventName === events.PaymentFailed.name) {
      const provider_name = this.agreement_provider_name[event["agr_id"]];
      logger.error(
        `Payment for provider ${provider_name} failed.`
      );
    } else if (eventName === events.PaymentPrepared.name) {
      logger.debug(`Prepared payment for agreement ${event["agr_id"].substr(0, 17)}`);
    } else if (eventName === events.PaymentQueued.name) {
      logger.debug(`Queued payment for agreement ${event["agr_id"].substr(0, 17)}`);
    }
  }
}

export function logSummary(
  wrapped_emitter?: Callable<[events.YaEvent], void> | null | undefined
) {
  const summary_logger = new SummaryLogger(wrapped_emitter);
  return summary_logger.log.bind(summary_logger);
}

function isSuperset(set: Set<any>, subset: Set<any>) {
  for (let elem of subset) {
    if (!set.has(elem)) {
      return false;
    }
  }
  return true;
}

export const changeLogLevel = (level: string) => {
  options.level = level;
  logger.configure(options);
};

export default logger;<|MERGE_RESOLUTION|>--- conflicted
+++ resolved
@@ -227,11 +227,6 @@
       );
     } else if (eventName === events.CommandExecuted.name) {
       const provider_name = this.agreement_provider_name[event["agr_id"]];
-<<<<<<< HEAD
-      logger.warn(
-        `Command failed on provider '${provider_name}', command: ${JSON.stringify(event["command"])}, output: ${event["message"]}`
-      );
-=======
       if (event["success"]) {
         logger.debug(
           `Command successful on provider '${provider_name}', command: ${JSON.stringify(event["command"])}.`
@@ -241,7 +236,6 @@
           `Command failed on provider '${provider_name}', command: ${JSON.stringify(event["command"])}, output: ${event["message"]}`
         );
       }
->>>>>>> 90de7e69
     } else if (eventName === events.ScriptFinished.name) {
       const provider_name = this.agreement_provider_name[event["agr_id"]];
       logger.info(
