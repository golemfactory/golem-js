--- conflicted
+++ resolved
@@ -187,10 +187,8 @@
 
   private _wrapped_emitter;
   private _cancellation_token: CancellationToken;
-<<<<<<< HEAD
-=======
+
   private _worker_cancellation_token: CancellationToken;
->>>>>>> edb2e639
 
   constructor(
     _demand_decor: _common.DemandDecor,
@@ -214,11 +212,8 @@
     this._cancellation_token = new CancellationToken();
     let cancellationToken = this._cancellation_token;
 
-<<<<<<< HEAD
-=======
     this._worker_cancellation_token = new CancellationToken();
 
->>>>>>> edb2e639
     function cancel(e) {
       if (cancellationToken && !cancellationToken.cancelled) {
         cancellationToken.cancel();
