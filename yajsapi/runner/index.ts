import bluebird, { TimeoutError } from "bluebird";
import dayjs from "dayjs";
import utc from "dayjs/plugin/utc";
import duration from "dayjs/plugin/duration";
import { MarketDecoration } from "ya-ts-client/dist/ya-payment/src/models";

import { WorkContext, Work, CommandContainer } from "./ctx";
import * as events from "./events";
import {
  BillingScheme,
  ComLinear,
  Counter,
  PRICE_MODEL,
  PriceModel,
} from "../props/com";
import { Activity, Identification, IdentificationKeys } from "../props";
import { DemandBuilder } from "../props/builder";

import * as rest from "../rest";
import { OfferProposal, Subscription } from "../rest/market";
import { Allocation, Invoice } from "../rest/payment";
import { Agreement } from "../rest/market";

import * as gftp from "../storage/gftp";
import {
  applyMixins,
  AsyncExitStack,
  asyncWith,
  AsyncWrapper,
  Callable,
  CancellationToken,
  eventLoop,
  logger,
  Queue,
  sleep,
} from "../utils";

import * as _common from "./common";
import * as _vm from "./vm";
<<<<<<< HEAD
import * as _sgx from "./sgx";

export const vm = _vm;
export const sgx = _sgx;
=======
import { Task, TaskStatus } from "./task";
import { Consumer, SmartQueue } from "./smartq";

export { Task, TaskStatus };
>>>>>>> f91fa337

dayjs.extend(duration);
dayjs.extend(utc);

const cancellationToken = new CancellationToken();

let cancellationHandler = (): void => {
  if (!cancellationToken.cancelled) {
    cancellationToken.cancel();
  }
};

[
  "SIGINT",
  "SIGTERM",
  "SIGBREAK",
  "SIGHUP",
  "exit",
  "uncaughtException",
].forEach((event) => {
  process.on(event, cancellationHandler);
});

const CFG_INVOICE_TIMEOUT: number = dayjs
  .duration({ minutes: 5 })
  .asMilliseconds();
//"Time to receive invoice from provider after tasks ended."

const SCORE_NEUTRAL: number = 0.0;
const SCORE_REJECTED: number = -1.0;
const SCORE_TRUSTED: number = 100.0;

const CFF_DEFAULT_PRICE_FOR_COUNTER: Map<Counter, number> = new Map([
  [Counter.TIME, parseFloat("0.002")],
  [Counter.CPU, parseFloat("0.002") * 10],
]);

export class _EngineConf {
  max_workers: Number = 5;
  timeout: number = dayjs.duration({ minutes: 5 }).asMilliseconds();
  get_offers_timeout: number = dayjs.duration({ seconds: 20 }).asMilliseconds();
  traceback: boolean = false; //TODO fix
  constructor(max_workers, timeout) {
    this.max_workers = max_workers;
    this.timeout = timeout;
  }
}

export class MarketStrategy {
  /*Abstract market strategy*/

  async decorate_demand(demand: DemandBuilder): Promise<void> {}

  async score_offer(offer: OfferProposal): Promise<Number> {
    return SCORE_REJECTED;
  }
}

interface MarketGeneral extends MarketStrategy, Object {}
class MarketGeneral {}

applyMixins(MarketGeneral, [MarketStrategy, Object]);

export class DummyMS extends MarketGeneral {
  max_for_counter: Map<Counter, Number> = CFF_DEFAULT_PRICE_FOR_COUNTER;
  max_fixed: Number = parseFloat("0.05");
  _activity?: Activity;

  async decorate_demand(demand: DemandBuilder): Promise<void> {
    demand.ensure(`(${PRICE_MODEL}=${PriceModel.LINEAR})`);
    this._activity = new Activity().from_props(demand._props);
  }

  async score_offer(offer: OfferProposal): Promise<Number> {
    const linear: ComLinear = new ComLinear().from_props(offer.props());

    if (linear.scheme.value != BillingScheme.PAYU) {
      return SCORE_REJECTED;
    }

    if (linear.fixed_price > this.max_fixed) return SCORE_REJECTED;

    for (const [counter, price] of Object.entries(linear.price_for)) {
      if (!this.max_for_counter.has(counter as Counter)) return SCORE_REJECTED;
      if (price > <any>this.max_for_counter.get(counter as Counter))
        return SCORE_REJECTED;
    }

    return SCORE_NEUTRAL;
  }
}

export class LeastExpensiveLinearPayuMS {
  private _expected_time_secs: number;
  constructor(expected_time_secs: number = 60) {
    this._expected_time_secs = expected_time_secs;
  }

  async decorate_demand(demand: DemandBuilder): Promise<void> {
    demand.ensure(`({com.PRICE_MODEL}={com.PriceModel.LINEAR.value})`);
  }

  async score_offer(offer: OfferProposal): Promise<Number> {
    const linear: ComLinear = new ComLinear().from_props(offer.props);

    if (linear.scheme.value != BillingScheme.PAYU) return SCORE_REJECTED;

    const known_time_prices = [Counter.TIME, Counter.CPU];

    for (const counter in Object.keys(linear.price_for)) {
      if (!(counter in known_time_prices)) return SCORE_REJECTED;
    }

    if (linear.fixed_price < 0) return SCORE_REJECTED;
    let expected_price = linear.fixed_price;

    for (const resource in known_time_prices) {
      if (linear.price_for[resource] < 0) return SCORE_REJECTED;
      expected_price += linear.price_for[resource] * this._expected_time_secs;
    }

    // The higher the expected price value, the lower the score.
    // The score is always lower than SCORE_TRUSTED and is always higher than 0.
    const score: number = (SCORE_TRUSTED * 1.0) / (expected_price + 1.01);

    return score;
  }
}

export class _BufferItem {
  public ts!: Date; //datetime
  public score!: Number;
  public proposal!: OfferProposal;
  constructor(ts, score, proposal) {
    this.ts = ts;
    this.score = score;
    this.proposal = proposal;
  }
}

type D = "D"; // Type var for task data
type R = "R"; // Type var for task result

export class Engine {
  private _subnet;
  private _strategy;
  private _api_config;
  private _stack;
  private _demand_decor;
  private _conf;
  private _expires;
  private _get_offers_deadline;
  private _budget_amount;
  private _budget_allocations: Allocation[];

  private _activity_api;
  private _market_api;
  private _payment_api;

  private _wrapped_emitter;

  constructor(
    _demand_decor: _common.DemandDecor,
    max_workers: Number = 5,
    timeout: any = dayjs.duration({ minutes: 5 }).asMilliseconds(), //timedelta
    budget: string, //number
    strategy: MarketStrategy = new DummyMS(),
    subnet_tag?: string,
    event_emitter?: Callable<[events.YaEvent], void> //TODO not default event
  ) {
    this._subnet = subnet_tag;
    this._strategy = strategy;
    this._api_config = new rest.Configuration();
    this._stack = new AsyncExitStack();
    this._demand_decor = _demand_decor;
    this._conf = new _EngineConf(max_workers, timeout);
    // TODO: setup precision
    this._budget_amount = parseFloat(budget);
    this._budget_allocations = [];

    if (!event_emitter) {
      //from ..log import log_event
      // event_emitter = log_event
    }
    this._wrapped_emitter =
      event_emitter && new AsyncWrapper(event_emitter, null, cancellationToken);
  }

  async *map(
    worker: Callable<
      [WorkContext, AsyncIterable<Task<D, R>>],
      AsyncGenerator<Work>
    >,
    data: Iterable<Task<D, R>>
  ): AsyncGenerator<Task<D, R>> {
    const emit = <Callable<[events.YaEvent], void>>(
      this._wrapped_emitter.async_call.bind(this._wrapped_emitter)
    );

    const multi_payment_decoration = await this._create_allocations();

    emit(new events.ComputationStarted());
    // Building offer
    let builder = new DemandBuilder();
    let _activity = new Activity();
    _activity.expiration.value = this._expires;
    builder.add(_activity);
    builder.add(new Identification(this._subnet));
    if (this._subnet)
      builder.ensure(`(${IdentificationKeys.subnet_tag}=${this._subnet})`);
<<<<<<< HEAD
    await this._demand_decor.decorate_demand(builder);
=======
    for (let constraint of multi_payment_decoration.constraints) {
      builder.ensure(constraint);
    }
    for (let x of multi_payment_decoration.properties) {
        builder._props[x.key] = x.value;
    }
    await this._package.decorate_demand(builder);
>>>>>>> f91fa337
    await this._strategy.decorate_demand(builder);

    let offer_buffer: { [key: string]: string | _BufferItem } = {}; //Dict[str, _BufferItem]
    let market_api = this._market_api;
    let activity_api = this._activity_api;
    let strategy = this._strategy;
    let done_queue: Queue<Task<D, R>> = new Queue([], cancellationToken);

    function on_task_done(task: Task<D, R>, status: TaskStatus): void {
      if (status === TaskStatus.ACCEPTED) done_queue.put(task); //put_nowait
    }

    function* input_tasks(): Iterable<Task<D, R>> {
      for (let task of data) {
        task._add_callback(on_task_done);
        yield task;
      }
    }

    let work_queue = new SmartQueue([...input_tasks()]);

    let workers: Set<any> = new Set(); //asyncio.Task[]
    let last_wid = 0;
    let self = this;

    let agreements_to_pay: Set<string> = new Set();
    let invoices: Map<string, Invoice> = new Map();
    let payment_closing: boolean = false;
    let secure = this._demand_decor.secure;

    let offers_collected = 0;
    let proposals_confirmed = 0;

    async function process_invoices(): Promise<void> {
      for await (let invoice of self._payment_api.incoming_invoices(
        cancellationToken
      )) {
        if (agreements_to_pay.has(invoice.agreementId)) {
          emit(
            new events.InvoiceReceived({
              agr_id: invoice.agreementId,
              inv_id: invoice.invoiceId,
              amount: invoice.amount,
            })
          );
          const allocation = self.allocation_for_invoice(invoice);
          agreements_to_pay.delete(invoice.agreement_id);
          await invoice.accept(invoice.amount, allocation);
          emit(
            new events.PaymentAccepted({
              agr_id: invoice.agreement_id,
              inv_id: invoice.invoiceId,
              amount: invoice.amount,
            })
          );
        } else {
          invoices[invoice.agreementId] = invoice;
        }
        if (payment_closing && agreements_to_pay.size === 0) {
          break;
        }
      }
    }

    async function accept_payment_for_agreement({
      agreement_id,
      partial,
    }): Promise<void> {
      emit(new events.PaymentPrepared({ agr_id: agreement_id }));
      let inv = invoices.get(agreement_id);
      if (!inv) {
        agreements_to_pay.add(agreement_id);
        emit(new events.PaymentQueued({ agr_id: agreement_id }));
        return;
      }
      invoices.delete(agreement_id);
      const allocation = self.allocation_for_invoice(inv);
      await inv.accept(inv.amount, allocation);
      emit(
        new events.PaymentAccepted({
          agr_id: agreement_id,
          inv_id: inv.invoiceId,
          amount: inv.amount,
        })
      );
    }

    async function find_offers(): Promise<void> {
      let _subscription: Subscription;
      try {
        _subscription = await builder.subscribe(market_api);
      } catch (error) {
        emit(new events.SubscriptionFailed({ reason: error }));
        throw error;
      }
      await asyncWith(_subscription, async (subscription) => {
        emit(new events.SubscriptionCreated({ sub_id: subscription.id() }));
        let _proposals;
        try {
          _proposals = subscription.events(cancellationToken);
        } catch (error) {
          emit(
            new events.CollectFailed({
              sub_id: subscription.id(),
              reason: error,
            })
          );
        }
        for await (let proposal of _proposals) {
          emit(
            new events.ProposalReceived({
              prop_id: proposal.id(),
              provider_id: proposal.issuer(),
            })
          );
          offers_collected += 1;
          let score;
          try {
            score = await strategy.score_offer(proposal);
          } catch (error) {
            emit(
              new events.ProposalRejected({
                prop_id: proposal.id(),
                reason: error,
              })
            );
            continue;
          }
          if (score < SCORE_NEUTRAL) {
            try {
              await proposal.reject();
              emit(new events.ProposalRejected({ prop_id: proposal.id() }));
            } catch (error) {
              //suppress and log the error and continue;
              logger.log("debug", `Reject error: ${error}`);
            }
            continue;
          }
          if (!proposal.is_draft()) {
            try {
              const common_platforms = self._get_common_payment_platforms(
                proposal
              );
              if (common_platforms.length) {
                builder._props["golem.com.payment.chosen-platform"] =
                  common_platforms[0];
              } else {
                try {
                  await proposal.reject();
                  emit(
                    new events.ProposalRejected({
                      prop_id: proposal.id,
                      reason: "No common payment platforms",
                    })
                  );
                } catch (error) {
                  //suppress error
                }
              }
              await proposal.respond(builder.props(), builder.cons());
              emit(new events.ProposalResponded({ prop_id: proposal.id() }));
            } catch (error) {
              emit(
                new events.ProposalFailed({
                  prop_id: proposal.id(),
                  reason: error,
                })
              );
            }
          } else {
            emit(new events.ProposalConfirmed({ prop_id: proposal.id() }));
            offer_buffer[proposal.issuer()] = new _BufferItem(
              Date.now(),
              score,
              proposal
            );
            proposals_confirmed += 1;
          }
        }
      });
    }

    let storage_manager = await this._stack.enter_async_context(
      gftp.provider()
    );

    async function start_worker(agreement: Agreement): Promise<void> {
      let wid = last_wid;
      last_wid += 1;

      emit(new events.WorkerStarted({ agr_id: agreement.id() }));

      let _act;
      try {
        _act = await activity_api.new_activity(agreement.id());
      } catch (error) {
        emit(new events.ActivityCreateFailed({ agr_id: agreement.id() }));
        throw error;
      }

      async function* task_emitter(
        consumer: Consumer<any>
      ): AsyncGenerator<Task<"TaskData", "TaskResult">> {
        for await (let handle of consumer) {
          yield Task.for_handle(handle, work_queue, emit);
        }
      }

      await asyncWith(
<<<<<<< HEAD
        await activity_api.create_activity(agreement, secure),
        async (act) => {
          emit_progress("act", "create", act.id);

          let work_context = new WorkContext(`worker-${wid}`, storage_manager);
          for await (let batch of worker(work_context, task_emiter())) {
            batch.attestation = {
              credentials: act.credentials,
              nonce: act.id,
              exeunitHashes: act.exeunitHashes
            };
            await batch.prepare();
            logger.info("batch prepared");
            let cc = new CommandContainer();
            batch.register(cc);
            let remote = await act.exec(cc.commands());
            logger.info("new batch !!!");
            for await (let step of remote) {
              let message = step.message ? step.message.slice(0, 25) : null;
              batch.output.push(step);
              emit_progress("wkr", "step", wid, message, step.idx);
=======
        _act,
        async (act): Promise<void> => {
          emit(
            new events.ActivityCreated({
              act_id: act.id,
              agr_id: agreement.id(),
            })
          );

          let work_context = new WorkContext(
            `worker-${wid}`,
            storage_manager,
            emit
          );
          let consumer = work_queue.new_consumer();

          let command_generator = worker(work_context, task_emitter(consumer));
          for await (let batch of command_generator) {
            try {
              let current_worker_task = consumer.last_item();
              if (current_worker_task) {
                emit(
                  new events.TaskStarted({
                    agr_id: agreement.id(),
                    task_id: current_worker_task.id,
                    task_data: current_worker_task.data(),
                  })
                );
              }
              let task_id = current_worker_task ? current_worker_task.id : null;
              await batch.prepare();
              let cc = new CommandContainer();
              batch.register(cc);
              let remote = await act.send(cc.commands());
              emit(
                new events.ScriptSent({
                  agr_id: agreement.id(),
                  task_id: task_id,
                  cmds: cc.commands(),
                })
              );
              try {
                for await (let step of remote) {
                  emit(
                    new events.CommandExecuted({
                      success: true,
                      agr_id: agreement.id(),
                      task_id: task_id,
                      command: cc.commands()[step.idx],
                      message: step.message,
                      cmd_idx: step.idx,
                    })
                  );
                }
              } catch (error) {
                // assert len(err.args) >= 2
                const [cmd_msg, cmd_idx] = error;
                emit(
                  new events.CommandExecuted({
                    success: false,
                    agr_id: agreement.id(),
                    task_id: task_id,
                    command: cc.commands()[cmd_idx],
                    message: cmd_msg,
                    cmd_idx: cmd_idx,
                  })
                );
                throw error;
              }
              emit(
                new events.GettingResults({
                  agr_id: agreement.id(),
                  task_id: task_id,
                })
              );
              await batch.post();
              emit(
                new events.ScriptFinished({
                  agr_id: agreement.id(),
                  task_id: task_id,
                })
              );
              await accept_payment_for_agreement({
                agreement_id: agreement.id(),
                partial: true,
              });
            } catch (error) {
              try {
                // await command_generator.athrow(*sys.exc_info())
              } catch (error) {
                emit(
                  new events.WorkerFinished({
                    agr_id: agreement.id(),
                    exception: [error],
                  })
                );
                return;
              }
>>>>>>> f91fa337
            }
          }
          await accept_payment_for_agreement({
            agreement_id: agreement.id(),
            partial: false,
          });
          emit(
            new events.WorkerFinished({
              agr_id: agreement.id(),
              exception: undefined,
            })
          );
        }
      );
    }

    async function worker_starter(): Promise<void> {
      while (true) {
        if (cancellationToken.cancelled) break;
        await sleep(2);
        if (
          Object.keys(offer_buffer).length > 0 &&
          workers.size < self._conf.max_workers
        ) {
          let _offer_list = Object.entries(offer_buffer);
          let _sample =
            _offer_list[
              Math.floor(Math.random() * Object.keys(offer_buffer).length)
            ];
          let [provider_id, buffer] = _sample;
          delete offer_buffer[provider_id];

          let new_task: any | null = null;
          let agreement: Agreement | null = null;
          try {
            agreement = await (buffer as _BufferItem).proposal.agreement();
            const provider_info = (await agreement.details()).view_prov(
              new Identification()
            );
            emit(
              new events.AgreementCreated({
                agr_id: agreement.id(),
                provider_id: provider_info,
              })
            );
            try {
              await agreement.confirm();
              emit(new events.AgreementConfirmed({ agr_id: agreement.id() }));
            } catch (error) {
              emit(new events.AgreementRejected({ agr_id: agreement.id() }));
              continue;
            }
            new_task = loop.create_task(start_worker.bind(null, agreement));
            workers.add(new_task);
          } catch (error) {
            if (new_task) new_task.cancel();
            emit(
              new events.ProposalFailed({
                prop_id: (buffer as _BufferItem).proposal.id(),
                reason: error.toString(),
              })
            );
          }
        }
      }
    }

    async function promise_timeout(seconds: number) {
      return bluebird.coroutine(function* (): any {
        yield sleep(seconds);
      })();
    }

    let loop = eventLoop();
    let find_offers_task = loop.create_task(find_offers);
    let process_invoices_job = loop.create_task(process_invoices);
    let wait_until_done = loop.create_task(
      work_queue.wait_until_done.bind(work_queue)
    );
    try {
      let get_done_task: any = null;
      let services: any = [
        find_offers_task,
        loop.create_task(worker_starter),
        process_invoices_job,
        wait_until_done,
      ];
      while (services.indexOf(wait_until_done) > -1 || !done_queue.empty()) {
        const now = dayjs.utc();
        if (now > this._expires) {
          throw new TimeoutError(
            `task timeout exceeded. timeout=${this._conf.timeout}`
          );
        }
        if (now > this._get_offers_deadline && proposals_confirmed == 0) {
          emit(
            new events.NoProposalsConfirmed({
              num_offers: offers_collected,
              timeout: this._conf.get_offers_timeout,
            })
          );
          this._get_offers_deadline += this._conf.get_offers_timeout;
        }

        if (!get_done_task) {
          get_done_task = loop.create_task(done_queue.get.bind(done_queue));
          services.push(get_done_task);
        }

        await bluebird.Promise.any([
          ...services,
          ...workers,
          promise_timeout(10),
        ]);

        workers = new Set([...workers].filter((worker) => worker.isPending()));
        services = services.filter((service) => service.isPending());

        if (!get_done_task) throw "";
        if (!get_done_task.isPending()) {
          yield await get_done_task;
          if (services.indexOf(get_done_task) > -1) throw "";
          get_done_task = null;
        }
      }
      emit(new events.ComputationFinished());
      for (let service of services) {
        service.cancel();
      }
    } catch (error) {
      logger.error(`fail= ${error}`);
    } finally {
      payment_closing = true;
      find_offers_task.cancel();
      try {
        if (workers) {
          for (let worker_task of [...workers]) {
            worker_task.cancel();
          }
          // await asyncio.wait(workers, timeout=15, return_when=asyncio.ALL_COMPLETED)
        }
      } catch (error) {
        logger.error(error);
      }

      // find_offers_task.cancel();
    }

    payment_closing = true;
    if (agreements_to_pay) {
      await bluebird.Promise.any([
        Promise.all([process_invoices_job]),
        promise_timeout(15),
      ]);
    }
    cancellationToken.cancel();
    return;
  }

  async _create_allocations(): Promise<MarketDecoration> {
    let ids_to_decorate: string[] = [];
    if (!this._budget_allocations.length) {
      for await (let account of this._payment_api.accounts()) {
        let allocation: Allocation = await this._stack.enter_async_context(
          this._payment_api.new_allocation(
            this._budget_amount,
            account.platform,
            account.address,
            this._expires.add(CFG_INVOICE_TIMEOUT, "ms")
          )
        );
        this._budget_allocations.push(allocation);
        ids_to_decorate.push(allocation.id);
      }
    }

    if (!this._budget_allocations.length) {
      throw Error(
        "No payment accounts. Did you forget to run 'yagna payment init -r'?"
      );
    }

    return await this._payment_api.decorate_demand(ids_to_decorate);
  }

  _get_common_payment_platforms(proposal: OfferProposal): string[] {
    let prov_platforms = Object.keys(proposal.props()).filter((prop) => {
      return prop.startsWith("golem.com.payment.platform.")
    }).map((prop) => {
      return prop.split(".")[4];
    });
    if (!prov_platforms) {
      prov_platforms = ["NGNT"];
    }
    const req_platforms = this._budget_allocations.map(
      (budget_allocation) => budget_allocation.payment_platform
    );
    return req_platforms.filter((value) =>
      value && prov_platforms.includes(value)
    ) as string[];
  }

  allocation_for_invoice(invoice: Invoice): Allocation {
    try {
      const _allocation = this._budget_allocations.find(
        (allocation) =>
          allocation.payment_platform === invoice.paymentPlatform &&
          allocation.payment_address === invoice.payerAddr
      );
      if (_allocation) return _allocation;
      throw `No allocation for ${invoice.paymentPlatform} ${invoice.payerAddr}.`;
    } catch (error) {
      throw new Error(error);
    }
  }

  async ready(): Promise<Engine> {
    let stack = this._stack;
    // TODO: Cleanup on exception here.
    this._expires = dayjs.utc().add(this._conf.timeout, "ms");
    this._get_offers_deadline = dayjs.utc() + this._conf.get_offers_timeout;
    let market_client = await this._api_config.market();
    this._market_api = new rest.Market(market_client);

    let activity_client = await this._api_config.activity();
    this._activity_api = new rest.Activity(activity_client);

    let payment_client = await this._api_config.payment();
    this._payment_api = new rest.Payment(payment_client);
    await stack.enter_async_context(this._wrapped_emitter);

    return this;
  }

  // cleanup, if needed
  async done(this): Promise<void> {
    this._market_api = null;
    this._payment_api = null;
    await this._stack.aclose();
  }
}

<<<<<<< HEAD
export enum TaskStatus {
  WAITING = "WAITING",
  RUNNING = "RUNNING",
  ACCEPTED = "ACCEPTED",
  REJECTED = "REJECTED",
}

class TaskData {}
class TaskResult {}
class TaskGeneral {}
interface TaskGeneral extends TaskData, TaskResult {}

applyMixins(TaskGeneral, [TaskData, TaskResult, Object]);

export class Task extends TaskGeneral {
  private _started: number;
  private _expires: number | null;
  private _emit_event: any;
  private _callbacks!: Set<Function | null>;
  private _result?: TaskResult | null;
  private _data;
  private _status!: TaskStatus;
  constructor(
    data: TaskData,
    expires: number | null = null,
    timeout: number | null = null
  ) {
    super();
    this._started = Date.now();
    this._emit_event = null;
    this._callbacks = new Set();
    if (timeout) this._expires = this._started + timeout;
    else this._expires = expires;

    this._result = null;
    this._data = data;
    this._status = TaskStatus.WAITING;
  }

  _add_callback(callback) {
    this._callbacks.add(callback);
  }

  _start(_emiter) {
    this._status = TaskStatus.RUNNING;
    this._emit_event = _emiter;
  }

  status() {
    return this._status;
  }

  data(): TaskData {
    return this._data;
  }

  output(): TaskResult | null | undefined {
    return this._result;
  }

  expires() {
    return this._expires;
  }

  accept_task(result: TaskResult | null = null) {
    if (this._emit_event) {
      this._emit_event("task", "accept", null, result);
    }
    if (this._status != TaskStatus.RUNNING) throw "";
    this._status = TaskStatus.ACCEPTED;
    for (let cb of this._callbacks) cb && cb(this, "accept");
  }

  reject_task() {
    if (this._status != TaskStatus.RUNNING) throw "";
    this._status = TaskStatus.REJECTED;
  }
}
=======
export const vm = _vm;
>>>>>>> f91fa337
<|MERGE_RESOLUTION|>--- conflicted
+++ resolved
@@ -37,17 +37,13 @@
 
 import * as _common from "./common";
 import * as _vm from "./vm";
-<<<<<<< HEAD
 import * as _sgx from "./sgx";
-
+export const sgx = _sgx;
 export const vm = _vm;
-export const sgx = _sgx;
-=======
 import { Task, TaskStatus } from "./task";
 import { Consumer, SmartQueue } from "./smartq";
 
 export { Task, TaskStatus };
->>>>>>> f91fa337
 
 dayjs.extend(duration);
 dayjs.extend(utc);
@@ -258,17 +254,14 @@
     builder.add(new Identification(this._subnet));
     if (this._subnet)
       builder.ensure(`(${IdentificationKeys.subnet_tag}=${this._subnet})`);
-<<<<<<< HEAD
     await this._demand_decor.decorate_demand(builder);
-=======
     for (let constraint of multi_payment_decoration.constraints) {
       builder.ensure(constraint);
     }
     for (let x of multi_payment_decoration.properties) {
         builder._props[x.key] = x.value;
     }
-    await this._package.decorate_demand(builder);
->>>>>>> f91fa337
+    await this._demand_decor.decorate_demand(builder);
     await this._strategy.decorate_demand(builder);
 
     let offer_buffer: { [key: string]: string | _BufferItem } = {}; //Dict[str, _BufferItem]
@@ -463,7 +456,7 @@
 
       let _act;
       try {
-        _act = await activity_api.new_activity(agreement.id());
+        _act = await activity_api.create_activity(agreement, secure)
       } catch (error) {
         emit(new events.ActivityCreateFailed({ agr_id: agreement.id() }));
         throw error;
@@ -478,29 +471,6 @@
       }
 
       await asyncWith(
-<<<<<<< HEAD
-        await activity_api.create_activity(agreement, secure),
-        async (act) => {
-          emit_progress("act", "create", act.id);
-
-          let work_context = new WorkContext(`worker-${wid}`, storage_manager);
-          for await (let batch of worker(work_context, task_emiter())) {
-            batch.attestation = {
-              credentials: act.credentials,
-              nonce: act.id,
-              exeunitHashes: act.exeunitHashes
-            };
-            await batch.prepare();
-            logger.info("batch prepared");
-            let cc = new CommandContainer();
-            batch.register(cc);
-            let remote = await act.exec(cc.commands());
-            logger.info("new batch !!!");
-            for await (let step of remote) {
-              let message = step.message ? step.message.slice(0, 25) : null;
-              batch.output.push(step);
-              emit_progress("wkr", "step", wid, message, step.idx);
-=======
         _act,
         async (act): Promise<void> => {
           emit(
@@ -531,10 +501,15 @@
                 );
               }
               let task_id = current_worker_task ? current_worker_task.id : null;
+              batch.attestation = {
+                credentials: act.credentials,
+                nonce: act.id,
+                exeunitHashes: act.exeunitHashes
+              };
               await batch.prepare();
               let cc = new CommandContainer();
               batch.register(cc);
-              let remote = await act.send(cc.commands());
+              let remote = await act.exec(cc.commands());
               emit(
                 new events.ScriptSent({
                   agr_id: agreement.id(),
@@ -544,6 +519,7 @@
               );
               try {
                 for await (let step of remote) {
+                  batch.output.push(step);
                   emit(
                     new events.CommandExecuted({
                       success: true,
@@ -599,7 +575,6 @@
                 );
                 return;
               }
->>>>>>> f91fa337
             }
           }
           await accept_payment_for_agreement({
@@ -840,87 +815,4 @@
     this._payment_api = null;
     await this._stack.aclose();
   }
-}
-
-<<<<<<< HEAD
-export enum TaskStatus {
-  WAITING = "WAITING",
-  RUNNING = "RUNNING",
-  ACCEPTED = "ACCEPTED",
-  REJECTED = "REJECTED",
-}
-
-class TaskData {}
-class TaskResult {}
-class TaskGeneral {}
-interface TaskGeneral extends TaskData, TaskResult {}
-
-applyMixins(TaskGeneral, [TaskData, TaskResult, Object]);
-
-export class Task extends TaskGeneral {
-  private _started: number;
-  private _expires: number | null;
-  private _emit_event: any;
-  private _callbacks!: Set<Function | null>;
-  private _result?: TaskResult | null;
-  private _data;
-  private _status!: TaskStatus;
-  constructor(
-    data: TaskData,
-    expires: number | null = null,
-    timeout: number | null = null
-  ) {
-    super();
-    this._started = Date.now();
-    this._emit_event = null;
-    this._callbacks = new Set();
-    if (timeout) this._expires = this._started + timeout;
-    else this._expires = expires;
-
-    this._result = null;
-    this._data = data;
-    this._status = TaskStatus.WAITING;
-  }
-
-  _add_callback(callback) {
-    this._callbacks.add(callback);
-  }
-
-  _start(_emiter) {
-    this._status = TaskStatus.RUNNING;
-    this._emit_event = _emiter;
-  }
-
-  status() {
-    return this._status;
-  }
-
-  data(): TaskData {
-    return this._data;
-  }
-
-  output(): TaskResult | null | undefined {
-    return this._result;
-  }
-
-  expires() {
-    return this._expires;
-  }
-
-  accept_task(result: TaskResult | null = null) {
-    if (this._emit_event) {
-      this._emit_event("task", "accept", null, result);
-    }
-    if (this._status != TaskStatus.RUNNING) throw "";
-    this._status = TaskStatus.ACCEPTED;
-    for (let cb of this._callbacks) cb && cb(this, "accept");
-  }
-
-  reject_task() {
-    if (this._status != TaskStatus.RUNNING) throw "";
-    this._status = TaskStatus.REJECTED;
-  }
-}
-=======
-export const vm = _vm;
->>>>>>> f91fa337
+}