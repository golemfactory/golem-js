import bluebird, { TimeoutError } from "bluebird";
import dayjs from "dayjs";
import utc from "dayjs/plugin/utc";
import duration from "dayjs/plugin/duration";
import { MarketDecoration } from "ya-ts-client/dist/ya-payment/src/models";

import { WorkContext, Work, CommandContainer } from "./ctx";
import * as events from "./events";
import {
  BillingScheme,
  ComLinear,
  Counter,
  PRICE_MODEL,
  PriceModel,
} from "../props/com";
import { Activity, Identification, IdentificationKeys } from "../props";
import { DemandBuilder } from "../props/builder";

import * as rest from "../rest";
import { OfferProposal, Subscription } from "../rest/market";
import { Allocation, Invoice } from "../rest/payment";
import { Agreement } from "../rest/market";

import * as gftp from "../storage/gftp";
import {
  applyMixins,
  AsyncExitStack,
  asyncWith,
  AsyncWrapper,
  Callable,
  CancellationToken,
  eventLoop,
  logger,
  Queue,
  sleep,
} from "../utils";

import * as _common from "./common";
import * as _vm from "./vm";
import * as _sgx from "./sgx";
export const sgx = _sgx;
export const vm = _vm;
import { Task, TaskStatus } from "./task";
import { Consumer, SmartQueue } from "./smartq";

export { Task, TaskStatus };

dayjs.extend(duration);
dayjs.extend(utc);

<<<<<<< HEAD
const cancellationToken = new CancellationToken();
const workerCancellationToken = new CancellationToken();

let cancellationHandler = (): void => {
  if (!cancellationToken.cancelled) {
    cancellationToken.cancel();
  }
};

[
  "SIGINT",
  "SIGTERM",
  "SIGBREAK",
  "SIGHUP",
  "exit",
  "uncaughtException",
].forEach((event) => {
  process.on(event, cancellationHandler);
});
=======
const SIGNALS = ["SIGINT", "SIGTERM", "SIGBREAK", "SIGHUP"];
>>>>>>> c1cf594a

const CFG_INVOICE_TIMEOUT: number = dayjs
  .duration({ minutes: 5 })
  .asMilliseconds();
//"Time to receive invoice from provider after tasks ended."

const SCORE_NEUTRAL: number = 0.0;
const SCORE_REJECTED: number = -1.0;
const SCORE_TRUSTED: number = 100.0;

const CFF_DEFAULT_PRICE_FOR_COUNTER: Map<Counter, number> = new Map([
  [Counter.TIME, parseFloat("0.002")],
  [Counter.CPU, parseFloat("0.002") * 10],
]);

export class _EngineConf {
  max_workers: Number = 5;
  timeout: number = dayjs.duration({ minutes: 5 }).asMilliseconds();
  get_offers_timeout: number = dayjs.duration({ seconds: 20 }).asMilliseconds();
  traceback: boolean = false; //TODO fix
  constructor(max_workers, timeout) {
    this.max_workers = max_workers;
    this.timeout = timeout;
  }
}

export class MarketStrategy {
  /*Abstract market strategy*/

  async decorate_demand(demand: DemandBuilder): Promise<void> {}

  async score_offer(offer: OfferProposal): Promise<Number> {
    return SCORE_REJECTED;
  }
}

interface MarketGeneral extends MarketStrategy, Object {}
class MarketGeneral {}

applyMixins(MarketGeneral, [MarketStrategy, Object]);

export class DummyMS extends MarketGeneral {
  max_for_counter: Map<Counter, Number> = CFF_DEFAULT_PRICE_FOR_COUNTER;
  max_fixed: Number = parseFloat("0.05");
  _activity?: Activity;

  async decorate_demand(demand: DemandBuilder): Promise<void> {
    demand.ensure(`(${PRICE_MODEL}=${PriceModel.LINEAR})`);
    this._activity = new Activity().from_props(demand._props);
  }

  async score_offer(offer: OfferProposal): Promise<Number> {
    const linear: ComLinear = new ComLinear().from_props(offer.props());

    if (linear.scheme.value != BillingScheme.PAYU) {
      return SCORE_REJECTED;
    }

    if (linear.fixed_price > this.max_fixed) return SCORE_REJECTED;

    for (const [counter, price] of Object.entries(linear.price_for)) {
      if (!this.max_for_counter.has(counter as Counter)) return SCORE_REJECTED;
      if (price > <any>this.max_for_counter.get(counter as Counter))
        return SCORE_REJECTED;
    }

    return SCORE_NEUTRAL;
  }
}

export class LeastExpensiveLinearPayuMS {
  private _expected_time_secs: number;
  constructor(expected_time_secs: number = 60) {
    this._expected_time_secs = expected_time_secs;
  }

  async decorate_demand(demand: DemandBuilder): Promise<void> {
    demand.ensure(`({com.PRICE_MODEL}={com.PriceModel.LINEAR.value})`);
  }

  async score_offer(offer: OfferProposal): Promise<Number> {
    const linear: ComLinear = new ComLinear().from_props(offer.props);

    if (linear.scheme.value != BillingScheme.PAYU) return SCORE_REJECTED;

    const known_time_prices = [Counter.TIME, Counter.CPU];

    for (const counter in Object.keys(linear.price_for)) {
      if (!(counter in known_time_prices)) return SCORE_REJECTED;
    }

    if (linear.fixed_price < 0) return SCORE_REJECTED;
    let expected_price = linear.fixed_price;

    for (const resource in known_time_prices) {
      if (linear.price_for[resource] < 0) return SCORE_REJECTED;
      expected_price += linear.price_for[resource] * this._expected_time_secs;
    }

    // The higher the expected price value, the lower the score.
    // The score is always lower than SCORE_TRUSTED and is always higher than 0.
    const score: number = (SCORE_TRUSTED * 1.0) / (expected_price + 1.01);

    return score;
  }
}

export class _BufferItem {
  public ts!: Date; //datetime
  public score!: Number;
  public proposal!: OfferProposal;
  constructor(ts, score, proposal) {
    this.ts = ts;
    this.score = score;
    this.proposal = proposal;
  }
}

type D = "D"; // Type var for task data
type R = "R"; // Type var for task result

export class Engine {
  private _subnet;
  private _strategy;
  private _api_config;
  private _stack;
  private _demand_decor;
  private _conf;
  private _expires;
  private _budget_amount;
  private _budget_allocations: Allocation[];

  private _activity_api;
  private _market_api;
  private _payment_api;

  private _wrapped_emitter;
  private _cancellation_token: CancellationToken;

  constructor(
    _demand_decor: _common.DemandDecor,
    max_workers: Number = 5,
    timeout: any = dayjs.duration({ minutes: 5 }).asMilliseconds(), //timedelta
    budget: string, //number
    strategy: MarketStrategy = new DummyMS(),
    subnet_tag?: string,
    event_emitter?: Callable<[events.YaEvent], void> //TODO not default event
  ) {
    this._subnet = subnet_tag;
    this._strategy = strategy;
    this._api_config = new rest.Configuration();
    this._stack = new AsyncExitStack();
    this._demand_decor = _demand_decor;
    this._conf = new _EngineConf(max_workers, timeout);
    // TODO: setup precision
    this._budget_amount = parseFloat(budget);
    this._budget_allocations = [];

    this._cancellation_token = new CancellationToken();
    let cancellationToken = this._cancellation_token;

    function cancel(e) {
      if (cancellationToken && !cancellationToken.cancelled) {
        cancellationToken.cancel();
      }
      SIGNALS.forEach((event) => {
        process.off(event, cancel);
      });
    }
    SIGNALS.forEach((event) => process.on(event, cancel));

    if (!event_emitter) {
      //from ..log import log_event
      // event_emitter = log_event
    }
    this._wrapped_emitter =
      event_emitter && new AsyncWrapper(event_emitter, null, cancellationToken);
  }

  async *map(
    worker: Callable<
      [WorkContext, AsyncIterable<Task<D, R>>],
      AsyncGenerator<Work>
    >,
    data: Iterable<Task<D, R>>
  ): AsyncGenerator<Task<D, R>> {
    const emit = <Callable<[events.YaEvent], void>>(
      this._wrapped_emitter.async_call.bind(this._wrapped_emitter)
    );

    const multi_payment_decoration = await this._create_allocations();

    emit(new events.ComputationStarted());
    // Building offer
    let builder = new DemandBuilder();
    let _activity = new Activity();
    _activity.expiration.value = this._expires;
    builder.add(_activity);
    builder.add(new Identification(this._subnet));
    if (this._subnet)
      builder.ensure(`(${IdentificationKeys.subnet_tag}=${this._subnet})`);
    for (let constraint of multi_payment_decoration.constraints) {
      builder.ensure(constraint);
    }
    for (let x of multi_payment_decoration.properties) {
      builder._props[x.key] = x.value;
    }
    await this._demand_decor.decorate_demand(builder);
    await this._strategy.decorate_demand(builder);

    let offer_buffer: { [key: string]: string | _BufferItem } = {}; //Dict[str, _BufferItem]
    let market_api = this._market_api;
    let activity_api = this._activity_api;
    let strategy = this._strategy;
    let cancellationToken = this._cancellation_token;
    let done_queue: Queue<Task<D, R>> = new Queue([], cancellationToken);

    function on_task_done(task: Task<D, R>, status: TaskStatus): void {
      if (status === TaskStatus.ACCEPTED) done_queue.put(task); //put_nowait
    }

    function* input_tasks(): Iterable<Task<D, R>> {
      for (let task of data) {
        task._add_callback(on_task_done);
        yield task;
      }
    }

    let work_queue = new SmartQueue([...input_tasks()]);

    let workers: Set<any> = new Set(); //asyncio.Task[]
    let last_wid = 0;
    let self = this;

    let agreements_to_pay: Set<string> = new Set();
    let invoices: Map<string, Invoice> = new Map();
    let payment_closing: boolean = false;
    let secure = this._demand_decor.secure;

    let offers_collected = 0;
    let proposals_confirmed = 0;

    async function process_invoices(): Promise<void> {
      for await (let invoice of self._payment_api.incoming_invoices(
        cancellationToken
      )) {
        if (agreements_to_pay.has(invoice.agreementId)) {
          emit(
            new events.InvoiceReceived({
              agr_id: invoice.agreementId,
              inv_id: invoice.invoiceId,
              amount: invoice.amount,
            })
          );
          const allocation = self.allocation_for_invoice(invoice);
          try {
            await invoice.accept(invoice.amount, allocation);
            agreements_to_pay.delete(invoice.agreement_id);
            emit(
              new events.PaymentAccepted({
                agr_id: invoice.agreement_id,
                inv_id: invoice.invoiceId,
                amount: invoice.amount,
              })
            );
          } catch (e) {
            emit(new events.PaymentFailed({ agr_id: invoice.agreement_id }));
          }
        } else {
          invoices[invoice.agreementId] = invoice;
        }
        if (payment_closing && agreements_to_pay.size === 0) {
          break;
        }
      }
    }

    async function accept_payment_for_agreement({
      agreement_id,
      partial,
    }): Promise<void> {
      emit(new events.PaymentPrepared({ agr_id: agreement_id }));
      let inv = invoices.get(agreement_id);
      if (!inv) {
        agreements_to_pay.add(agreement_id);
        emit(new events.PaymentQueued({ agr_id: agreement_id }));
        return;
      }
      invoices.delete(agreement_id);
      const allocation = self.allocation_for_invoice(inv);
      await inv.accept(inv.amount, allocation);
      emit(
        new events.PaymentAccepted({
          agr_id: agreement_id,
          inv_id: inv.invoiceId,
          amount: inv.amount,
        })
      );
    }

    async function find_offers(): Promise<void> {
      let _subscription: Subscription;
      try {
        _subscription = await builder.subscribe(market_api);
      } catch (error) {
        emit(new events.SubscriptionFailed({ reason: error }));
        throw error;
      }
      await asyncWith(_subscription, async (subscription) => {
        emit(new events.SubscriptionCreated({ sub_id: subscription.id() }));
        let _proposals;
        try {
          _proposals = subscription.events(workerCancellationToken);
        } catch (error) {
          emit(
            new events.CollectFailed({
              sub_id: subscription.id(),
              reason: error,
            })
          );
        }
        for await (let proposal of _proposals) {
          emit(
            new events.ProposalReceived({
              prop_id: proposal.id(),
              provider_id: proposal.issuer(),
            })
          );
          offers_collected += 1;
          let score;
          try {
            score = await strategy.score_offer(proposal);
          } catch (error) {
            emit(
              new events.ProposalRejected({
                prop_id: proposal.id(),
                reason: error,
              })
            );
            continue;
          }
          if (score < SCORE_NEUTRAL) {
            try {
              await proposal.reject();
              emit(new events.ProposalRejected({ prop_id: proposal.id() }));
            } catch (error) {
              //suppress and log the error and continue;
              logger.log("debug", `Reject error: ${error}`);
            }
            continue;
          }
          if (!proposal.is_draft()) {
            try {
              const common_platforms = self._get_common_payment_platforms(
                proposal
              );
              if (common_platforms.length) {
                builder._props["golem.com.payment.chosen-platform"] =
                  common_platforms[0];
              } else {
                try {
                  await proposal.reject();
                  emit(
                    new events.ProposalRejected({
                      prop_id: proposal.id,
                      reason: "No common payment platforms",
                    })
                  );
                } catch (error) {
                  //suppress error
                }
              }
              await proposal.respond(builder.props(), builder.cons());
              emit(new events.ProposalResponded({ prop_id: proposal.id() }));
            } catch (error) {
              emit(
                new events.ProposalFailed({
                  prop_id: proposal.id(),
                  reason: error,
                })
              );
            }
          } else {
            emit(new events.ProposalConfirmed({ prop_id: proposal.id() }));
            offer_buffer[proposal.issuer()] = new _BufferItem(
              Date.now(),
              score,
              proposal
            );
            proposals_confirmed += 1;
          }
        }
      });
    }

    let storage_manager = await this._stack.enter_async_context(
      gftp.provider()
    );

    async function start_worker(agreement: Agreement): Promise<void> {
      let wid = last_wid;
      last_wid += 1;

      emit(new events.WorkerStarted({ agr_id: agreement.id() }));

      let _act;
      try {
        _act = await activity_api.create_activity(agreement, secure);
      } catch (error) {
        emit(new events.ActivityCreateFailed({ agr_id: agreement.id() }));
        throw error;
      }

      async function* task_emitter(
        consumer: Consumer<any>
      ): AsyncGenerator<Task<"TaskData", "TaskResult">> {
        for await (let handle of consumer) {
          yield Task.for_handle(handle, work_queue, emit);
        }
      }

      await asyncWith(
        _act,
        async (act): Promise<void> => {
          emit(
            new events.ActivityCreated({
              act_id: act.id,
              agr_id: agreement.id(),
            })
          );

          let work_context = new WorkContext(
            `worker-${wid}`,
            storage_manager,
            emit
          );
          await asyncWith(work_queue.new_consumer(), async (consumer) => {
            let command_generator = worker(
              work_context,
              task_emitter(consumer)
            );
            for await (let batch of command_generator) {
              try {
                let current_worker_task = consumer.last_item();
                if (current_worker_task) {
                  emit(
                    new events.TaskStarted({
                      agr_id: agreement.id(),
                      task_id: current_worker_task.id,
                      task_data: current_worker_task.data(),
                    })
                  );
                }
                let task_id = current_worker_task
                  ? current_worker_task.id
                  : null;
                batch.attestation = {
                  credentials: act.credentials,
                  nonce: act.id,
                  exeunitHashes: act.exeunitHashes,
                };
                await batch.prepare();
                let cc = new CommandContainer();
                batch.register(cc);
                let remote = await act.exec(cc.commands());
                emit(
                  new events.ScriptSent({
                    agr_id: agreement.id(),
                    task_id: task_id,
                    cmds: cc.commands(),
                  })
                );
                try {
                  for await (let step of remote) {
                    batch.output.push(step);
                    emit(
                      new events.CommandExecuted({
                        success: true,
                        agr_id: agreement.id(),
                        task_id: task_id,
                        command: cc.commands()[step.idx],
                        message: step.message,
                        cmd_idx: step.idx,
                      })
                    );
                  }
                } catch (error) {
                  // assert len(err.args) >= 2
                  const { name: cmd_idx, description } = error;
                  //throws new CommandExecutionError from activity#355
                  emit(
                    new events.CommandExecuted({
                      success: false,
                      agr_id: agreement.id(),
                      task_id: task_id,
                      command: cc.commands()[cmd_idx],
                      message: description,
                      cmd_idx: cmd_idx,
                    })
                  );
                  throw error;
                }
                emit(
                  new events.GettingResults({
                    agr_id: agreement.id(),
                    task_id: task_id,
                  })
                );
                await batch.post();
                emit(
                  new events.ScriptFinished({
                    agr_id: agreement.id(),
                    task_id: task_id,
                  })
                );
                await accept_payment_for_agreement({
                  agreement_id: agreement.id(),
                  partial: true,
                });
              } catch (error) {
                try {
                  await command_generator.throw(error);
                } catch (error) {
                  emit(
                    new events.WorkerFinished({
                      agr_id: agreement.id(),
                      exception: [error],
                    })
                  );
                  return;
                }
              }
            }
          });
          await accept_payment_for_agreement({
            agreement_id: agreement.id(),
            partial: false,
          });
          emit(
            new events.WorkerFinished({
              agr_id: agreement.id(),
              exception: undefined,
            })
          );
        }
      );
    }

    async function worker_starter(): Promise<void> {
      while (true) {
        if (workerCancellationToken.cancelled) break;
        await sleep(2);
        if (
          Object.keys(offer_buffer).length > 0 &&
          workers.size < self._conf.max_workers
        ) {
          let _offer_list = Object.entries(offer_buffer);
          let _sample =
            _offer_list[
              Math.floor(Math.random() * Object.keys(offer_buffer).length)
            ];
          let [provider_id, buffer] = _sample;
          delete offer_buffer[provider_id];

          let new_task: any | null = null;
          let agreement: Agreement | null = null;
          try {
            agreement = await (buffer as _BufferItem).proposal.agreement();
            const provider_info = (await agreement.details()).view_prov(
              new Identification()
            );
            emit(
              new events.AgreementCreated({
                agr_id: agreement.id(),
                provider_id: provider_info,
              })
            );
            if (!(await agreement.confirm())) {
              emit(new events.AgreementRejected({ agr_id: agreement.id() }));
              continue;
            }
            emit(new events.AgreementConfirmed({ agr_id: agreement.id() }));
            new_task = loop.create_task(start_worker.bind(null, agreement));
            workers.add(new_task);
          } catch (error) {
            if (new_task) new_task.cancel();
            emit(
              new events.ProposalFailed({
                prop_id: (buffer as _BufferItem).proposal.id(),
                reason: error.toString(),
              })
            );
          }
        }
      }
    }

    async function promise_timeout(seconds: number) {
      return bluebird.coroutine(function* (): any {
        yield sleep(seconds);
      })();
    }

    let loop = eventLoop();
    let find_offers_task = loop.create_task(find_offers);
    let process_invoices_job = loop.create_task(process_invoices);
    let wait_until_done = loop.create_task(
      work_queue.wait_until_done.bind(work_queue)
    );
    let get_offers_deadline = dayjs.utc() + this._conf.get_offers_timeout;
    let get_done_task: any = null;
    let services: any = [
      find_offers_task,
      loop.create_task(worker_starter),
      process_invoices_job,
      wait_until_done,
    ];
    try {
      while (services.indexOf(wait_until_done) > -1 || !done_queue.empty()) {
        const now = dayjs.utc();
        if (now > this._expires) {
          throw new TimeoutError(
            `task timeout exceeded. timeout=${this._conf.timeout}`
          );
        }
        if (now > get_offers_deadline && proposals_confirmed == 0) {
          emit(
            new events.NoProposalsConfirmed({
              num_offers: offers_collected,
              timeout: this._conf.get_offers_timeout,
            })
          );
          get_offers_deadline += this._conf.get_offers_timeout;
        }

        if (!get_done_task) {
          get_done_task = loop.create_task(done_queue.get.bind(done_queue));
          services.push(get_done_task);
        }

        await bluebird.Promise.any([
          ...services,
          ...workers,
          promise_timeout(10),
        ]);

        workers = new Set([...workers].filter((worker) => worker.isPending()));
        services = services.filter((service) => service.isPending());

        if (!get_done_task) throw "";
        if (!get_done_task.isPending()) {
          yield await get_done_task;
          if (services.indexOf(get_done_task) > -1) throw "";
          get_done_task = null;
        }
      }
      emit(new events.ComputationFinished());
    } catch (error) {
      logger.error(`fail= ${error}`);
      if (!workerCancellationToken.cancelled) workerCancellationToken.cancel();
      // TODO: implement ComputationFinished(error)
      emit(new events.ComputationFinished());
    } finally {
      payment_closing = true;
      find_offers_task.cancel();
      if (!workerCancellationToken.cancelled) workerCancellationToken.cancel();
      try {
        if (workers) {
          for (let worker_task of [...workers]) {
            worker_task.cancel();
          }
          await bluebird.Promise.any([
            bluebird.Promise.all([...workers]),
            promise_timeout(10),
          ]);
        }
      } catch (error) {
        logger.error(error);
      }
      await bluebird.Promise.any([
        bluebird.Promise.all([find_offers_task, process_invoices_job]),
        promise_timeout(10),
      ]);
      if (agreements_to_pay.size > 0) {
        await bluebird.Promise.any([
          Promise.all([process_invoices_job]),
          promise_timeout(15),
        ]);
      }
    }
    cancellationToken.cancel();
    return;
  }

  async _create_allocations(): Promise<MarketDecoration> {
    if (!this._budget_allocations.length) {
      for await (let account of this._payment_api.accounts()) {
        let allocation: Allocation = await this._stack.enter_async_context(
          this._payment_api.new_allocation(
            this._budget_amount,
            account.platform,
            account.address,
            this._expires.add(CFG_INVOICE_TIMEOUT, "ms")
          )
        );
        this._budget_allocations.push(allocation);
      }
    }
    if (!this._budget_allocations.length) {
      throw Error(
        "No payment accounts. Did you forget to run 'yagna payment init -r'?"
      );
    }
    let allocation_ids = this._budget_allocations.map((a) => a.id);
    return await this._payment_api.decorate_demand(allocation_ids);
  }

  _get_common_payment_platforms(proposal: OfferProposal): string[] {
    let prov_platforms = Object.keys(proposal.props())
      .filter((prop) => {
        return prop.startsWith("golem.com.payment.platform.");
      })
      .map((prop) => {
        return prop.split(".")[4];
      });
    if (!prov_platforms) {
      prov_platforms = ["NGNT"];
    }
    const req_platforms = this._budget_allocations.map(
      (budget_allocation) => budget_allocation.payment_platform
    );
    return req_platforms.filter(
      (value) => value && prov_platforms.includes(value)
    ) as string[];
  }

  allocation_for_invoice(invoice: Invoice): Allocation {
    try {
      const _allocation = this._budget_allocations.find(
        (allocation) =>
          allocation.payment_platform === invoice.paymentPlatform &&
          allocation.payment_address === invoice.payerAddr
      );
      if (_allocation) return _allocation;
      throw `No allocation for ${invoice.paymentPlatform} ${invoice.payerAddr}.`;
    } catch (error) {
      throw new Error(error);
    }
  }

  async ready(): Promise<Engine> {
    let stack = this._stack;
    // TODO: Cleanup on exception here.
    this._expires = dayjs.utc().add(this._conf.timeout, "ms");
    let market_client = await this._api_config.market();
    this._market_api = new rest.Market(market_client);

    let activity_client = await this._api_config.activity();
    this._activity_api = new rest.Activity(activity_client);

    let payment_client = await this._api_config.payment();
    this._payment_api = new rest.Payment(payment_client);
    await stack.enter_async_context(this._wrapped_emitter);

    return this;
  }

  // cleanup, if needed
  async done(this): Promise<void> {
    this._market_api = null;
    this._payment_api = null;
    await this._stack.aclose();
  }
}<|MERGE_RESOLUTION|>--- conflicted
+++ resolved
@@ -48,29 +48,7 @@
 dayjs.extend(duration);
 dayjs.extend(utc);
 
-<<<<<<< HEAD
-const cancellationToken = new CancellationToken();
-const workerCancellationToken = new CancellationToken();
-
-let cancellationHandler = (): void => {
-  if (!cancellationToken.cancelled) {
-    cancellationToken.cancel();
-  }
-};
-
-[
-  "SIGINT",
-  "SIGTERM",
-  "SIGBREAK",
-  "SIGHUP",
-  "exit",
-  "uncaughtException",
-].forEach((event) => {
-  process.on(event, cancellationHandler);
-});
-=======
 const SIGNALS = ["SIGINT", "SIGTERM", "SIGBREAK", "SIGHUP"];
->>>>>>> c1cf594a
 
 const CFG_INVOICE_TIMEOUT: number = dayjs
   .duration({ minutes: 5 })
@@ -209,6 +187,7 @@
 
   private _wrapped_emitter;
   private _cancellation_token: CancellationToken;
+  private _worker_cancellation_token: CancellationToken;
 
   constructor(
     _demand_decor: _common.DemandDecor,
@@ -231,6 +210,9 @@
 
     this._cancellation_token = new CancellationToken();
     let cancellationToken = this._cancellation_token;
+
+    this._worker_cancellation_token = new CancellationToken();
+    let workerCancellationToken = this._worker_cancellation_token;
 
     function cancel(e) {
       if (cancellationToken && !cancellationToken.cancelled) {
@@ -383,7 +365,7 @@
         emit(new events.SubscriptionCreated({ sub_id: subscription.id() }));
         let _proposals;
         try {
-          _proposals = subscription.events(workerCancellationToken);
+          _proposals = subscription.events(self._worker_cancellation_token);
         } catch (error) {
           emit(
             new events.CollectFailed({
@@ -621,7 +603,7 @@
 
     async function worker_starter(): Promise<void> {
       while (true) {
-        if (workerCancellationToken.cancelled) break;
+        if (self._worker_cancellation_token.cancelled) break;
         await sleep(2);
         if (
           Object.keys(offer_buffer).length > 0 &&
@@ -730,13 +712,15 @@
       emit(new events.ComputationFinished());
     } catch (error) {
       logger.error(`fail= ${error}`);
-      if (!workerCancellationToken.cancelled) workerCancellationToken.cancel();
+      if (!self._worker_cancellation_token.cancelled)
+        self._worker_cancellation_token.cancel();
       // TODO: implement ComputationFinished(error)
       emit(new events.ComputationFinished());
     } finally {
       payment_closing = true;
       find_offers_task.cancel();
-      if (!workerCancellationToken.cancelled) workerCancellationToken.cancel();
+      if (!self._worker_cancellation_token.cancelled)
+        self._worker_cancellation_token.cancel();
       try {
         if (workers) {
           for (let worker_task of [...workers]) {
