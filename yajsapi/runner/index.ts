--- conflicted
+++ resolved
@@ -15,12 +15,7 @@
 
 import rest from "../rest";
 import { OfferProposal, Subscription } from "../rest/market";
-<<<<<<< HEAD
 import { Allocation, Invoice } from "../rest/payment";
-import rest from "../rest";
-=======
-import { Allocation } from "../rest/payment";
->>>>>>> f9768ecc
 import { Agreement } from "../rest/market";
 
 import * as gftp from "../storage/gftp";
@@ -322,7 +317,6 @@
 
       let details = await agreement.details();
       let provider_idn = details.view_prov(new Identification());
-<<<<<<< HEAD
       emit_progress(
         "wkr",
         "created",
@@ -330,9 +324,6 @@
         agreement.id(),
         provider_idn
       );
-=======
-      emit_progress("wkr", "created", wid, agreement.id(), provider_idn);
->>>>>>> f9768ecc
 
       async function* task_emiter() {
         while (true) {
@@ -365,11 +356,8 @@
         emit_progress("wkr", "batch-done", wid);
         await accept_payment_for_agreement(agreement.id());
       }
-
-<<<<<<< HEAD
+      
       await accept_payment_for_agreement(agreement.id());
-=======
->>>>>>> f9768ecc
       emit_progress("wkr", "done", wid, agreement.id());
     }
 
@@ -478,12 +466,8 @@
     } catch (e) {
       console.log("fail=", e);
     } finally {
-<<<<<<< HEAD
       payment_closing = true;
-      for (let worker_task of workers) {
-=======
       for (let worker_task of [...workers]) {
->>>>>>> f9768ecc
         worker_task.cancel();
       }
 
