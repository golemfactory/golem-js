import bluebird, { TimeoutError } from "bluebird";
import dayjs from "dayjs";
import utc from "dayjs/plugin/utc";
import duration from "dayjs/plugin/duration";
import { MarketDecoration } from "ya-ts-client/dist/ya-payment/src/models";

import { WorkContext, Work, CommandContainer } from "./ctx";
import * as events from "./events";
import {
  BillingScheme,
  ComLinear,
  Counter,
  PRICE_MODEL,
  PriceModel,
} from "../props/com";
import { Activity, Identification, IdentificationKeys } from "../props";
import { DemandBuilder } from "../props/builder";

import * as rest from "../rest";
import { OfferProposal, Subscription } from "../rest/market";
import { Allocation, Invoice } from "../rest/payment";
import { Agreement } from "../rest/market";

import * as gftp from "../storage/gftp";
import {
  applyMixins,
  AsyncExitStack,
  asyncWith,
  AsyncWrapper,
  Callable,
  CancellationToken,
  eventLoop,
  logger,
  Queue,
  sleep,
} from "../utils";

import * as _common from "./common";
import * as _vm from "./vm";
import * as _sgx from "./sgx";
export const sgx = _sgx;
export const vm = _vm;
import { Task, TaskStatus } from "./task";
import { Consumer, SmartQueue } from "./smartq";

export { Task, TaskStatus };

dayjs.extend(duration);
dayjs.extend(utc);

const cancellationToken = new CancellationToken();
const workerCancellationToken = new CancellationToken();

let cancellationHandler = (): void => {
  if (!cancellationToken.cancelled) {
    cancellationToken.cancel();
  }
};

[
  "SIGINT",
  "SIGTERM",
  "SIGBREAK",
  "SIGHUP",
  "exit",
  "uncaughtException",
].forEach((event) => {
  process.on(event, cancellationHandler);
});

const CFG_INVOICE_TIMEOUT: number = dayjs
  .duration({ minutes: 5 })
  .asMilliseconds();
//"Time to receive invoice from provider after tasks ended."

const SCORE_NEUTRAL: number = 0.0;
const SCORE_REJECTED: number = -1.0;
const SCORE_TRUSTED: number = 100.0;

const CFF_DEFAULT_PRICE_FOR_COUNTER: Map<Counter, number> = new Map([
  [Counter.TIME, parseFloat("0.002")],
  [Counter.CPU, parseFloat("0.002") * 10],
]);

export class _EngineConf {
  max_workers: Number = 5;
  timeout: number = dayjs.duration({ minutes: 5 }).asMilliseconds();
  get_offers_timeout: number = dayjs.duration({ seconds: 20 }).asMilliseconds();
  traceback: boolean = false; //TODO fix
  constructor(max_workers, timeout) {
    this.max_workers = max_workers;
    this.timeout = timeout;
  }
}

export class MarketStrategy {
  /*Abstract market strategy*/

  async decorate_demand(demand: DemandBuilder): Promise<void> {}

  async score_offer(offer: OfferProposal): Promise<Number> {
    return SCORE_REJECTED;
  }
}

interface MarketGeneral extends MarketStrategy, Object {}
class MarketGeneral {}

applyMixins(MarketGeneral, [MarketStrategy, Object]);

export class DummyMS extends MarketGeneral {
  max_for_counter: Map<Counter, Number> = CFF_DEFAULT_PRICE_FOR_COUNTER;
  max_fixed: Number = parseFloat("0.05");
  _activity?: Activity;

  async decorate_demand(demand: DemandBuilder): Promise<void> {
    demand.ensure(`(${PRICE_MODEL}=${PriceModel.LINEAR})`);
    this._activity = new Activity().from_props(demand._props);
  }

  async score_offer(offer: OfferProposal): Promise<Number> {
    const linear: ComLinear = new ComLinear().from_props(offer.props());

    if (linear.scheme.value != BillingScheme.PAYU) {
      return SCORE_REJECTED;
    }

    if (linear.fixed_price > this.max_fixed) return SCORE_REJECTED;

    for (const [counter, price] of Object.entries(linear.price_for)) {
      if (!this.max_for_counter.has(counter as Counter)) return SCORE_REJECTED;
      if (price > <any>this.max_for_counter.get(counter as Counter))
        return SCORE_REJECTED;
    }

    return SCORE_NEUTRAL;
  }
}

export class LeastExpensiveLinearPayuMS {
  private _expected_time_secs: number;
  constructor(expected_time_secs: number = 60) {
    this._expected_time_secs = expected_time_secs;
  }

  async decorate_demand(demand: DemandBuilder): Promise<void> {
    demand.ensure(`({com.PRICE_MODEL}={com.PriceModel.LINEAR.value})`);
  }

  async score_offer(offer: OfferProposal): Promise<Number> {
    const linear: ComLinear = new ComLinear().from_props(offer.props);

    if (linear.scheme.value != BillingScheme.PAYU) return SCORE_REJECTED;

    const known_time_prices = [Counter.TIME, Counter.CPU];

    for (const counter in Object.keys(linear.price_for)) {
      if (!(counter in known_time_prices)) return SCORE_REJECTED;
    }

    if (linear.fixed_price < 0) return SCORE_REJECTED;
    let expected_price = linear.fixed_price;

    for (const resource in known_time_prices) {
      if (linear.price_for[resource] < 0) return SCORE_REJECTED;
      expected_price += linear.price_for[resource] * this._expected_time_secs;
    }

    // The higher the expected price value, the lower the score.
    // The score is always lower than SCORE_TRUSTED and is always higher than 0.
    const score: number = (SCORE_TRUSTED * 1.0) / (expected_price + 1.01);

    return score;
  }
}

export class _BufferItem {
  public ts!: Date; //datetime
  public score!: Number;
  public proposal!: OfferProposal;
  constructor(ts, score, proposal) {
    this.ts = ts;
    this.score = score;
    this.proposal = proposal;
  }
}

type D = "D"; // Type var for task data
type R = "R"; // Type var for task result

export class Engine {
  private _subnet;
  private _strategy;
  private _api_config;
  private _stack;
  private _demand_decor;
  private _conf;
  private _expires;
  private _budget_amount;
  private _budget_allocations: Allocation[];

  private _activity_api;
  private _market_api;
  private _payment_api;

  private _wrapped_emitter;

  constructor(
    _demand_decor: _common.DemandDecor,
    max_workers: Number = 5,
    timeout: any = dayjs.duration({ minutes: 5 }).asMilliseconds(), //timedelta
    budget: string, //number
    strategy: MarketStrategy = new DummyMS(),
    subnet_tag?: string,
    event_emitter?: Callable<[events.YaEvent], void> //TODO not default event
  ) {
    this._subnet = subnet_tag;
    this._strategy = strategy;
    this._api_config = new rest.Configuration();
    this._stack = new AsyncExitStack();
    this._demand_decor = _demand_decor;
    this._conf = new _EngineConf(max_workers, timeout);
    // TODO: setup precision
    this._budget_amount = parseFloat(budget);
    this._budget_allocations = [];

    if (!event_emitter) {
      //from ..log import log_event
      // event_emitter = log_event
    }
    this._wrapped_emitter =
      event_emitter && new AsyncWrapper(event_emitter, null, cancellationToken);
  }

  async *map(
    worker: Callable<
      [WorkContext, AsyncIterable<Task<D, R>>],
      AsyncGenerator<Work>
    >,
    data: Iterable<Task<D, R>>
  ): AsyncGenerator<Task<D, R>> {
    const emit = <Callable<[events.YaEvent], void>>(
      this._wrapped_emitter.async_call.bind(this._wrapped_emitter)
    );

    const multi_payment_decoration = await this._create_allocations();

    emit(new events.ComputationStarted());
    // Building offer
    let builder = new DemandBuilder();
    let _activity = new Activity();
    _activity.expiration.value = this._expires;
    builder.add(_activity);
    builder.add(new Identification(this._subnet));
    if (this._subnet)
      builder.ensure(`(${IdentificationKeys.subnet_tag}=${this._subnet})`);
    for (let constraint of multi_payment_decoration.constraints) {
      builder.ensure(constraint);
    }
    for (let x of multi_payment_decoration.properties) {
      builder._props[x.key] = x.value;
    }
    await this._demand_decor.decorate_demand(builder);
    await this._strategy.decorate_demand(builder);

    let offer_buffer: { [key: string]: string | _BufferItem } = {}; //Dict[str, _BufferItem]
    let market_api = this._market_api;
    let activity_api = this._activity_api;
    let strategy = this._strategy;
    let done_queue: Queue<Task<D, R>> = new Queue([], cancellationToken);

    function on_task_done(task: Task<D, R>, status: TaskStatus): void {
      if (status === TaskStatus.ACCEPTED) done_queue.put(task); //put_nowait
    }

    function* input_tasks(): Iterable<Task<D, R>> {
      for (let task of data) {
        task._add_callback(on_task_done);
        yield task;
      }
    }

    let work_queue = new SmartQueue([...input_tasks()]);

    let workers: Set<any> = new Set(); //asyncio.Task[]
    let last_wid = 0;
    let self = this;

    let agreements_to_pay: Set<string> = new Set();
    let invoices: Map<string, Invoice> = new Map();
    let payment_closing: boolean = false;
    let secure = this._demand_decor.secure;

    let offers_collected = 0;
    let proposals_confirmed = 0;

    async function process_invoices(): Promise<void> {
      for await (let invoice of self._payment_api.incoming_invoices(
        cancellationToken
      )) {
        if (agreements_to_pay.has(invoice.agreementId)) {
          emit(
            new events.InvoiceReceived({
              agr_id: invoice.agreementId,
              inv_id: invoice.invoiceId,
              amount: invoice.amount,
            })
          );
          const allocation = self.allocation_for_invoice(invoice);
          try {
            await invoice.accept(invoice.amount, allocation);
            agreements_to_pay.delete(invoice.agreement_id);
            emit(
              new events.PaymentAccepted({
                agr_id: invoice.agreement_id,
                inv_id: invoice.invoiceId,
                amount: invoice.amount,
              })
            );
          } catch (e) {
            emit(new events.PaymentFailed({ agr_id: invoice.agreement_id }));
          }
        } else {
          invoices[invoice.agreementId] = invoice;
        }
        if (payment_closing && agreements_to_pay.size === 0) {
          break;
        }
      }
    }

    async function accept_payment_for_agreement({
      agreement_id,
      partial,
    }): Promise<void> {
      emit(new events.PaymentPrepared({ agr_id: agreement_id }));
      let inv = invoices.get(agreement_id);
      if (!inv) {
        agreements_to_pay.add(agreement_id);
        emit(new events.PaymentQueued({ agr_id: agreement_id }));
        return;
      }
      invoices.delete(agreement_id);
      const allocation = self.allocation_for_invoice(inv);
      await inv.accept(inv.amount, allocation);
      emit(
        new events.PaymentAccepted({
          agr_id: agreement_id,
          inv_id: inv.invoiceId,
          amount: inv.amount,
        })
      );
    }

    async function find_offers(): Promise<void> {
      let _subscription: Subscription;
      try {
        _subscription = await builder.subscribe(market_api);
      } catch (error) {
        emit(new events.SubscriptionFailed({ reason: error }));
        throw error;
      }
      await asyncWith(_subscription, async (subscription) => {
        emit(new events.SubscriptionCreated({ sub_id: subscription.id() }));
        let _proposals;
        try {
          _proposals = subscription.events(workerCancellationToken);
        } catch (error) {
          emit(
            new events.CollectFailed({
              sub_id: subscription.id(),
              reason: error,
            })
          );
        }
        for await (let proposal of _proposals) {
          emit(
            new events.ProposalReceived({
              prop_id: proposal.id(),
              provider_id: proposal.issuer(),
            })
          );
          offers_collected += 1;
          let score;
          try {
            score = await strategy.score_offer(proposal);
          } catch (error) {
            emit(
              new events.ProposalRejected({
                prop_id: proposal.id(),
                reason: error,
              })
            );
            continue;
          }
          if (score < SCORE_NEUTRAL) {
            try {
              await proposal.reject();
              emit(new events.ProposalRejected({ prop_id: proposal.id() }));
            } catch (error) {
              //suppress and log the error and continue;
              logger.log("debug", `Reject error: ${error}`);
            }
            continue;
          }
          if (!proposal.is_draft()) {
            try {
              const common_platforms = self._get_common_payment_platforms(
                proposal
              );
              if (common_platforms.length) {
                builder._props["golem.com.payment.chosen-platform"] =
                  common_platforms[0];
              } else {
                try {
                  await proposal.reject();
                  emit(
                    new events.ProposalRejected({
                      prop_id: proposal.id,
                      reason: "No common payment platforms",
                    })
                  );
                } catch (error) {
                  //suppress error
                }
              }
              await proposal.respond(builder.props(), builder.cons());
              emit(new events.ProposalResponded({ prop_id: proposal.id() }));
            } catch (error) {
              emit(
                new events.ProposalFailed({
                  prop_id: proposal.id(),
                  reason: error,
                })
              );
            }
          } else {
            emit(new events.ProposalConfirmed({ prop_id: proposal.id() }));
            offer_buffer[proposal.issuer()] = new _BufferItem(
              Date.now(),
              score,
              proposal
            );
            proposals_confirmed += 1;
          }
        }
      });
    }

    let storage_manager = await this._stack.enter_async_context(
      gftp.provider()
    );

    async function start_worker(agreement: Agreement): Promise<void> {
      let wid = last_wid;
      last_wid += 1;

      emit(new events.WorkerStarted({ agr_id: agreement.id() }));

      let _act;
      try {
        _act = await activity_api.create_activity(agreement, secure);
      } catch (error) {
        emit(new events.ActivityCreateFailed({ agr_id: agreement.id() }));
        throw error;
      }

      async function* task_emitter(
        consumer: Consumer<any>
      ): AsyncGenerator<Task<"TaskData", "TaskResult">> {
        for await (let handle of consumer) {
          yield Task.for_handle(handle, work_queue, emit);
        }
      }

      await asyncWith(
        _act,
        async (act): Promise<void> => {
          emit(
            new events.ActivityCreated({
              act_id: act.id,
              agr_id: agreement.id(),
            })
          );

          let work_context = new WorkContext(
            `worker-${wid}`,
            storage_manager,
            emit
          );
          await asyncWith(work_queue.new_consumer(), async (consumer) => {
            let command_generator = worker(
              work_context,
              task_emitter(consumer)
            );
            for await (let batch of command_generator) {
              try {
                let current_worker_task = consumer.last_item();
                if (current_worker_task) {
                  emit(
                    new events.TaskStarted({
                      agr_id: agreement.id(),
                      task_id: current_worker_task.id,
                      task_data: current_worker_task.data(),
                    })
                  );
                }
                let task_id = current_worker_task
                  ? current_worker_task.id
                  : null;
                batch.attestation = {
                  credentials: act.credentials,
                  nonce: act.id,
                  exeunitHashes: act.exeunitHashes,
                };
                await batch.prepare();
                let cc = new CommandContainer();
                batch.register(cc);
                let remote = await act.exec(cc.commands());
                emit(
                  new events.ScriptSent({
                    agr_id: agreement.id(),
                    task_id: task_id,
                    cmds: cc.commands(),
                  })
                );
                try {
                  for await (let step of remote) {
                    batch.output.push(step);
                    emit(
                      new events.CommandExecuted({
                        success: true,
                        agr_id: agreement.id(),
                        task_id: task_id,
                        command: cc.commands()[step.idx],
                        message: step.message,
                        cmd_idx: step.idx,
                      })
                    );
                  }
                } catch (error) {
                  // assert len(err.args) >= 2
                  const { name: cmd_idx, description } = error;
                  //throws new CommandExecutionError from activity#355
                  emit(
                    new events.CommandExecuted({
                      success: false,
                      agr_id: agreement.id(),
                      task_id: task_id,
                      command: cc.commands()[cmd_idx],
                      message: description,
                      cmd_idx: cmd_idx,
                    })
                  );
                  throw error;
                }
                emit(
                  new events.GettingResults({
                    agr_id: agreement.id(),
                    task_id: task_id,
                  })
                );
                await batch.post();
                emit(
                  new events.ScriptFinished({
                    agr_id: agreement.id(),
                    task_id: task_id,
                  })
                );
                await accept_payment_for_agreement({
                  agreement_id: agreement.id(),
                  partial: true,
                });
              } catch (error) {
                try {
                  await command_generator.throw(error);
                } catch (error) {
                  emit(
                    new events.WorkerFinished({
                      agr_id: agreement.id(),
                      exception: [error],
                    })
                  );
                  return;
                }
              }
            }
          });
          await accept_payment_for_agreement({
            agreement_id: agreement.id(),
            partial: false,
          });
          emit(
            new events.WorkerFinished({
              agr_id: agreement.id(),
              exception: undefined,
            })
          );
        }
      );
    }

    async function worker_starter(): Promise<void> {
      while (true) {
        if (workerCancellationToken.cancelled) break;
        await sleep(2);
        if (
          Object.keys(offer_buffer).length > 0 &&
          workers.size < self._conf.max_workers
        ) {
          let _offer_list = Object.entries(offer_buffer);
          let _sample =
            _offer_list[
              Math.floor(Math.random() * Object.keys(offer_buffer).length)
            ];
          let [provider_id, buffer] = _sample;
          delete offer_buffer[provider_id];

          let new_task: any | null = null;
          let agreement: Agreement | null = null;
          try {
            agreement = await (buffer as _BufferItem).proposal.agreement();
            const provider_info = (await agreement.details()).view_prov(
              new Identification()
            );
            emit(
              new events.AgreementCreated({
                agr_id: agreement.id(),
                provider_id: provider_info,
              })
            );
            if (!(await agreement.confirm())) {
              emit(new events.AgreementRejected({ agr_id: agreement.id() }));
              continue;
            }
            emit(new events.AgreementConfirmed({ agr_id: agreement.id() }));
            new_task = loop.create_task(start_worker.bind(null, agreement));
            workers.add(new_task);
          } catch (error) {
            if (new_task) new_task.cancel();
            emit(
              new events.ProposalFailed({
                prop_id: (buffer as _BufferItem).proposal.id(),
                reason: error.toString(),
              })
            );
          }
        }
      }
    }

    async function promise_timeout(seconds: number) {
      return bluebird.coroutine(function* (): any {
        yield sleep(seconds);
      })();
    }

    let loop = eventLoop();
    let find_offers_task = loop.create_task(find_offers);
    let process_invoices_job = loop.create_task(process_invoices);
    let wait_until_done = loop.create_task(
      work_queue.wait_until_done.bind(work_queue)
    );
    let get_offers_deadline = dayjs.utc() + this._conf.get_offers_timeout;
    let get_done_task: any = null;
    let services: any = [
      find_offers_task,
      loop.create_task(worker_starter),
      process_invoices_job,
      wait_until_done,
    ];
    try {
      while (services.indexOf(wait_until_done) > -1 || !done_queue.empty()) {
        const now = dayjs.utc();
        if (now > this._expires) {
          throw new TimeoutError(
            `task timeout exceeded. timeout=${this._conf.timeout}`
          );
        }
        if (now > get_offers_deadline && proposals_confirmed == 0) {
          emit(
            new events.NoProposalsConfirmed({
              num_offers: offers_collected,
              timeout: this._conf.get_offers_timeout,
            })
          );
          get_offers_deadline += this._conf.get_offers_timeout;
        }

        if (!get_done_task) {
          get_done_task = loop.create_task(done_queue.get.bind(done_queue));
          services.push(get_done_task);
        }

        await bluebird.Promise.any([
          ...services,
          ...workers,
          promise_timeout(10),
        ]);

<<<<<<< HEAD
        let done_workers = new Set(
          [...workers].filter((worker) => !worker.isPending())
        );

        workers = new Set([...workers].filter((worker) => worker.isPending()));
        services = services.filter((service) => service.isPending());

        for (let worker_task of [...done_workers]) {
          if (worker_task.isPending()) {
            await worker_task;
          }
        }

=======
        workers = new Set([...workers].filter((worker) => worker.isPending()));
        services = services.filter((service) => service.isPending());

>>>>>>> 2dbdaa2c
        if (!get_done_task) throw "";
        if (!get_done_task.isPending()) {
          yield await get_done_task;
          if (services.indexOf(get_done_task) > -1) throw "";
          get_done_task = null;
        }
      }
      emit(new events.ComputationFinished());
    } catch (error) {
      logger.error(`fail= ${error}`);
      if (!workerCancellationToken.cancelled) workerCancellationToken.cancel();
      // TODO: implement ComputationFinished(error)
      emit(new events.ComputationFinished());
    } finally {
      payment_closing = true;
      find_offers_task.cancel();
      if (!workerCancellationToken.cancelled) workerCancellationToken.cancel();
      try {
        if (workers) {
          for (let worker_task of [...workers]) {
            worker_task.cancel();
          }
          await bluebird.Promise.any([
            bluebird.Promise.all([...workers]),
            promise_timeout(10),
          ]);
        }
      } catch (error) {
        logger.error(error);
      }
      await bluebird.Promise.any([
        bluebird.Promise.all([find_offers_task, process_invoices_job]),
        promise_timeout(10),
      ]);
      if (agreements_to_pay.size > 0) {
        await bluebird.Promise.any([
          Promise.all([process_invoices_job]),
          promise_timeout(15),
        ]);
      }
    }
    cancellationToken.cancel();
    return;
  }

  async _create_allocations(): Promise<MarketDecoration> {
    if (!this._budget_allocations.length) {
      for await (let account of this._payment_api.accounts()) {
        let allocation: Allocation = await this._stack.enter_async_context(
          this._payment_api.new_allocation(
            this._budget_amount,
            account.platform,
            account.address,
            this._expires.add(CFG_INVOICE_TIMEOUT, "ms")
          )
        );
        this._budget_allocations.push(allocation);
      }
    }
    if (!this._budget_allocations.length) {
      throw Error(
        "No payment accounts. Did you forget to run 'yagna payment init -r'?"
      );
    }
    let allocation_ids = this._budget_allocations.map((a) => a.id);
    return await this._payment_api.decorate_demand(allocation_ids);
  }

  _get_common_payment_platforms(proposal: OfferProposal): string[] {
    let prov_platforms = Object.keys(proposal.props())
      .filter((prop) => {
        return prop.startsWith("golem.com.payment.platform.");
      })
      .map((prop) => {
        return prop.split(".")[4];
      });
    if (!prov_platforms) {
      prov_platforms = ["NGNT"];
    }
    const req_platforms = this._budget_allocations.map(
      (budget_allocation) => budget_allocation.payment_platform
    );
    return req_platforms.filter(
      (value) => value && prov_platforms.includes(value)
    ) as string[];
  }

  allocation_for_invoice(invoice: Invoice): Allocation {
    try {
      const _allocation = this._budget_allocations.find(
        (allocation) =>
          allocation.payment_platform === invoice.paymentPlatform &&
          allocation.payment_address === invoice.payerAddr
      );
      if (_allocation) return _allocation;
      throw `No allocation for ${invoice.paymentPlatform} ${invoice.payerAddr}.`;
    } catch (error) {
      throw new Error(error);
    }
  }

  async ready(): Promise<Engine> {
    let stack = this._stack;
    // TODO: Cleanup on exception here.
    this._expires = dayjs.utc().add(this._conf.timeout, "ms");
    let market_client = await this._api_config.market();
    this._market_api = new rest.Market(market_client);

    let activity_client = await this._api_config.activity();
    this._activity_api = new rest.Activity(activity_client);

    let payment_client = await this._api_config.payment();
    this._payment_api = new rest.Payment(payment_client);
    await stack.enter_async_context(this._wrapped_emitter);

    return this;
  }

  // cleanup, if needed
  async done(this): Promise<void> {
    this._market_api = null;
    this._payment_api = null;
    await this._stack.aclose();
  }
}<|MERGE_RESOLUTION|>--- conflicted
+++ resolved
@@ -698,25 +698,9 @@
           promise_timeout(10),
         ]);
 
-<<<<<<< HEAD
-        let done_workers = new Set(
-          [...workers].filter((worker) => !worker.isPending())
-        );
-
         workers = new Set([...workers].filter((worker) => worker.isPending()));
         services = services.filter((service) => service.isPending());
 
-        for (let worker_task of [...done_workers]) {
-          if (worker_task.isPending()) {
-            await worker_task;
-          }
-        }
-
-=======
-        workers = new Set([...workers].filter((worker) => worker.isPending()));
-        services = services.filter((service) => service.isPending());
-
->>>>>>> 2dbdaa2c
         if (!get_done_task) throw "";
         if (!get_done_task.isPending()) {
           yield await get_done_task;
