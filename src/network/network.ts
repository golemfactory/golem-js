--- conflicted
+++ resolved
@@ -163,14 +163,6 @@
         error,
       );
     }
-<<<<<<< HEAD
-=======
-    const node = new NetworkNode(nodeId, ipv4, this.getNetworkInfo.bind(this), this.getUrl());
-    this.nodes.set(nodeId, node);
-    await this.yagnaApi.net.addNode(this.id, { id: nodeId, ip: ipv4.toString() });
-    this.logger.debug(`Node has added to the network.`, { id: nodeId, ip: ipv4.toString() });
-    return node;
->>>>>>> e7b6d14a
   }
 
   /**
@@ -179,9 +171,8 @@
   async remove(): Promise<void> {
     try {
       await this.yagnaApi.net.removeNetwork(this.id);
-      this.logger?.info(`Network has removed: ID: ${this.id}, IP: ${this.ip}`);
+      this.logger.info(`Network has removed:`, { id: this.id, ip: this.ip.toString() });
     } catch (error) {
-<<<<<<< HEAD
       throw new GolemNetworkError(
         `Unable to remove network. ${error?.data?.message || error.toString()}`,
         NetworkErrorCode.NetworkRemovalFailed,
@@ -189,13 +180,6 @@
         error,
       );
     }
-=======
-      if (error.status === 404) this.logger.warn(`Tried removing a network which doesn't exist.`, { id: this.id });
-      return false;
-    }
-    this.logger.info(`Network has removed:`, { id: this.id, ip: this.ip.toString() });
-    return true;
->>>>>>> e7b6d14a
   }
 
   private nextAddress(): IPv4 {
