import { GolemConfigError } from "../../shared/error/golem-error";
import { GolemDeploymentBuilder } from "./builder";
import { GolemNetwork } from "../../golem-network";
import { imock } from "@johanblumenberg/ts-mockito";

const mockGolemNetwork = imock<GolemNetwork>();

describe("Deployment builder", () => {
  it("throws an error when creating an activity pool with the same name", () => {
    const builder = new GolemDeploymentBuilder(mockGolemNetwork);
    expect(() => {
      builder
        .createActivityPool("my-pool", {
<<<<<<< HEAD
          image: "image",
          market: {},
        })
        .createActivityPool("my-pool", {
          image: "image",
=======
          demand: {
            image: "image",
          },
          market: {},
        })
        .createActivityPool("my-pool", {
          demand: {
            image: "image",
          },
>>>>>>> 71f462ee
          market: {},
        });
    }).toThrow(new GolemConfigError(`Activity pool with name my-pool already exists`));
  });
  it("throws an error when creating a network with the same name", () => {
    const builder = new GolemDeploymentBuilder(mockGolemNetwork);
    expect(() => {
      builder
        .createNetwork("my-network", {
          networkOwnerId: "test",
        })
        .createNetwork("my-network", {
          networkOwnerId: "test",
        });
    }).toThrow(new GolemConfigError(`Network with name my-network already exists`));
  });
  it("throws an error when creating a deployment with an activity pool referencing a non-existing network", () => {
    const builder = new GolemDeploymentBuilder(mockGolemNetwork);
    expect(() => {
      builder
        .createNetwork("existing-network", {
          networkOwnerId: "test",
        })
        .createActivityPool("my-pool", {
<<<<<<< HEAD
          image: "image",
          network: "non-existing-network",
          market: {},
=======
          demand: {
            image: "image",
          },
          market: {},
          deployment: {
            network: "non-existing-network",
          },
>>>>>>> 71f462ee
        })
        .getDeployment();
    }).toThrow(new GolemConfigError(`Activity pool my-pool references non-existing network non-existing-network`));
  });
});<|MERGE_RESOLUTION|>--- conflicted
+++ resolved
@@ -11,13 +11,6 @@
     expect(() => {
       builder
         .createActivityPool("my-pool", {
-<<<<<<< HEAD
-          image: "image",
-          market: {},
-        })
-        .createActivityPool("my-pool", {
-          image: "image",
-=======
           demand: {
             image: "image",
           },
@@ -27,7 +20,6 @@
           demand: {
             image: "image",
           },
->>>>>>> 71f462ee
           market: {},
         });
     }).toThrow(new GolemConfigError(`Activity pool with name my-pool already exists`));
@@ -52,11 +44,6 @@
           networkOwnerId: "test",
         })
         .createActivityPool("my-pool", {
-<<<<<<< HEAD
-          image: "image",
-          network: "non-existing-network",
-          market: {},
-=======
           demand: {
             image: "image",
           },
@@ -64,7 +51,6 @@
           deployment: {
             network: "non-existing-network",
           },
->>>>>>> 71f462ee
         })
         .getDeployment();
     }).toThrow(new GolemConfigError(`Activity pool my-pool references non-existing network non-existing-network`));
