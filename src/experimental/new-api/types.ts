<<<<<<< HEAD
=======
import { Logger } from "../../shared/utils";

export enum ActivityPoolState {
  INITIAL = "INITIAL",
  STARTING = "STARTING",
  READY = "READY",
  STOPPING = "STOPPING",
  STOPPED = "STOPPED",
  ERROR = "ERROR",
}

>>>>>>> f9201ce7
export interface Resources {
  /** The minimum CPU requirement for each service instance. */
  minCpu?: number;
  /* The minimum memory requirement (in Gibibyte) for each service instance. */
  minMemGib?: number;
  /** The minimum storage requirement (in Gibibyte) for each service instance. */
  minStorageGib?: number;
}

export interface MarketOptions {
  /** How long you want to rent the resources in hours */
  rentHours: number;

  pricing: {
    maxStartPrice: number;
    maxCpuPerHourPrice: number;
    maxEnvPerHourPrice: number;
  };

  /** The payment network that should be considered while looking for providers and where payments will be done */
  paymentNetwork?: string;

  /**
   * List of provider Golem Node IDs that should be considered
   *
   * If not provided, the list will be pulled from: https://provider-health.golem.network/v1/provider-whitelist
   */
  withProviders?: string[];
  withoutProviders?: string[];
  withOperators?: string[];
  withoutOperators?: string[];
}

export interface PaymentOptions {
  // TODO
}<|MERGE_RESOLUTION|>--- conflicted
+++ resolved
@@ -1,5 +1,3 @@
-<<<<<<< HEAD
-=======
 import { Logger } from "../../shared/utils";
 
 export enum ActivityPoolState {
@@ -11,7 +9,6 @@
   ERROR = "ERROR",
 }
 
->>>>>>> f9201ce7
 export interface Resources {
   /** The minimum CPU requirement for each service instance. */
   minCpu?: number;
@@ -47,4 +44,43 @@
 
 export interface PaymentOptions {
   // TODO
+}
+
+export interface ActivityPoolOptions {
+  image: string;
+  logger?: Logger;
+  api?: {
+    key: string;
+    url: string;
+  };
+  abortController?: AbortController;
+  resources?: Resources;
+  replicas?: number;
+  market: MarketOptions;
+  network?: string;
+  payment?: PaymentOptions;
+  // networking?: string | Network[];
+}
+
+export interface ActivityPoolEvents {
+  /**
+   * Fires when backend is started.
+   */
+  ready: () => void;
+
+  /**
+   * Fires when a new instance encounters an error during initialization.
+   * @param error
+   */
+  // activityInitError: (error: ActivityInitError) => void;
+
+  /**
+   * Fires when backend is about to be stopped.
+   */
+  beforeEnd: () => void;
+
+  /**
+   * Fires when backend is completely terminated.
+   */
+  end: () => void;
 }