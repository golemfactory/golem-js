--- conflicted
+++ resolved
@@ -3,9 +3,6 @@
 import { Deployment, DeploymentComponents } from "./deployment";
 import { GolemNetwork } from "../../golem-network";
 import { validateDeployment } from "./validate-deployment";
-<<<<<<< HEAD
-import { ActivityPoolOptions } from "../../activity";
-=======
 import { DemandOptions, MarketOptions } from "../../market";
 import { PaymentOptions } from "../../payment";
 
@@ -15,12 +12,11 @@
 }
 
 export interface CreateActivityPoolOptions {
-  demand: DemandOptions;
+  demand: DemandOptions & { image: string };
   market: MarketOptions;
   deployment?: DeploymentOptions;
   payment?: PaymentOptions;
 }
->>>>>>> 71f462ee
 
 export class GolemDeploymentBuilder {
   private components: DeploymentComponents = {
