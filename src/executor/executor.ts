--- conflicted
+++ resolved
@@ -215,23 +215,16 @@
 
     this.logger?.debug("Initializing task executor services...");
     const allocations = await this.paymentService.createAllocation();
-<<<<<<< HEAD
-    this.marketService
-      .run(taskPackage, allocations)
-      .then(() => this.setStartupTimeout())
-      .catch((e) => this.handleCriticalError(e));
     this.agreementPoolService.run().catch((e) => this.handleCriticalError(e));
     this.paymentService.run().catch((e) => this.handleCriticalError(e));
-=======
     await Promise.all([
-      this.marketService.run(taskPackage, allocations),
+      this.marketService.run(taskPackage, allocations).then(() => this.setStartupTimeout()),
       this.agreementPoolService.run(),
       this.paymentService.run(),
       this.networkService?.run(),
       this.statsService.run(),
       this.storageProvider?.init(),
     ]).catch((e) => this.handleCriticalError(e));
->>>>>>> f41abd44
     this.taskService.run().catch((e) => this.handleCriticalError(e));
     if (runtimeContextChecker.isNode) this.handleCancelEvent();
     this.options.eventTarget.dispatchEvent(new Events.ComputationStarted());
