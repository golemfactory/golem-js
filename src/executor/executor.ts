import { Package, PackageOptions } from "../package";
import { MarketOptions, MarketService } from "../market";
import { AgreementPoolService, AgreementServiceOptions } from "../agreement";
import { Task, TaskOptions, TaskQueue, TaskService, Worker } from "../task";
import { PaymentOptions, PaymentService } from "../payment";
<<<<<<< HEAD
import { NetworkService, NetworkServiceOptions } from "../network";
import { Logger, LogLevel, runtimeContextChecker, sleep, Yagna } from "../utils";
=======
import { NetworkService } from "../network";
import { Logger, runtimeContextChecker, sleep, Yagna } from "../utils";
>>>>>>> e7b6d14a
import { GftpStorageProvider, NullStorageProvider, StorageProvider, WebSocketBrowserStorageProvider } from "../storage";
import { ExecutorConfig } from "./config";
import { Events } from "../events";
import { StatsService } from "../stats/service";
import { TaskServiceOptions } from "../task/service";
import { RequireAtLeastOne } from "../utils/types";
import { TaskExecutorEventsDict } from "./events";
import { EventEmitter } from "eventemitter3";
import { GolemInternalError, GolemTimeoutError, GolemUserError } from "../error/golem-error";
import { WorkOptions } from "../task/work";
import { GolemWorkError, WorkErrorCode } from "../task/error";

const terminatingSignals = ["SIGINT", "SIGTERM", "SIGBREAK", "SIGHUP"];

export type ExecutorOptions = {
  /** Image hash or image tag as string, otherwise Package object */
  package?: string | Package;
  /** Timeout for execute one task in ms */
  taskTimeout?: number;
  /** Subnet Tag */
  subnetTag?: string;
  /** Logger module */
  logger?: Logger;
  /** Set to `false` to completely disable logging (even if a logger is provided) */
  enableLogging?: boolean;
  /** Yagna Options */
  yagnaOptions?: YagnaOptions;
  /** Event Bus implements EventTarget  */
  eventTarget?: EventTarget;
  /** The maximum number of retries when the job failed on the provider */
  maxTaskRetries?: number;
  /** Custom Storage Provider used for transfer files */
  storageProvider?: StorageProvider;
  /**
   * @deprecated this parameter will be removed in the next version.
   * Currently, has no effect on executor termination.
   */
  isSubprocess?: boolean;
  /** Timeout for preparing activity - creating and deploy commands */
  activityPreparingTimeout?: number;
  /**
   * Do not install signal handlers for SIGINT, SIGTERM, SIGBREAK, SIGHUP.
   *
   * By default, TaskExecutor will install those and terminate itself when any of those signals is received.
   * This is to make sure proper shutdown with completed invoice payments.
   *
   * Note: If you decide to set this to `true`, you will be responsible for proper shutdown of task executor.
   */
  skipProcessSignals?: boolean;
  /**
   * Timeout for waiting for at least one offer from the market expressed in milliseconds.
   * This parameter (set to 90 sec by default) will issue a warning when executing `TaskExecutor.run`
   * if no offer from the market is accepted before this time. If you'd like to change this behavior,
   * and throw an error instead, set `exitOnNoProposals` to `true`.
   * You can set a slightly higher time in a situation where your parameters such as proposalFilter
   * or minimum hardware requirements are quite restrictive and finding a suitable provider
   * that meets these criteria may take a bit longer.
   */
  startupTimeout?: number;
  /**
   * If set to `true`, the executor will exit with an error when no proposals are accepted.
   * You can customize how long the executor will wait for proposals using the `startupTimeout` parameter.
   * Default is `false`.
   */
  exitOnNoProposals?: boolean;
} & Omit<PackageOptions, "imageHash" | "imageTag"> &
  MarketOptions &
  TaskServiceOptions &
  PaymentOptions &
  NetworkServiceOptions &
  AgreementServiceOptions &
  WorkOptions;

/**
 * Contains information needed to start executor, if string the imageHash is required, otherwise it should be a type of {@link ExecutorOptions}
 */
export type ExecutorOptionsMixin = string | ExecutorOptions;

export type YagnaOptions = {
  apiKey?: string;
  basePath?: string;
};

/**
 * A high-level module for defining and executing tasks in the golem network
 */
export class TaskExecutor {
  /**
   * EventEmitter (EventEmitter3) instance emitting TaskExecutor events.
   * @see TaskExecutorEventsDict for available events.
   */
  readonly events: EventEmitter<TaskExecutorEventsDict> = new EventEmitter();

  private readonly options: ExecutorConfig;
  private marketService: MarketService;
  private agreementPoolService: AgreementPoolService;
  private taskService: TaskService;
  private paymentService: PaymentService;
  private networkService?: NetworkService;
  private statsService: StatsService;
  private activityReadySetupFunctions: Worker<unknown>[] = [];
  private taskQueue: TaskQueue;
  private storageProvider?: StorageProvider;
  private logger: Logger;
  private lastTaskIndex = 0;
  private isRunning = true;
  private configOptions: ExecutorOptions;
  private isCanceled = false;
  private startupTimeoutId?: NodeJS.Timeout;
  private yagna: Yagna;

  /**
   * Signal handler reference, needed to remove handlers on exit.
   * @param signal
   */
  private signalHandler = (signal: string) => this.cancel(signal);

  /**
   * Shutdown promise.
   * This will be set by call to shutdown() method.
   * It will be resolved when the executor is fully stopped.
   */
  private shutdownPromise?: Promise<void>;

  /**
   * Create a new Task Executor
   * @description Factory Method that create and initialize an instance of the TaskExecutor
   *
   *
   * @example **Simple usage of Task Executor**
   *
   * The executor can be created by passing appropriate initial parameters such as package, budget, subnet tag, payment driver, payment network etc.
   * One required parameter is a package. This can be done in two ways. First by passing only package image hash or image tag, e.g.
   * ```js
   * const executor = await TaskExecutor.create("9a3b5d67b0b27746283cb5f287c13eab1beaa12d92a9f536b747c7ae");
   * ```
   * or
   * ```js
   * const executor = await TaskExecutor.create("golem/alpine:3.18.2");
   * ```
   *
   * @example **Usage of Task Executor with custom parameters**
   *
   * Or by passing some optional parameters, e.g.
   * ```js
   * const executor = await TaskExecutor.create({
   *   subnetTag: "public",
   *   payment: { driver: "erc-20", network: "goerli" },
   *   package: "golem/alpine:3.18.2",
   * });
   * ```
   *
   * @param options Task executor options
   * @return TaskExecutor
   */
  static async create(options: ExecutorOptionsMixin) {
    const executor = new TaskExecutor(options);
    await executor.init();
    return executor;
  }

  /**
   * Create a new TaskExecutor object.
   *
   * @param options - contains information needed to start executor, if string the imageHash is required, otherwise it should be a type of {@link ExecutorOptions}
   */
  constructor(options: ExecutorOptionsMixin) {
    this.configOptions = (typeof options === "string" ? { package: options } : options) as ExecutorOptions;
    this.options = new ExecutorConfig(this.configOptions);
    this.logger = this.options.logger;
    this.yagna = new Yagna(this.configOptions.yagnaOptions);
    const yagnaApi = this.yagna.getApi();
    this.taskQueue = new TaskQueue();
    this.agreementPoolService = new AgreementPoolService(yagnaApi, {
      ...this.options,
      logger: this.logger.child("agreement"),
    });
    this.paymentService = new PaymentService(yagnaApi, {
      ...this.options,
      logger: this.logger.child("payment"),
    });
    this.marketService = new MarketService(this.agreementPoolService, yagnaApi, {
      ...this.options,
      logger: this.logger.child("market"),
    });
    this.networkService = this.options.networkIp
      ? new NetworkService(yagnaApi, { ...this.options, logger: this.logger.child("network") })
      : undefined;

    // Initialize storage provider.
    if (this.configOptions.storageProvider) {
      this.storageProvider = this.configOptions.storageProvider;
    } else if (runtimeContextChecker.isNode) {
      this.storageProvider = new GftpStorageProvider(this.logger.child("storage"));
    } else if (runtimeContextChecker.isBrowser) {
      this.storageProvider = new WebSocketBrowserStorageProvider(yagnaApi, {
        ...this.options,
        logger: this.logger.child("storage"),
      });
    } else {
      this.storageProvider = new NullStorageProvider();
    }

    this.taskService = new TaskService(
      this.yagna.getApi(),
      this.taskQueue,
      this.agreementPoolService,
      this.paymentService,
      this.networkService,
      { ...this.options, storageProvider: this.storageProvider, logger: this.logger.child("work") },
    );
    this.statsService = new StatsService({ ...this.options, logger: this.logger.child("stats") });
  }

  /**
   * Initialize executor
   *
   * @description Method responsible initialize all executor services.
   */
  async init() {
    try {
      await this.yagna.connect();
    } catch (error) {
      this.logger.error("Initialization failed", error);
      throw error;
    }
    const manifest = this.options.packageOptions.manifest;
    const packageReference = this.options.package;
    let taskPackage: Package;

    if (manifest) {
      taskPackage = await this.createPackage({
        manifest,
      });
    } else {
      if (packageReference) {
        if (typeof packageReference === "string") {
          taskPackage = await this.createPackage(Package.getImageIdentifier(packageReference));
        } else {
          taskPackage = packageReference;
        }
      } else {
<<<<<<< HEAD
        const error = new GolemUserError("No package or manifest provided");
        this.logger?.error(error);
=======
        const error = new GolemError("No package or manifest provided");
        this.logger.error("No package or manifest provided", error);
>>>>>>> e7b6d14a
        throw error;
      }
    }

    this.logger.debug("Initializing task executor services...");
    const allocations = await this.paymentService.createAllocation();
    await Promise.all([
      this.marketService.run(taskPackage, allocations).then(() => this.setStartupTimeout()),
      this.agreementPoolService.run(),
      this.paymentService.run(),
      this.networkService?.run(),
      this.statsService.run(),
      this.storageProvider?.init(),
    ]).catch((e) => this.handleCriticalError(e));
    this.taskService.run().catch((e) => this.handleCriticalError(e));
    if (runtimeContextChecker.isNode) this.installSignalHandlers();
    this.options.eventTarget.dispatchEvent(new Events.ComputationStarted());
    this.logger.info(`Task Executor has started`, {
      subnet: this.options.subnetTag,
      network: this.paymentService.config.payment.network,
      driver: this.paymentService.config.payment.driver,
    });
    this.events.emit("ready");
  }

  /**
   * Stop all executor services and shut down executor instance.
   *
   * You can call this method multiple times, it will resolve only once the executor is shutdown.
   *
   * @deprecated Use TaskExecutor.shutdown() instead.
   */
  end(): Promise<void> {
    return this.shutdown();
  }

  /**
   * Stop all executor services and shut down executor instance.
   *
   * You can call this method multiple times, it will resolve only once the executor is shutdown.
   *
   * When shutdown() is initially called, a beforeEnd event is emitted.
   *
   * Once the executor is fully stopped, an end event is emitted.
   */
  shutdown(): Promise<void> {
    if (!this.isRunning) {
      // Using ! is safe, because if isRunning is false, endPromise is defined.
      return this.shutdownPromise!;
    }

    this.isRunning = false;
    this.shutdownPromise = this.doShutdown();

    return this.shutdownPromise;
  }

  /**
   * Perform everything needed to cleanly shut down the executor.
   * @private
   */
  private async doShutdown() {
    this.events.emit("beforeEnd");
    if (runtimeContextChecker.isNode) this.removeSignalHandlers();
    clearTimeout(this.startupTimeoutId);
    if (!this.configOptions.storageProvider) await this.storageProvider?.close();
    await this.networkService?.end();
    await Promise.all([this.taskService.end(), this.agreementPoolService.end(), this.marketService.end()]);
    await this.paymentService.end();
    await this.yagna.end();
    this.options.eventTarget?.dispatchEvent(new Events.ComputationFinished());
    this.printStats();
    await this.statsService.end();
    this.logger.info("Task Executor has shut down");
    this.events.emit("end");
  }

  /**
   * Statistics of execution process
   *
   * @return array
   */
  getStats() {
    return this.statsService.getStatsTree();
  }

  /**
   * @deprecated
   * Use {@link TaskExecutor.onActivityReady} instead.
   *
   * Define worker function that will be runs before every each computation Task, within the same activity.
   *
   * @param worker worker function - task
   * @example
   * ```typescript
   * executor.beforeEach(async (ctx) => {
   *   await ctx.uploadFile("./params.txt", "/params.txt");
   * });
   *
   * await executor.forEach([1, 2, 3, 4, 5], async (ctx, item) => {
   *    await ctx
   *      .beginBatch()
   *      .run(`/run_some_command.sh --input ${item} --params /input_params.txt --output /output.txt`)
   *      .downloadFile("/output.txt", "./output.txt")
   *      .end();
   * });
   * ```
   */
  beforeEach(worker: Worker<unknown>) {
    this.activityReadySetupFunctions = [worker];
  }

  /**
   * Registers a worker function that will be run when an activity is ready.
   * This is the perfect place to run setup functions that need to be run only once per
   * activity, for example uploading files that will be used by all tasks in the activity.
   * This function can be called multiple times, each worker will be run in the order
   * they were registered.
   *
   * @param worker worker function that will be run when an activity is ready
   * @example
   * ```ts
   * const uploadFile1 = async (ctx) => ctx.uploadFile("./file1.txt", "/file1.txt");
   * const uploadFile2 = async (ctx) => ctx.uploadFile("./file2.txt", "/file2.txt");
   *
   * executor.onActivityReady(uploadFile1);
   * executor.onActivityReady(uploadFile2);
   *
   * await executor.run(async (ctx) => {
   *  await ctx.run("cat /file1.txt /file2.txt");
   * });
   * ```
   */
  onActivityReady(worker: Worker<unknown>) {
    this.activityReadySetupFunctions.push(worker);
  }

  /**
   * Run task - allows to execute a single worker function on the Golem network with a single provider.
   *
   * @param worker function that run task
   * @param options task options
   * @return result of task computation
   * @example
   * ```typescript
   * await executor.run(async (ctx) => console.log((await ctx.run("echo 'Hello World'")).stdout));
   * ```
   */
  async run<OutputType>(worker: Worker<OutputType>, options?: TaskOptions): Promise<OutputType> {
    return this.executeTask<OutputType>(worker, options);
  }

  private async createPackage(
    packageReference: RequireAtLeastOne<
      { imageHash: string; manifest: string; imageTag: string },
      "manifest" | "imageTag" | "imageHash"
    >,
  ): Promise<Package> {
    const packageInstance = Package.create({ ...this.options.packageOptions, ...packageReference });

    this.options.eventTarget.dispatchEvent(
      new Events.PackageCreated({ packageReference, details: packageInstance.details }),
    );

    return packageInstance;
  }

  private async executeTask<OutputType>(worker: Worker<OutputType>, options?: TaskOptions): Promise<OutputType> {
    try {
      const task = new Task((++this.lastTaskIndex).toString(), worker, {
        maxRetries: options?.maxRetries ?? this.options.maxTaskRetries,
        timeout: options?.timeout ?? this.options.taskTimeout,
        activityReadySetupFunctions: this.activityReadySetupFunctions,
      });
      this.taskQueue.addToEnd(task);
      while (this.isRunning) {
        if (task.isFinished()) {
          if (task.isRejected()) throw task.getError();
          return task.getResults() as OutputType;
        }
        await sleep(2000, true);
      }
      throw new GolemInternalError("Task executor has been stopped");
    } catch (error) {
      if (error instanceof GolemWorkError) {
        throw error;
      }
      throw new GolemWorkError(
        `Unable to execute task. ${error.toString()}`,
        WorkErrorCode.TaskExecutionFailed,
        undefined,
        undefined,
        undefined,
        error,
      );
    }
  }

  private handleCriticalError(e: Error) {
    this.options.eventTarget?.dispatchEvent(new Events.ComputationFailed({ reason: e.toString() }));
    this.logger.error("Critical error", e);
  }

  private installSignalHandlers() {
    if (this.configOptions.skipProcessSignals) return;
    terminatingSignals.forEach((event) => {
      process.on(event, this.signalHandler);
    });
  }

  private removeSignalHandlers() {
    if (this.configOptions.skipProcessSignals) return;
    terminatingSignals.forEach((event) => {
      process.removeListener(event, this.signalHandler);
    });
  }

  public async cancel(reason?: string) {
    try {
      if (this.isCanceled) return;
      if (runtimeContextChecker.isNode) this.removeSignalHandlers();
      const message = `Executor has interrupted by the user. Reason: ${reason}.`;
      this.logger.warn(`${message}. Stopping all tasks...`, {
        tasksInProgress: this.taskQueue.size,
      });
      this.isCanceled = true;
      await this.shutdown();
    } catch (error) {
      this.logger.error(`Error while cancelling the executor`, error);
    }
  }

  private printStats() {
    const costs = this.statsService.getAllCosts();
    const costsSummary = this.statsService.getAllCostsSummary();
    const duration = this.statsService.getComputationTime();
    const providersCount = new Set(costsSummary.map((x) => x["Provider Name"])).size;
    this.logger.info(`Computation finished in ${duration}`);
    this.logger.info(`Negotiation summary:`, {
      agreements: costsSummary.length,
      providers: providersCount,
    });
    costsSummary.forEach((cost, index) => {
      this.logger.info(`Agreement ${index + 1}:`, {
        agreement: cost["Agreement"],
        provider: cost["Provider Name"],
        tasks: cost["Task Computed"],
        cost: cost["Cost"],
        paymentStatus: cost["Payment Status"],
      });
    });
    this.logger.info(`Cost summary:`, {
      totalCost: costs.total,
      totalPaid: costs.paid,
    });
  }

  /**
   * Sets a timeout for waiting for offers from the market.
   * If at least one offer is not confirmed during the set timeout,
   * a critical error will be reported and the entire process will be interrupted.
   */
  private setStartupTimeout() {
    this.startupTimeoutId = setTimeout(() => {
      const proposalsCount = this.marketService.getProposalsCount();
      if (proposalsCount.confirmed === 0) {
        const hint =
          proposalsCount.initial === 0 && proposalsCount.confirmed === 0
            ? "Check your demand if it's not too restrictive or restart yagna."
            : proposalsCount.initial === proposalsCount.rejected
              ? "All off proposals got rejected."
              : "Check your proposal filters if they are not too restrictive.";
        const errorMessage = `Could not start any work on Golem. Processed ${proposalsCount.initial} initial proposals from yagna, filters accepted ${proposalsCount.confirmed}. ${hint}`;
        if (this.options.exitOnNoProposals) {
          this.handleCriticalError(new GolemTimeoutError(errorMessage));
        } else {
          console.error(errorMessage);
        }
      }
    }, this.options.startupTimeout);
  }
}<|MERGE_RESOLUTION|>--- conflicted
+++ resolved
@@ -3,13 +3,8 @@
 import { AgreementPoolService, AgreementServiceOptions } from "../agreement";
 import { Task, TaskOptions, TaskQueue, TaskService, Worker } from "../task";
 import { PaymentOptions, PaymentService } from "../payment";
-<<<<<<< HEAD
 import { NetworkService, NetworkServiceOptions } from "../network";
-import { Logger, LogLevel, runtimeContextChecker, sleep, Yagna } from "../utils";
-=======
-import { NetworkService } from "../network";
 import { Logger, runtimeContextChecker, sleep, Yagna } from "../utils";
->>>>>>> e7b6d14a
 import { GftpStorageProvider, NullStorageProvider, StorageProvider, WebSocketBrowserStorageProvider } from "../storage";
 import { ExecutorConfig } from "./config";
 import { Events } from "../events";
@@ -252,13 +247,8 @@
           taskPackage = packageReference;
         }
       } else {
-<<<<<<< HEAD
         const error = new GolemUserError("No package or manifest provided");
-        this.logger?.error(error);
-=======
-        const error = new GolemError("No package or manifest provided");
         this.logger.error("No package or manifest provided", error);
->>>>>>> e7b6d14a
         throw error;
       }
     }
