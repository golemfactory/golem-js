import { DataTransferProtocol, DeploymentOptions, GolemDeploymentBuilder } from "./deployment";
import { defaultLogger, Logger, YagnaApi } from "./shared/utils";
import {
  Demand,
  DemandSpec,
  DraftOfferProposalPool,
  MarketApi,
  MarketModule,
  MarketModuleImpl,
<<<<<<< HEAD
  MarketOptions,
  ProposalNew,
=======
  OfferProposal,
>>>>>>> aaa4a3b0
} from "./market";
import { PaymentModule, PaymentModuleImpl, PaymentModuleOptions } from "./payment";
import { ActivityModule, ActivityModuleImpl, IFileServer } from "./activity";
import { NetworkModule, NetworkModuleImpl } from "./network/network.module";
import { EventEmitter } from "eventemitter3";
import { IActivityApi, IPaymentApi, LeaseProcess } from "./agreement";
import { DebitNoteRepository, InvoiceRepository, MarketApiAdapter, PaymentApiAdapter } from "./shared/yagna";
import { ActivityApiAdapter } from "./shared/yagna/adapters/activity-api-adapter";
import { ActivityRepository } from "./shared/yagna/repository/activity-repository";
import { AgreementRepository } from "./shared/yagna/repository/agreement-repository";
import { IAgreementApi } from "./agreement/agreement";
import { AgreementApiAdapter } from "./shared/yagna/adapters/agreement-api-adapter";
import { ProposalRepository } from "./shared/yagna/repository/proposal-repository";
import { CacheService } from "./shared/cache/CacheService";
import { IProposalRepository } from "./market/offer-proposal";
import { DemandRepository } from "./shared/yagna/repository/demand-repository";
import { IDemandRepository } from "./market/demand";
import { GftpServerAdapter } from "./shared/storage/GftpServerAdapter";
import {
  GftpStorageProvider,
  NullStorageProvider,
  StorageProvider,
  WebSocketBrowserStorageProvider,
} from "./shared/storage";

export interface GolemNetworkOptions {
  logger?: Logger;
  api?: {
    key?: string;
    url?: string;
  };
  market?: Partial<MarketOptions>;
  payment?: PaymentModuleOptions;
  deployment?: Partial<DeploymentOptions>;
  dataTransferProtocol: DataTransferProtocol;
}

export interface GolemNetworkEvents {
  /** Fires when all startup operations related to GN are completed */
  connected: () => void;

  /** Fires when an error will be encountered */
  error: (err: Error) => void;

  /** Fires when all shutdown operations related to GN are completed */
  disconnected: () => void;
}

/**
 * Dependency Container
 */
export type GolemServices = {
  yagna: YagnaApi;
  logger: Logger;
  paymentApi: IPaymentApi;
  activityApi: IActivityApi;
  agreementApi: IAgreementApi;
  marketApi: MarketApi;
  proposalCache: CacheService<OfferProposal>;
  proposalRepository: IProposalRepository;
  demandRepository: IDemandRepository;
  fileServer: IFileServer;
  storageProvider: StorageProvider;
};

/**
 * General purpose and high-level API for the Golem Network
 *
 * This class is the main entry-point for developers that would like to build on Golem Network
 * using `@golem-sdk/golem-js`. It is supposed to provide an easy access API for use 80% of use cases.
 */
export class GolemNetwork {
  public readonly events = new EventEmitter<GolemNetworkEvents>();

  public readonly options: GolemNetworkOptions;

  private readonly logger: Logger;

  private readonly yagna: YagnaApi;

  public readonly market: MarketModule;
  public readonly payment: PaymentModule;
  public readonly activity: ActivityModule;
  public readonly network: NetworkModule;

  /**
   * Dependency Container
   */
  public readonly services: GolemServices;

  private hasConnection = false;

  private readonly storageProvider: StorageProvider;

  constructor(options: Partial<GolemNetworkOptions> = {}) {
    const optDefaults: GolemNetworkOptions = {
      dataTransferProtocol: "gftp",
    };

    this.options = {
      ...optDefaults,
      ...options,
    };

    this.logger = options.logger ?? defaultLogger("golem-network");

    this.logger.debug("Creating Golem Network instance with options", { options: this.options });

    try {
      this.yagna = new YagnaApi({
        logger: this.logger,
        apiKey: this.options.api?.key,
        basePath: this.options.api?.url,
      });

      this.storageProvider = this.createStorageProvider();

      const demandCache = new CacheService<Demand>();
      const proposalCache = new CacheService<OfferProposal>();

      const demandRepository = new DemandRepository(this.yagna.market, demandCache);
      const proposalRepository = new ProposalRepository(this.yagna.market, proposalCache);
      const agreementRepository = new AgreementRepository(this.yagna.market, demandRepository);

      this.services = {
        logger: this.logger,
        yagna: this.yagna,
        storageProvider: this.storageProvider,
        demandRepository,
        proposalCache,
        proposalRepository,
        paymentApi: new PaymentApiAdapter(
          this.yagna,
          new InvoiceRepository(this.yagna.payment, this.yagna.market),
          new DebitNoteRepository(this.yagna.payment, this.yagna.market),
          this.logger,
        ),
        activityApi: new ActivityApiAdapter(
          this.yagna.activity.state,
          this.yagna.activity.control,
          new ActivityRepository(this.yagna.activity.state, agreementRepository),
        ),
        agreementApi: new AgreementApiAdapter(
          this.yagna.appSessionId,
          this.yagna.market,
          agreementRepository,
          this.logger,
        ),
        marketApi: new MarketApiAdapter(this.yagna, this.logger),
        fileServer: new GftpServerAdapter(this.storageProvider),
      };

      this.market = new MarketModuleImpl(this.services);
      this.payment = new PaymentModuleImpl(this.services, this.options.payment);
      this.activity = new ActivityModuleImpl(this.services);

      this.network = new NetworkModuleImpl();
    } catch (err) {
      this.events.emit("error", err);
      throw err;
    }
  }

  /**
   * "Connects" to the network by initializing the underlying components required to perform operations on Golem Network
   *
   * @return Resolves when all initialization steps are completed
   */
  async connect() {
    try {
      await this.yagna.connect();
      await this.services.paymentApi.connect();
      await this.storageProvider.init();
      this.events.emit("connected");
      this.hasConnection = true;
    } catch (err) {
      this.events.emit("error", err);
      throw err;
    }
  }

  /**
   * "Disconnects" from the Golem Network
   *
   * @return Resolves when all shutdown steps are completed
   */
  async disconnect() {
    await this.storageProvider.close();
    await this.services.paymentApi.disconnect();
    await this.yagna.disconnect();

    this.services.proposalCache.flushAll();

    this.events.emit("disconnected");
    this.hasConnection = false;
  }

  /**
   * Creates a new instance of deployment builder that will be bound to this GolemNetwork instance
   *
   * Use Case: Building a complex deployment topology and requesting resources for the whole construct
   *
   * @return The new instance of the builder
   */
  creteDeploymentBuilder(): GolemDeploymentBuilder {
    return new GolemDeploymentBuilder(this);
  }

  /**
   * Define your computational resource demand and access a single instance
   *
   * Use Case: Get a single instance of a resource from the market to execute operations on
   *
   * @example
   * ```ts
   * const result = await glm
   *    .oneOf(spec)
   *    .then((lease) => lease.getExeUnit())
   *    .then((exe) => exe.run("echo 'Hello World'"))
   *    .then((res) => res.stdout);
   * ```
   *
   * @param demand
   */
  async oneOf(demand: DemandSpec): Promise<LeaseProcess> {
    const proposalPool = new DraftOfferProposalPool({
      logger: this.logger,
    });
    const payerDetails = await this.payment.getPayerDetails();
    const demandSpecification = await this.market.buildDemandDetails(demand.demand, payerDetails);

    const proposalSubscription = this.market
      .startCollectingProposals({
        demandSpecification,
      })
      .subscribe((proposalsBatch) => proposalsBatch.forEach((proposal) => proposalPool.add(proposal)));

    const draftProposal = await proposalPool.acquire();

    const agreement = await this.market.proposeAgreement(draftProposal);
    proposalSubscription.unsubscribe();

    const allocation = await this.payment.createAllocation({ budget: 1 });
    const lease = this.market.createLease(agreement, allocation);

    // We managed to create the activity, no need to look for more agreement candidates
    proposalSubscription.unsubscribe();

    return lease;

    // TODO: Maintain a in-memory repository (pool) of Leases, so that when glm.disconnect() will be called, we can call this.leaseRepository.clear(), which will cleanly shut all of them down
  }

  /**
   * Define your computational resource demand for many instances, and access any of the instances from within a resource group
   *
   * Use Case: Get resources from the market for the same purpose, grouped together and schedule operations towards the group instead of individual resources
   *
   * @example
   * ```ts
   * const result = await glm
   *   .manyOf(spec)
   *   .then(group => group.exec((exe) => exe.run("echo 'HelloWorld'")))
   *   .then(res => res.stdout)
   * ```
   *
   * @param demand
   */
  // public manyOf(demand: DemandBuildParams): ResourceGroup<LeaseProcess> {
  //   throw new Error("Not implemented");
  // }

  /**
   * Use Case: Get resources for different purposes from the market, grouped per purpose and schedule operations toward particular groups
   *
   * @example
   * ```ts
   * const order = await glm
   *  .compose()
   *  .addNetwork("default", netConfig)
   *  .addResourceGroup("one", specOne)
   *  .addResourceGroup("two", specTwo)
   *  .addResourcesToNetwork("one", "default")
   *  .addResourcesToNetwork("two", "default)
   *  .validate() <--- check if we have cash before we start? :)
   *  .request();
   *
   * await order.getResourceGroup("one").exec((exe) => exe.run("echo 'Hello One!'"));
   * await order.getResourceGroup("two").exec((exe) => exe.run("echo 'Hello Two!'"));
   * ```
   */
  // public compose(): void {}
  isConnected() {
    return this.hasConnection;
  }

  private createStorageProvider(): StorageProvider {
    if (typeof this.options.dataTransferProtocol === "string") {
      switch (this.options.dataTransferProtocol) {
        case "ws":
          return new WebSocketBrowserStorageProvider(this.yagna, {});
        case "gftp":
        default:
          return new GftpStorageProvider();
      }
    } else if (this.options.dataTransferProtocol !== undefined) {
      return this.options.dataTransferProtocol;
    } else {
      return new NullStorageProvider();
    }
  }
}<|MERGE_RESOLUTION|>--- conflicted
+++ resolved
@@ -7,12 +7,8 @@
   MarketApi,
   MarketModule,
   MarketModuleImpl,
-<<<<<<< HEAD
   MarketOptions,
-  ProposalNew,
-=======
   OfferProposal,
->>>>>>> aaa4a3b0
 } from "./market";
 import { PaymentModule, PaymentModuleImpl, PaymentModuleOptions } from "./payment";
 import { ActivityModule, ActivityModuleImpl, IFileServer } from "./activity";
