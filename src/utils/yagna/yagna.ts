import { RequestorControlApi, RequestorStateApi } from "ya-ts-client/dist/ya-activity/api";
import { RequestorApi as MarketRequestorApi } from "ya-ts-client/dist/ya-market/api";
import { RequestorApi as NetworkRequestorApi } from "ya-ts-client/dist/ya-net/api";
import { RequestorApi as PaymentRequestorApi } from "ya-ts-client/dist/ya-payment/api";
import { RequestorApi as IdentityRequestorApi } from "./identity";
import { RequestorApi as GsbRequestorApi } from "./gsb";
import { Agent } from "http";
import { Configuration } from "ya-ts-client/dist/ya-payment";
<<<<<<< HEAD
import * as EnvUtils from "../env";
import { GolemError } from "../../error/golem-error";
=======
import { EnvUtils } from "../env";
import { AxiosError } from "axios";
import { v4 } from "uuid";
>>>>>>> 1175b1c8

export type YagnaApi = {
  market: MarketRequestorApi;
  activity: { control: RequestorControlApi; state: RequestorStateApi };
  net: NetworkRequestorApi;
  payment: PaymentRequestorApi;
  identity: IdentityRequestorApi;
  gsb: GsbRequestorApi;
  yagnaOptions: YagnaOptions;
  appSessionId: string;
};

export type YagnaOptions = {
  apiKey?: string;
  basePath?: string;
};

const CONNECTIONS_ERROR_CODES = ["ECONNREFUSED"];

export class Yagna {
  private readonly httpAgent: Agent;
  private readonly controller: AbortController;
  protected readonly apiKey: string;
  protected readonly apiBaseUrl: string;
  private readonly api: YagnaApi;
  constructor(options?: YagnaOptions) {
    this.httpAgent = new Agent({ keepAlive: true });
    this.controller = new AbortController();
    this.apiKey = options?.apiKey || EnvUtils.getYagnaAppKey();
    if (!this.apiKey) throw new GolemError("Api key not defined");
    this.apiBaseUrl = options?.basePath || EnvUtils.getYagnaApiUrl();
    this.api = this.createApi();
  }

  getApi(): YagnaApi {
    return this.api;
  }

  async connect(): Promise<void> {
    await this.api.identity.getIdentity();
  }

  async end(): Promise<void> {
    this.controller.abort();
    this.httpAgent.destroy?.();
  }

  protected createApi(): YagnaApi {
    const apiConfig = this.getApiConfig();
    const api = {
      market: new MarketRequestorApi(apiConfig, this.getApiUrl("market")),
      activity: {
        control: new RequestorControlApi(apiConfig, this.getApiUrl("activity")),
        state: new RequestorStateApi(apiConfig, this.getApiUrl("activity")),
      },
      net: new NetworkRequestorApi(apiConfig, this.getApiUrl("net")),
      payment: new PaymentRequestorApi(apiConfig, this.getApiUrl("payment")),
      identity: new IdentityRequestorApi(apiConfig, this.getApiUrl()),
      gsb: new GsbRequestorApi(apiConfig, this.getApiUrl("gsb")),
      yagnaOptions: {
        apiKey: this.apiKey,
        basePath: this.apiBaseUrl,
      },
      appSessionId: v4(),
    };
    this.addErrorHandler(api);
    return api;
  }

  protected getApiConfig(): Configuration {
    return new Configuration({
      apiKey: this.apiKey,
      accessToken: this.apiKey,
      baseOptions: {
        httpAgent: this.httpAgent,
        signal: this.controller.signal,
      },
    });
  }

  protected getApiUrl(apiName?: string): string {
    return apiName ? `${this.apiBaseUrl}/${apiName}-api/v1` : this.apiBaseUrl;
  }

  protected errorHandler(error: Error): Promise<Error> {
    if ("code" in error && CONNECTIONS_ERROR_CODES.includes((error.code as string) ?? "")) {
      return Promise.reject(
        new GolemError(`No connection to Yagna. Make sure the service is running at the address ${this.apiBaseUrl}`),
      );
    }
    return Promise.reject(error);
  }

  protected addErrorHandler(api: YagnaApi) {
    // Ugly solution until Yagna binding is refactored or replaced,
    // and it will be possible to pass interceptors as the config params
    api.net["axios"].interceptors.response.use(undefined, this.errorHandler.bind(this));
    api.market["axios"].interceptors.response.use(undefined, this.errorHandler.bind(this));
    api.activity.control["axios"].interceptors.response.use(undefined, this.errorHandler.bind(this));
    api.activity.state["axios"].interceptors.response.use(undefined, this.errorHandler.bind(this));
    api.payment["axios"].interceptors.response.use(undefined, this.errorHandler.bind(this));
    api.identity["axios"].interceptors.response.use(undefined, this.errorHandler.bind(this));
  }
}<|MERGE_RESOLUTION|>--- conflicted
+++ resolved
@@ -6,14 +6,9 @@
 import { RequestorApi as GsbRequestorApi } from "./gsb";
 import { Agent } from "http";
 import { Configuration } from "ya-ts-client/dist/ya-payment";
-<<<<<<< HEAD
 import * as EnvUtils from "../env";
 import { GolemError } from "../../error/golem-error";
-=======
-import { EnvUtils } from "../env";
-import { AxiosError } from "axios";
 import { v4 } from "uuid";
->>>>>>> 1175b1c8
 
 export type YagnaApi = {
   market: MarketRequestorApi;
