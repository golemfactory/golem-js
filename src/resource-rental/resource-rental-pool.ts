--- conflicted
+++ resolved
@@ -107,13 +107,9 @@
         if (typeof options?.poolSize === "object") {
           return options?.poolSize.max;
         }
-<<<<<<< HEAD
-      })() || MAX_REPLICAS;
+      })() || MAX_POOL_SIZE;
 
     this.abortController = new AbortController();
-=======
-      })() || MAX_POOL_SIZE;
->>>>>>> f0691353
   }
 
   private async createNewResourceRental(signalOrTimeout?: number | AbortSignal) {
@@ -392,7 +388,7 @@
    *  // even if an error is thrown in the callback
    * });
    * ```
-   * @param callback - a function that takes a `rental` object as its argument. The renatl is automatically released after the callback is executed, regardless of whether it completes successfully or throws an error.
+   * @param callback - a function that takes a `rental` object as its argument. The rental is automatically released after the callback is executed, regardless of whether it completes successfully or throws an error.
    * @param signalOrTimeout - the timeout in milliseconds or an AbortSignal that will be used to cancel the rental request
    */
   public async withRental<T>(
