--- conflicted
+++ resolved
@@ -1,17 +1,11 @@
 import { YagnaApi } from "../yagnaApi";
-<<<<<<< HEAD
-import { INetworkApi } from "../../../network/api";
-import { GolemNetworkError, Network, NetworkErrorCode, NetworkNode } from "../../../network";
-=======
-import { Logger } from "../../utils";
 import { GolemNetworkError, INetworkApi, Network, NetworkErrorCode, NetworkNode } from "../../../network";
->>>>>>> aa52ffa9
 import { getMessageFromApiError } from "../../utils/apiErrorMessage";
 
 export class NetworkApiAdapter implements INetworkApi {
   constructor(private readonly yagnaApi: YagnaApi) {}
 
-  async createNetwork(options: { id: string; ip: string; mask?: string; gateway?: string }): Promise<Network> {
+  async createNetwork(options: { ip: string; mask?: string; gateway?: string }): Promise<Network> {
     try {
       const { id, ip, mask, gateway } = await this.yagnaApi.net.createNetwork(options);
       return new Network(id, ip, mask, gateway);
