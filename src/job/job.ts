--- conflicted
+++ resolved
@@ -192,10 +192,6 @@
       this.defaultOptions.work?.storageProvider || options.work?.storageProvider || this.getDefaultStorageProvider();
 
     const workContext = new WorkContext(activity, {
-<<<<<<< HEAD
-      provider: agreement.getProviderInfo(),
-=======
->>>>>>> d2445f23
       storageProvider,
       networkNode: await networkService.addNode(agreement.getProviderInfo().id),
       activityPreparingTimeout:
