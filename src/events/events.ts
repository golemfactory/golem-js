import { ProposalDetails } from "../market/proposal";
import { PackageDetails } from "../package/package";
import { DemandDetails } from "../market/demand";

import { RequireAtLeastOne } from "../utils/types";
/**
 * Global Event Type with which all API events will be emitted. It should be used on all listeners that would like to handle events.
 */
export const EVENT_TYPE = "GolemEvent";

// Temporary polyfill
// It is now implemented natively only for nodejs 19 and newest browsers
// https://developer.mozilla.org/en-US/docs/Web/API/CustomEvent
// https://github.com/nodejs/node/issues/40678
class CustomEvent<DataType> extends Event {
  readonly detail: DataType;
  readonly name: string;
  readonly timestamp: number;
  constructor(type: string, data: { detail: DataType } & EventInit) {
    super(type, data);
    this.detail = data.detail;
    this.name = this.constructor.name;
    this.timestamp = new Date().valueOf();
  }
}

export abstract class BaseEvent<DataType> extends CustomEvent<DataType> {
<<<<<<< HEAD
  constructor(data: DataType) {
    super(EventType, { detail: data });
=======
  constructor(data?: DataType) {
    super(EVENT_TYPE, { detail: data });
>>>>>>> 67312070
  }
}

export class ComputationStarted extends BaseEvent<undefined> {
  constructor() {
    super(undefined);
  }
}
export class ComputationFinished extends BaseEvent<undefined> {
  constructor() {
    super(undefined);
  }
}
export class ComputationFailed extends BaseEvent<{ reason?: string }> {}
export class TaskStarted extends BaseEvent<{
  id: string;
  agreementId: string;
  activityId: string;
  providerId: string;
  providerName: string;
}> {}

/**
 * Represents the situation in which running the task failed for some reason, but it will be retried
 */
export class TaskRedone extends BaseEvent<{
  id: string;
  agreementId: string;
  providerId: string;
  providerName: string;
  retriesCount: number;
  /**
   * The activity that was involved
   *
   * This might be not set when there was an issue with starting the activity on the provider
   */
  activityId?: string;
  reason?: string;
}> {}

/**
 * Represents the situation where all attempts to execute the task have been unsuccessful and no further processing
 * will be conducted.
 */
export class TaskRejected extends BaseEvent<{
  id: string;
  agreementId: string;
  providerId: string;
  providerName: string;
  /**
   * The activity that was involved when the rejection took place
   *
   * This might be not set when there was an issue with starting the activity on the provider
   */
  activityId?: string;
  reason?: string;
}> {}
export class TaskFinished extends BaseEvent<{ id: string }> {}
export class AllocationCreated extends BaseEvent<{ id: string; amount: number; platform?: string }> {}
export class DemandSubscribed extends BaseEvent<{ id: string; details: DemandDetails }> {}
export class DemandFailed extends BaseEvent<{ reason?: string }> {}
export class DemandUnsubscribed extends BaseEvent<{ id: string }> {}
export class CollectFailed extends BaseEvent<{ id: string; reason?: string }> {}
export class ProposalReceived extends BaseEvent<{
  id: string;
  providerId: string;
  parentId: string | null;
  details: ProposalDetails;
}> {}
export class ProposalRejected extends BaseEvent<{
  id: string;
  providerId?: string;
  reason?: string;
  parentId: string | null;
}> {}
export class ProposalResponded extends BaseEvent<{
  id: string;
  providerId: string;
  counteringProposalId: string;
}> {}
export class ProposalFailed extends BaseEvent<{
  id: string;
  providerId: string;
  parentId: string | null;
  reason?: string;
}> {}
export class ProposalConfirmed extends BaseEvent<{ id: string; providerId: string }> {}
export class PackageCreated extends BaseEvent<{
  packageReference: RequireAtLeastOne<{
    imageHash: string;
    imageTag: string;
    manifest: string;
  }>;
  details: PackageDetails;
}> {}
export class AgreementCreated extends BaseEvent<{
  id: string;
  providerId: string;
  providerName: string;
  proposalId: string;
  validTo?: string;
}> {}
export class AgreementConfirmed extends BaseEvent<{ id: string; providerId: string }> {}
export class AgreementRejected extends BaseEvent<{ id: string; providerId: string; reason?: string }> {}
export class AgreementTerminated extends BaseEvent<{ id: string; providerId: string; reason?: string }> {}
export class InvoiceReceived extends BaseEvent<{
  id: string;
  providerId: string;
  agreementId: string;
  amount: string; // It is coming as a string
}> {}
export class DebitNoteReceived extends BaseEvent<{
  id: string;
  agreementId: string;
  activityId: string;
  amount: string; // It is coming as a string
}> {}
export class PaymentAccepted extends BaseEvent<{
  id: string;
  providerId: string;
  agreementId: string;
  amount: string; // It is coming as a string
}> {}
export class DebitNoteAccepted extends BaseEvent<{
  id: string;
  providerId: string;
  agreementId: string;
  amount: string; // It is coming as a string
}> {}
export class PaymentFailed extends BaseEvent<{ id: string; agreementId: string; reason?: string }> {}
export class ActivityCreated extends BaseEvent<{ id: string; agreementId: string }> {}
export class ActivityDestroyed extends BaseEvent<{ id: string; agreementId: string }> {}
export class ActivityStateChanged extends BaseEvent<{ id: string; state: string }> {}
export class ScriptSent extends BaseEvent<{ activityId: string; agreementId: string }> {}
export class ScriptExecuted extends BaseEvent<{ activityId: string; agreementId: string; success: boolean }> {}<|MERGE_RESOLUTION|>--- conflicted
+++ resolved
@@ -25,13 +25,8 @@
 }
 
 export abstract class BaseEvent<DataType> extends CustomEvent<DataType> {
-<<<<<<< HEAD
   constructor(data: DataType) {
-    super(EventType, { detail: data });
-=======
-  constructor(data?: DataType) {
     super(EVENT_TYPE, { detail: data });
->>>>>>> 67312070
   }
 }
 
