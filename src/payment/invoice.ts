import { BasePaymentOptions, InvoiceConfig } from "./config";
import { PaymentApi } from "ya-ts-client";
import { Rejection } from "./rejection";
import { YagnaApi } from "../utils";
import { GolemPaymentError, PaymentErrorCode } from "./error";
import { ProviderInfo } from "../agreement";
import { ProposalProperties } from "../market/proposal";
import { EventEmitter } from "eventemitter3";

export interface InvoiceEvents {
  accepted: (details: { id: string; agreementId: string; amount: number; provider: ProviderInfo }) => void;
  paymentFailed: (details: { id: string; agreementId: string; reason: string | undefined }) => void;
}

export type InvoiceOptions = BasePaymentOptions;

export interface InvoiceDTO {
  id: string;
  timestamp: string;
  activityIds?: string[];
  agreementId: string;
  paymentDueDate?: string;
  status: string;
  requestorWalletAddress: string;
  provider: ProviderInfo;
  paymentPlatform: string;
  /** @deprecated this field may store invalid values for big numbers. Use `amountPrecise` instead **/
  amount: number;
  amountPrecise: string;
}

/**
 * @hidden
 */
export interface BaseModel {
  issuerId: string;
  recipientId: string;
  payeeAddr: string;
  payerAddr: string;
  paymentPlatform: string;
  agreementId: string;
  paymentDueDate?: string;
  status: PaymentApi.InvoiceDTO["status"];
}

/**
 * @hidden
 */
export abstract class BaseNote<ModelType extends BaseModel> {
  public abstract readonly id: string;
  public readonly recipientId: string;
  public readonly payeeAddr: string;
  public readonly requestorWalletAddress: string;
  public readonly paymentPlatform: string;
  public readonly agreementId: string;
  public readonly paymentDueDate?: string;
  protected status: PaymentApi.InvoiceDTO["status"];
  public readonly events = new EventEmitter<InvoiceEvents>();

  protected constructor(
    protected model: ModelType,
    public readonly provider: ProviderInfo,
    protected options: InvoiceConfig,
  ) {
    this.recipientId = model.recipientId;
    this.payeeAddr = model.payeeAddr;
    this.requestorWalletAddress = model.payerAddr;
    this.paymentPlatform = model.paymentPlatform;
    this.agreementId = model.agreementId;
    this.paymentDueDate = model.paymentDueDate;
    this.status = model.status;
  }
  protected async getStatus(): Promise<PaymentApi.InvoiceDTO["status"]> {
    try {
      await this.refreshStatus();
      return this.model.status;
    } catch (error) {
      throw new GolemPaymentError(
        `Unable to query payment status. ${error?.data?.message || error.toString()}`,
        PaymentErrorCode.PaymentStatusQueryFailed,
        undefined,
        this.provider,
        error,
      );
    }
  }
  protected abstract accept(totalAmountAccepted: string, allocationId: string): Promise<void>;
  protected abstract reject(rejection: Rejection): Promise<void>;
  protected abstract refreshStatus(): Promise<void>;
}

/**
 * An Invoice is an artifact issued by the Provider to the Requestor, in the context of a specific Agreement. It indicates the total Amount owed by the Requestor in this Agreement. No further Debit Notes shall be issued after the Invoice is issued. The issue of Invoice signals the Termination of the Agreement (if it hasn't been terminated already). No Activity execution is allowed after the Invoice is issued.
 * @hidden
 */
export class Invoice extends BaseNote<PaymentApi.InvoiceDTO> {
  /** Invoice ID */
  public readonly id: string;
  /** Activities IDs covered by this Invoice */
  public readonly activityIds?: string[];
  /**
   * @deprecated this field may store invalid values for big numbers. Use amountPrecise instead
   * Amount in the invoice
   */
  public readonly amount: number;
  /** Amount in the invoice **/
  public readonly amountPrecise: string;
  /** Invoice creation timestamp */
  public readonly timestamp: string;
  /** Recipient ID */
  public readonly recipientId: string;

  /**
   * Create invoice using invoice ID
   *
   * @param invoiceId - Invoice ID
   * @param yagnaApi - {@link YagnaApi}
   * @param options - {@link InvoiceOptions}
   */
  static async create(invoiceId: string, yagnaApi: YagnaApi, options?: InvoiceOptions): Promise<Invoice> {
    const config = new InvoiceConfig(options);
    const model = await yagnaApi.payment.getInvoice(invoiceId);
    const agreement = await yagnaApi.market.getAgreement(model.agreementId);
    const providerInfo = {
      id: model.issuerId,
      walletAddress: model.payeeAddr,
      name: (agreement.offer.properties as ProposalProperties)["golem.node.id.name"],
    };
    return new Invoice(model, providerInfo, yagnaApi, config);
  }

  /**
   * @param model
   * @param providerInfo
   * @param yagnaApi
   * @param options
   * @protected
   * @hidden
   */
  protected constructor(
    protected model: PaymentApi.InvoiceDTO,
    providerInfo: ProviderInfo,
    protected yagnaApi: YagnaApi,
    protected options: InvoiceConfig,
  ) {
    super(model, providerInfo, options);
    this.id = model.invoiceId;
    this.activityIds = model.activityIds;
    this.amount = Number(model.amount);
    this.amountPrecise = model.amount;
    this.timestamp = model.timestamp;
    this.recipientId = model.recipientId;
  }

  get dto(): InvoiceDTO {
    return {
      id: this.id,
      timestamp: this.timestamp,
      activityIds: this.activityIds,
      agreementId: this.agreementId,
      paymentDueDate: this.paymentDueDate,
      status: this.status,
      requestorWalletAddress: this.requestorWalletAddress,
      provider: this.provider,
      paymentPlatform: this.paymentPlatform,
      amount: this.amount,
      amountPrecise: this.amountPrecise,
    };
  }

  /**
   * Get Invoice Status
   *
   * @return {@link InvoiceStatus}
   */
  async getStatus(): Promise<PaymentApi.InvoiceDTO["status"]> {
    await this.refreshStatus();
    return this.status;
  }

  /**
   * Accept Invoice
   *
   * @param totalAmountAccepted
   * @param allocationId
   */
  async accept(totalAmountAccepted: string, allocationId: string) {
    try {
      await this.yagnaApi.payment.acceptInvoice(this.id, {
        totalAmountAccepted: `${totalAmountAccepted}`,
        allocationId,
      });
    } catch (error) {
      const reason = error?.response?.data?.message || error;
      this.events.emit("paymentFailed", { id: this.id, agreementId: this.agreementId, reason });
      throw new GolemPaymentError(
        `Unable to accept invoice ${this.id} ${reason}`,
        PaymentErrorCode.InvoiceAcceptanceFailed,
        undefined,
        this.provider,
        error,
      );
    }
<<<<<<< HEAD
    this.events.emit("accepted", {
      id: this.id,
      agreementId: this.agreementId,
      amount: totalAmountAccepted,
      provider: this.provider,
    });
=======
    this.options.eventTarget?.dispatchEvent(
      new Events.PaymentAccepted({
        id: this.id,
        agreementId: this.agreementId,
        amount: this.amount,
        amountPrecise: this.amountPrecise,
        provider: this.provider,
      }),
    );
>>>>>>> 2f32b91a
  }

  /**
   * Reject Invoice
   *
   * @param rejection - {@link Rejection}
   */
  async reject(rejection: Rejection) {
    try {
      // TODO: not implemented by yagna !!!!
      // await this.yagnaApi.payment.rejectInvoice(this.id, rejection);
    } catch (error) {
      throw new GolemPaymentError(
        `Unable to reject invoice ${this.id} ${error?.response?.data?.message || error}`,
        PaymentErrorCode.InvoiceRejectionFailed,
        undefined,
        this.provider,
        error,
      );
    } finally {
      this.events.emit("paymentFailed", { id: this.id, agreementId: this.agreementId, reason: rejection.message });
    }
  }

  /**
   * Compares two invoices together and tells if they are the same thing
   */
  public isSameAs(invoice: Invoice) {
    return this.id === invoice.id && this.amount === invoice.amount && this.agreementId === invoice.agreementId;
  }

  protected async refreshStatus() {
    const model = await this.yagnaApi.payment.getInvoice(this.id);
    this.status = model.status;
  }
}<|MERGE_RESOLUTION|>--- conflicted
+++ resolved
@@ -8,7 +8,7 @@
 import { EventEmitter } from "eventemitter3";
 
 export interface InvoiceEvents {
-  accepted: (details: { id: string; agreementId: string; amount: number; provider: ProviderInfo }) => void;
+  accepted: (details: { id: string; agreementId: string; amount: string; provider: ProviderInfo }) => void;
   paymentFailed: (details: { id: string; agreementId: string; reason: string | undefined }) => void;
 }
 
@@ -24,9 +24,7 @@
   requestorWalletAddress: string;
   provider: ProviderInfo;
   paymentPlatform: string;
-  /** @deprecated this field may store invalid values for big numbers. Use `amountPrecise` instead **/
-  amount: number;
-  amountPrecise: string;
+  amount: string;
 }
 
 /**
@@ -98,13 +96,8 @@
   public readonly id: string;
   /** Activities IDs covered by this Invoice */
   public readonly activityIds?: string[];
-  /**
-   * @deprecated this field may store invalid values for big numbers. Use amountPrecise instead
-   * Amount in the invoice
-   */
-  public readonly amount: number;
-  /** Amount in the invoice **/
-  public readonly amountPrecise: string;
+  /** Amount in the invoice */
+  public readonly amount: string;
   /** Invoice creation timestamp */
   public readonly timestamp: string;
   /** Recipient ID */
@@ -146,8 +139,7 @@
     super(model, providerInfo, options);
     this.id = model.invoiceId;
     this.activityIds = model.activityIds;
-    this.amount = Number(model.amount);
-    this.amountPrecise = model.amount;
+    this.amount = model.amount;
     this.timestamp = model.timestamp;
     this.recipientId = model.recipientId;
   }
@@ -164,7 +156,6 @@
       provider: this.provider,
       paymentPlatform: this.paymentPlatform,
       amount: this.amount,
-      amountPrecise: this.amountPrecise,
     };
   }
 
@@ -187,7 +178,7 @@
   async accept(totalAmountAccepted: string, allocationId: string) {
     try {
       await this.yagnaApi.payment.acceptInvoice(this.id, {
-        totalAmountAccepted: `${totalAmountAccepted}`,
+        totalAmountAccepted,
         allocationId,
       });
     } catch (error) {
@@ -201,24 +192,12 @@
         error,
       );
     }
-<<<<<<< HEAD
     this.events.emit("accepted", {
       id: this.id,
       agreementId: this.agreementId,
       amount: totalAmountAccepted,
       provider: this.provider,
     });
-=======
-    this.options.eventTarget?.dispatchEvent(
-      new Events.PaymentAccepted({
-        id: this.id,
-        agreementId: this.agreementId,
-        amount: this.amount,
-        amountPrecise: this.amountPrecise,
-        provider: this.provider,
-      }),
-    );
->>>>>>> 2f32b91a
   }
 
   /**
