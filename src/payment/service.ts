import { Logger, sleep, YagnaApi } from "../utils";
import { Allocation, AllocationOptions } from "./allocation";
import { BasePaymentOptions, PaymentConfig } from "./config";
import { Invoice, InvoiceDTO } from "./invoice";
import { DebitNote, DebitNoteDTO } from "./debit_note";
<<<<<<< HEAD
import { Payments, PAYMENT_EVENT_TYPE, DebitNoteEvent, InvoiceEvent } from "./payments";
import { RejectionReason } from "./rejection";
import { GolemError } from "../error/golem-error";
=======
import { DebitNoteEvent, InvoiceEvent, PaymentEventType, Payments } from "./payments";
import { Agreement } from "../agreement";
import { AgreementPaymentProcess } from "./agreement_payment_process";
>>>>>>> 9c218b4d

export interface PaymentOptions extends BasePaymentOptions {
  /** Interval for checking new invoices */
  invoiceFetchingInterval?: number;
  /** Interval for checking new debit notes */
  debitNotesFetchingInterval?: number;
  /** Maximum number of invoice events per one fetching */
  maxInvoiceEvents?: number;
  /** Maximum number of debit notes events per one fetching */
  maxDebitNotesEvents?: number;
  /** A custom filter that checks every debit notes coming from providers */
  debitNotesFilter?: DebitNoteFilter;
  /** A custom filter that checks every invoices coming from providers */
  invoiceFilter?: InvoiceFilter;
}

export type DebitNoteFilter = (debitNote: DebitNoteDTO) => Promise<boolean> | boolean;
export type InvoiceFilter = (invoice: InvoiceDTO) => Promise<boolean> | boolean;

/**
 * Payment Service
 * @description Service used in {@link TaskExecutor}
 * @internal
 */
export class PaymentService {
  public readonly config: PaymentConfig;
  private isRunning = false;
  private logger?: Logger;
  private allocation?: Allocation;
  private processes: Map<string, AgreementPaymentProcess> = new Map();
  private payments?: Payments;

  constructor(
    private readonly yagnaApi: YagnaApi,
    options?: PaymentOptions,
  ) {
    this.config = new PaymentConfig(options);
    this.logger = this.config.logger;
  }

  async run() {
    this.isRunning = true;
    this.payments = await Payments.create(this.yagnaApi, this.config.options);
<<<<<<< HEAD
    this.payments.addEventListener(PAYMENT_EVENT_TYPE, this.subscribePayments.bind(this));
=======
    this.payments.addEventListener(PaymentEventType, this.processEvent.bind(this));
>>>>>>> 9c218b4d
    this.logger?.debug("Payment Service has started");
  }

  async end() {
    if (this.processes.size) {
      this.logger?.info(
        `Waiting for all agreement processes to be completed. Number of processes: ${this.processes.size}`,
      );

      let timeout = false;
      const timeoutId = setTimeout(() => (timeout = true), this.config.paymentTimeout);
      let i = 0;
      while (this.isRunning && !timeout) {
        const numberOfUnpaidAgreements = this.getNumberOfUnpaidAgreements();
        this.isRunning = numberOfUnpaidAgreements !== 0;
        await sleep(2);
        i++;
        if (i > 10) {
          this.logger?.info(`Waiting for ${this.processes.size} agreement processes to be completed to be paid...`);
          i = 0;
        }
      }
      clearTimeout(timeoutId);
    }
    this.isRunning = false;
    await this.payments?.unsubscribe().catch((error) => this.logger?.warn(error));
<<<<<<< HEAD
    this.payments?.removeEventListener(PAYMENT_EVENT_TYPE, this.subscribePayments.bind(this));
=======
    this.payments?.removeEventListener(PaymentEventType, this.processEvent.bind(this));
>>>>>>> 9c218b4d
    await this.allocation?.release().catch((error) => this.logger?.warn(error));
    this.logger?.info("Allocation has been released");
    this.logger?.debug("Payment service has been stopped");
  }

  /**
   * Create a new allocation that will be used to settle payments for activities
   *
   * @param options Additional options to apply on top of the ones provided in the constructor
   */
  async createAllocation(options?: Partial<AllocationOptions>): Promise<Allocation> {
    try {
      const account = {
        platform: this.getPaymentPlatform(),
        address: await this.getPaymentAddress(),
      };
      this.allocation = await Allocation.create(this.yagnaApi, { ...this.config.options, account, ...options });
      return this.allocation;
    } catch (error) {
      throw new GolemError(
        `Unable to create allocation for driver/network ${this.config.payment.driver}/${this.config.payment.network}. ${error}`,
      );
    }
  }

  acceptPayments(agreement: Agreement) {
    this.logger?.debug(`Starting to accept payments for agreement ${agreement.id}`);

    if (this.processes.has(agreement.id)) {
      this.logger?.warn("Payment process has already been started for this agreement");
      return;
    }

    if (!this.allocation) {
      throw new Error("You need to create an allocation before starting any payment processes");
    }

    this.processes.set(
      agreement.id,
      new AgreementPaymentProcess(
        agreement,
        this.allocation,
        {
          invoiceFilter: this.config.invoiceFilter,
          debitNoteFilter: this.config.debitNoteFilter,
        },
        this.logger,
      ),
    );
  }

  /**
   * @deprecated, Use `acceptPayments` instead
   */
  // Reason: We will remove this in 2.0
  // eslint-disable-next-line @typescript-eslint/no-unused-vars
  acceptDebitNotes(_agreementId: string) {
    this.logger?.warn(
      "PaymentService.acceptDebitNotes is deprecated and will be removed in the next major version. " +
        "Use PaymentService.acceptPayments which now also deal with debit notes.",
    );
    return;
  }

  private getNumberOfUnpaidAgreements() {
    const inProgress = [...this.processes.values()].filter((p) => !p.isFinished());

    return inProgress.length;
  }

  private async processInvoice(invoice: Invoice) {
    this.logger?.debug(`Attempting to process Invoice event: ID=${invoice.id} Agreement ID=${invoice.agreementId}`);
    const process = this.processes.get(invoice.agreementId);

    // This serves two purposes:
    // 1. We will only process invoices which have a payment process started
    // 2. Indirectly, we reject invoices from agreements that we didn't create (TODO: guard this business rule elsewhere)
    if (!process) {
      throw new Error(
        "No payment process was initiated for this agreement - did you forget to use 'acceptPayments' or that's not your invoice?",
      );
    }

    await process.addInvoice(invoice);
  }

  private async processDebitNote(debitNote: DebitNote) {
    this.logger?.debug(
      `Attempting to process DebitNote event - ID=${debitNote.id}, Agreement ID=${debitNote.agreementId}`,
    );
    const process = this.processes.get(debitNote.agreementId);

    // This serves two purposes:
    // 1. We will only process debit-notes which have a payment process started
    // 2. Indirectly, we reject debit-notes from agreements that we didn't create (TODO: guard this business rule elsewhere)
    if (!process) {
      throw new Error(
        "No payment process was initiated for this agreement - did you forget to use 'acceptPayments' or that's not your debit note?",
      );
    }

    await process.addDebitNote(debitNote);
  }

  private processEvent(event: Event) {
    if (event instanceof InvoiceEvent) {
      this.processInvoice(event.invoice)
        .then(() => this.logger?.debug(`Invoice event processed for agreement ${event.invoice.agreementId}`))
        .catch(
          (err) =>
            this.logger?.error(`Failed to process InvoiceEvent for agreement ${event.invoice.agreementId}: ${err}`),
        );
    }

<<<<<<< HEAD
  private async subscribePayments(event: Event) {
    if (event instanceof InvoiceEvent) this.processInvoice(event.invoice).then();
    if (event instanceof DebitNoteEvent) this.processDebitNote(event.debitNote).then();
=======
    if (event instanceof DebitNoteEvent) {
      this.processDebitNote(event.debitNote)
        .then(() => this.logger?.debug(`DebitNote event processed for agreement ${event.debitNote.agreementId}`))
        .catch(
          (err) =>
            this.logger?.error(`Failed to process DebitNoteEvent for agreement ${event.debitNote.agreementId}: ${err}`),
        );
    }
>>>>>>> 9c218b4d
  }

  private getPaymentPlatform() {
    const mainnets = ["polygon", "mainnet"];
    const token = mainnets.includes(this.config.payment.network) ? "glm" : "tglm";

    return `${this.config.payment.driver}-${this.config.payment.network}-${token}`;
  }

  private async getPaymentAddress(): Promise<string> {
    const data = await this.yagnaApi.identity.getIdentity();
    return data.identity;
  }
}<|MERGE_RESOLUTION|>--- conflicted
+++ resolved
@@ -3,15 +3,10 @@
 import { BasePaymentOptions, PaymentConfig } from "./config";
 import { Invoice, InvoiceDTO } from "./invoice";
 import { DebitNote, DebitNoteDTO } from "./debit_note";
-<<<<<<< HEAD
-import { Payments, PAYMENT_EVENT_TYPE, DebitNoteEvent, InvoiceEvent } from "./payments";
-import { RejectionReason } from "./rejection";
-import { GolemError } from "../error/golem-error";
-=======
-import { DebitNoteEvent, InvoiceEvent, PaymentEventType, Payments } from "./payments";
+import { DebitNoteEvent, InvoiceEvent, PAYMENT_EVENT_TYPE, Payments } from "./payments";
 import { Agreement } from "../agreement";
 import { AgreementPaymentProcess } from "./agreement_payment_process";
->>>>>>> 9c218b4d
+import { GolemError } from "../error/golem-error";
 
 export interface PaymentOptions extends BasePaymentOptions {
   /** Interval for checking new invoices */
@@ -55,11 +50,7 @@
   async run() {
     this.isRunning = true;
     this.payments = await Payments.create(this.yagnaApi, this.config.options);
-<<<<<<< HEAD
     this.payments.addEventListener(PAYMENT_EVENT_TYPE, this.subscribePayments.bind(this));
-=======
-    this.payments.addEventListener(PaymentEventType, this.processEvent.bind(this));
->>>>>>> 9c218b4d
     this.logger?.debug("Payment Service has started");
   }
 
@@ -86,11 +77,7 @@
     }
     this.isRunning = false;
     await this.payments?.unsubscribe().catch((error) => this.logger?.warn(error));
-<<<<<<< HEAD
     this.payments?.removeEventListener(PAYMENT_EVENT_TYPE, this.subscribePayments.bind(this));
-=======
-    this.payments?.removeEventListener(PaymentEventType, this.processEvent.bind(this));
->>>>>>> 9c218b4d
     await this.allocation?.release().catch((error) => this.logger?.warn(error));
     this.logger?.info("Allocation has been released");
     this.logger?.debug("Payment service has been stopped");
@@ -125,7 +112,7 @@
     }
 
     if (!this.allocation) {
-      throw new Error("You need to create an allocation before starting any payment processes");
+      throw new GolemError("You need to create an allocation before starting any payment processes");
     }
 
     this.processes.set(
@@ -169,7 +156,7 @@
     // 1. We will only process invoices which have a payment process started
     // 2. Indirectly, we reject invoices from agreements that we didn't create (TODO: guard this business rule elsewhere)
     if (!process) {
-      throw new Error(
+      throw new GolemError(
         "No payment process was initiated for this agreement - did you forget to use 'acceptPayments' or that's not your invoice?",
       );
     }
@@ -187,7 +174,7 @@
     // 1. We will only process debit-notes which have a payment process started
     // 2. Indirectly, we reject debit-notes from agreements that we didn't create (TODO: guard this business rule elsewhere)
     if (!process) {
-      throw new Error(
+      throw new GolemError(
         "No payment process was initiated for this agreement - did you forget to use 'acceptPayments' or that's not your debit note?",
       );
     }
@@ -195,7 +182,7 @@
     await process.addDebitNote(debitNote);
   }
 
-  private processEvent(event: Event) {
+  private async subscribePayments(event: Event) {
     if (event instanceof InvoiceEvent) {
       this.processInvoice(event.invoice)
         .then(() => this.logger?.debug(`Invoice event processed for agreement ${event.invoice.agreementId}`))
@@ -205,11 +192,6 @@
         );
     }
 
-<<<<<<< HEAD
-  private async subscribePayments(event: Event) {
-    if (event instanceof InvoiceEvent) this.processInvoice(event.invoice).then();
-    if (event instanceof DebitNoteEvent) this.processDebitNote(event.debitNote).then();
-=======
     if (event instanceof DebitNoteEvent) {
       this.processDebitNote(event.debitNote)
         .then(() => this.logger?.debug(`DebitNote event processed for agreement ${event.debitNote.agreementId}`))
@@ -218,7 +200,6 @@
             this.logger?.error(`Failed to process DebitNoteEvent for agreement ${event.debitNote.agreementId}: ${err}`),
         );
     }
->>>>>>> 9c218b4d
   }
 
   private getPaymentPlatform() {
