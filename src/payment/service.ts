import { Logger, sleep, YagnaApi } from "../utils";
import { Allocation, AllocationOptions } from "./allocation";
import { BasePaymentOptions, PaymentConfig } from "./config";
import { Invoice, InvoiceDTO } from "./invoice";
import { DebitNote, DebitNoteDTO } from "./debit_note";
import { DebitNoteEvent, InvoiceEvent, PAYMENT_EVENT_TYPE, Payments } from "./payments";
import { Agreement } from "../agreement";
import { AgreementPaymentProcess } from "./agreement_payment_process";
import { GolemError } from "../error/golem-error";

export interface PaymentOptions extends BasePaymentOptions {
  /** Interval for checking new invoices */
  invoiceFetchingInterval?: number;
  /** Interval for checking new debit notes */
  debitNotesFetchingInterval?: number;
  /** Maximum number of invoice events per one fetching */
  maxInvoiceEvents?: number;
  /** Maximum number of debit notes events per one fetching */
  maxDebitNotesEvents?: number;
  /** A custom filter that checks every debit notes coming from providers */
  debitNotesFilter?: DebitNoteFilter;
  /** A custom filter that checks every invoices coming from providers */
  invoiceFilter?: InvoiceFilter;
}

export type DebitNoteFilter = (debitNote: DebitNoteDTO) => Promise<boolean> | boolean;
export type InvoiceFilter = (invoice: InvoiceDTO) => Promise<boolean> | boolean;

/**
 * Payment Service
 * @description Service used in {@link TaskExecutor}
 * @internal
 */
export class PaymentService {
  public readonly config: PaymentConfig;
  private isRunning = false;
  private logger?: Logger;
  private allocation?: Allocation;
  private processes: Map<string, AgreementPaymentProcess> = new Map();
  private payments?: Payments;

  constructor(
    private readonly yagnaApi: YagnaApi,
    options?: PaymentOptions,
  ) {
    this.config = new PaymentConfig(options);
    this.logger = this.config.logger;
  }

  async run() {
    this.isRunning = true;
    this.payments = await Payments.create(this.yagnaApi, this.config.options);
    this.payments.addEventListener(PAYMENT_EVENT_TYPE, this.subscribePayments.bind(this));
    this.logger?.debug("Payment Service has started");
  }

  async end() {
    if (this.processes.size) {
      this.logger?.info(
        `Waiting for all agreement processes to be completed. Number of processes: ${this.processes.size}`,
      );

      let timeout = false;
      const timeoutId = setTimeout(() => (timeout = true), this.config.paymentTimeout);
      let i = 0;
      while (this.isRunning && !timeout) {
        const numberOfUnpaidAgreements = this.getNumberOfUnpaidAgreements();
        this.isRunning = numberOfUnpaidAgreements !== 0;
        await sleep(2);
        i++;
        if (i > 10) {
          this.logger?.info(`Waiting for ${this.processes.size} agreement processes to be completed to be paid...`);
          i = 0;
        }
      }
      clearTimeout(timeoutId);
    }
    this.isRunning = false;
    await this.payments?.unsubscribe().catch((error) => this.logger?.warn(error));
    this.payments?.removeEventListener(PAYMENT_EVENT_TYPE, this.subscribePayments.bind(this));
    await this.allocation?.release().catch((error) => this.logger?.warn(error));
    this.logger?.info("Allocation has been released");
    this.logger?.debug("Payment service has been stopped");
  }

  /**
   * Create a new allocation that will be used to settle payments for activities
   *
   * @param options Additional options to apply on top of the ones provided in the constructor
   */
  async createAllocation(options?: Partial<AllocationOptions>): Promise<Allocation> {
    try {
      const account = {
        platform: this.getPaymentPlatform(),
        address: await this.getPaymentAddress(),
      };
      this.allocation = await Allocation.create(this.yagnaApi, { ...this.config.options, account, ...options });
      return this.allocation;
    } catch (error) {
      throw new GolemError(
        `Unable to create allocation for driver/network ${this.config.payment.driver}/${this.config.payment.network}. ${error}`,
      );
    }
  }

  acceptPayments(agreement: Agreement) {
    this.logger?.debug(`Starting to accept payments for agreement ${agreement.id}`);

    if (this.processes.has(agreement.id)) {
      this.logger?.warn("Payment process has already been started for this agreement");
      return;
    }

    if (!this.allocation) {
      throw new GolemError("You need to create an allocation before starting any payment processes");
    }

    this.processes.set(
      agreement.id,
      new AgreementPaymentProcess(
        agreement,
        this.allocation,
        {
          invoiceFilter: this.config.invoiceFilter,
          debitNoteFilter: this.config.debitNoteFilter,
        },
        this.logger,
      ),
    );
  }

  /**
   * @deprecated, Use `acceptPayments` instead
   */
  // Reason: We will remove this in 2.0
  // eslint-disable-next-line @typescript-eslint/no-unused-vars
  acceptDebitNotes(_agreementId: string) {
    this.logger?.warn(
      "PaymentService.acceptDebitNotes is deprecated and will be removed in the next major version. " +
        "Use PaymentService.acceptPayments which now also deal with debit notes.",
    );
    return;
  }

  private getNumberOfUnpaidAgreements() {
    const inProgress = [...this.processes.values()].filter((p) => !p.isFinished());

    return inProgress.length;
  }

  private async processInvoice(invoice: Invoice) {
<<<<<<< HEAD
    try {
      const agreement = this.agreementsToPay.get(invoice.agreementId);
      if (!agreement) {
        this.logger?.debug(`Agreement ${invoice.agreementId} has not been accepted to payment`);
        return;
      }
      if (await this.config.invoiceFilter(invoice.dto)) {
        await invoice.accept(invoice.amount, this.allocation!.id);
        this.logger?.info(`Invoice accepted from provider ${agreement.provider.name}`);
      } else {
        const reason = {
          rejectionReason: RejectionReason.IncorrectAmount,
          totalAmountAccepted: "0",
          message: "Invoice rejected by Invoice Filter",
        };
        await invoice.reject(reason);
        this.logger?.warn(
          `Invoice has been rejected for provider ${agreement.provider.name}. Reason: ${reason.message}`,
        );
      }
    } catch (error) {
      this.logger?.error(`Invoice failed from provider ${invoice.provider.id}. ${error}`);
    } finally {
      // Until we implement a re-acceptance mechanism for unsuccessful acceptances,
      // we no longer have to wait for the invoice during an unsuccessful attempt.
      this.agreementsDebitNotes.delete(invoice.agreementId);
      this.agreementsToPay.delete(invoice.agreementId);
=======
    this.logger?.debug(`Attempting to process Invoice event: ID=${invoice.id} Agreement ID=${invoice.agreementId}`);
    const process = this.processes.get(invoice.agreementId);

    // This serves two purposes:
    // 1. We will only process invoices which have a payment process started
    // 2. Indirectly, we reject invoices from agreements that we didn't create (TODO: guard this business rule elsewhere)
    if (!process) {
      throw new GolemError(
        "No payment process was initiated for this agreement - did you forget to use 'acceptPayments' or that's not your invoice?",
      );
>>>>>>> 9137662b
    }

    await process.addInvoice(invoice);
  }

  private async processDebitNote(debitNote: DebitNote) {
    this.logger?.debug(
      `Attempting to process DebitNote event - ID=${debitNote.id}, Agreement ID=${debitNote.agreementId}`,
    );
    const process = this.processes.get(debitNote.agreementId);

    // This serves two purposes:
    // 1. We will only process debit-notes which have a payment process started
    // 2. Indirectly, we reject debit-notes from agreements that we didn't create (TODO: guard this business rule elsewhere)
    if (!process) {
      throw new GolemError(
        "No payment process was initiated for this agreement - did you forget to use 'acceptPayments' or that's not your debit note?",
      );
    }

    await process.addDebitNote(debitNote);
  }

  private async subscribePayments(event: Event) {
    if (event instanceof InvoiceEvent) {
      this.processInvoice(event.invoice)
        .then(() => this.logger?.debug(`Invoice event processed for agreement ${event.invoice.agreementId}`))
        .catch(
          (err) =>
            this.logger?.error(`Failed to process InvoiceEvent for agreement ${event.invoice.agreementId}: ${err}`),
        );
    }

    if (event instanceof DebitNoteEvent) {
      this.processDebitNote(event.debitNote)
        .then(() => this.logger?.debug(`DebitNote event processed for agreement ${event.debitNote.agreementId}`))
        .catch(
          (err) =>
            this.logger?.error(`Failed to process DebitNoteEvent for agreement ${event.debitNote.agreementId}: ${err}`),
        );
    }
  }

  private getPaymentPlatform() {
    const mainnets = ["polygon", "mainnet"];
    const token = mainnets.includes(this.config.payment.network) ? "glm" : "tglm";

    return `${this.config.payment.driver}-${this.config.payment.network}-${token}`;
  }

  private async getPaymentAddress(): Promise<string> {
    const data = await this.yagnaApi.identity.getIdentity();
    return data.identity;
  }
}<|MERGE_RESOLUTION|>--- conflicted
+++ resolved
@@ -149,35 +149,6 @@
   }
 
   private async processInvoice(invoice: Invoice) {
-<<<<<<< HEAD
-    try {
-      const agreement = this.agreementsToPay.get(invoice.agreementId);
-      if (!agreement) {
-        this.logger?.debug(`Agreement ${invoice.agreementId} has not been accepted to payment`);
-        return;
-      }
-      if (await this.config.invoiceFilter(invoice.dto)) {
-        await invoice.accept(invoice.amount, this.allocation!.id);
-        this.logger?.info(`Invoice accepted from provider ${agreement.provider.name}`);
-      } else {
-        const reason = {
-          rejectionReason: RejectionReason.IncorrectAmount,
-          totalAmountAccepted: "0",
-          message: "Invoice rejected by Invoice Filter",
-        };
-        await invoice.reject(reason);
-        this.logger?.warn(
-          `Invoice has been rejected for provider ${agreement.provider.name}. Reason: ${reason.message}`,
-        );
-      }
-    } catch (error) {
-      this.logger?.error(`Invoice failed from provider ${invoice.provider.id}. ${error}`);
-    } finally {
-      // Until we implement a re-acceptance mechanism for unsuccessful acceptances,
-      // we no longer have to wait for the invoice during an unsuccessful attempt.
-      this.agreementsDebitNotes.delete(invoice.agreementId);
-      this.agreementsToPay.delete(invoice.agreementId);
-=======
     this.logger?.debug(`Attempting to process Invoice event: ID=${invoice.id} Agreement ID=${invoice.agreementId}`);
     const process = this.processes.get(invoice.agreementId);
 
@@ -188,7 +159,6 @@
       throw new GolemError(
         "No payment process was initiated for this agreement - did you forget to use 'acceptPayments' or that's not your invoice?",
       );
->>>>>>> 9137662b
     }
 
     await process.addInvoice(invoice);
