--- conflicted
+++ resolved
@@ -33,12 +33,8 @@
  */
 export class PaymentService {
   public readonly config: PaymentConfig;
-<<<<<<< HEAD
+  private isRunning = false;
   private logger: Logger;
-=======
-  private isRunning = false;
-  private logger?: Logger;
->>>>>>> d71a5888
   private allocation?: Allocation;
   private processes: Map<string, AgreementPaymentProcess> = new Map();
   private payments?: Payments;
@@ -59,16 +55,10 @@
   }
 
   async end() {
-<<<<<<< HEAD
-    if (this.agreementsToPay.size) {
-      this.logger.info(`Waiting for all invoices to be paid`, { unpaidAgreements: this.agreementsToPay.size });
-=======
     if (this.processes.size) {
-      this.logger?.info(
-        `Waiting for all agreement processes to be completed. Number of processes: ${this.processes.size}`,
-      );
-
->>>>>>> d71a5888
+      this.logger.info(`Waiting for all agreement processes to be completed.`, {
+        numberOfProcesses: this.processes.size,
+      });
       let timeout = false;
       const timeoutId = setTimeout(() => (timeout = true), this.config.paymentTimeout);
       let i = 0;
@@ -78,11 +68,7 @@
         await sleep(2);
         i++;
         if (i > 10) {
-<<<<<<< HEAD
-          this.logger.info(`Waiting for ${this.agreementsToPay.size} invoice to be paid...`);
-=======
-          this.logger?.info(`Waiting for ${this.processes.size} agreement processes to be completed to be paid...`);
->>>>>>> d71a5888
+          this.logger.info(`Waiting for ${this.processes.size} agreement processes to be completed to be paid...`);
           i = 0;
         }
       }
@@ -119,10 +105,10 @@
   }
 
   acceptPayments(agreement: Agreement) {
-    this.logger?.debug(`Starting to accept payments for agreement ${agreement.id}`);
+    this.logger.info(`Starting to accept payments`, { agreementId: agreement.id });
 
     if (this.processes.has(agreement.id)) {
-      this.logger?.warn("Payment process has already been started for this agreement");
+      this.logger.error("Payment process has already been started for this agreement", { agreementId: agreement.id });
       return;
     }
 
@@ -150,7 +136,7 @@
   // Reason: We will remove this in 2.0
   // eslint-disable-next-line @typescript-eslint/no-unused-vars
   acceptDebitNotes(_agreementId: string) {
-    this.logger?.warn(
+    this.logger.error(
       "PaymentService.acceptDebitNotes is deprecated and will be removed in the next major version. " +
         "Use PaymentService.acceptPayments which now also deal with debit notes.",
     );
@@ -164,40 +150,10 @@
   }
 
   private async processInvoice(invoice: Invoice) {
-<<<<<<< HEAD
-    try {
-      const agreement = this.agreementsToPay.get(invoice.agreementId);
-      if (!agreement) {
-        this.logger.info(`Agreement has not been accepted to payment`, { agreementId: invoice.agreementId });
-        return;
-      }
-      if (await this.config.invoiceFilter(invoice.dto)) {
-        await invoice.accept(invoice.amount, this.allocation!.id);
-        this.logger.info(`Invoice accepted from provider`, {
-          providerName: agreement.provider.name,
-          agreementId: invoice.agreementId,
-        });
-      } else {
-        const reason = {
-          rejectionReason: RejectionReason.IncorrectAmount,
-          totalAmountAccepted: "0",
-          message: "Invoice rejected by Invoice Filter",
-        };
-        await invoice.reject(reason);
-        this.logger.error(`Invoice has been rejected`, {
-          providerName: agreement.provider.name,
-          reason,
-        });
-      }
-    } catch (error) {
-      this.logger.error(`Invoice failed`, { providerId: invoice.providerId, error });
-    } finally {
-      // Until we implement a re-acceptance mechanism for unsuccessful acceptances,
-      // we no longer have to wait for the invoice during an unsuccessful attempt.
-      this.agreementsDebitNotes.delete(invoice.agreementId);
-      this.agreementsToPay.delete(invoice.agreementId);
-=======
-    this.logger?.debug(`Attempting to process Invoice event: ID=${invoice.id} Agreement ID=${invoice.agreementId}`);
+    this.logger.info(`Attempting to process Invoice event`, {
+      invoiceId: invoice.id,
+      agreementId: invoice.agreementId,
+    });
     const process = this.processes.get(invoice.agreementId);
 
     // This serves two purposes:
@@ -207,54 +163,16 @@
       throw new GolemError(
         "No payment process was initiated for this agreement - did you forget to use 'acceptPayments' or that's not your invoice?",
       );
->>>>>>> d71a5888
     }
 
     await process.addInvoice(invoice);
   }
 
   private async processDebitNote(debitNote: DebitNote) {
-<<<<<<< HEAD
-    try {
-      if (this.paidDebitNotes.has(debitNote.id)) return;
-
-      if (!this.agreementsToPay.has(debitNote.agreementId)) {
-        const reason = {
-          rejectionReason: RejectionReason.NonPayableAgreement,
-          totalAmountAccepted: "0",
-          message:
-            "DebitNote rejected because the agreement is already covered with a final invoice that should be paid instead of the debit note",
-        };
-        await debitNote.reject(reason);
-        this.logger.error(`DebitNote has been rejected`, {
-          agreementId: debitNote.agreementId,
-          reason,
-        });
-        return;
-      }
-
-      if (await this.config.debitNoteFilter(debitNote.dto)) {
-        await debitNote.accept(debitNote.totalAmountDue, this.allocation!.id);
-        this.paidDebitNotes.add(debitNote.id);
-        this.logger.info(`Debit Note accepted`, { agreementId: debitNote.agreementId });
-      } else {
-        const reason = {
-          rejectionReason: RejectionReason.IncorrectAmount,
-          totalAmountAccepted: "0",
-          message: "DebitNote rejected by DebitNote Filter",
-        };
-        await debitNote.reject(reason);
-        this.logger.error(`DebitNote has been rejected`, {
-          agreementId: debitNote.agreementId,
-          reason,
-        });
-      }
-    } catch (error) {
-      this.logger.error(`Payment Debit Note failed`, { agreementId: debitNote.agreementId, error });
-=======
-    this.logger?.debug(
-      `Attempting to process DebitNote event - ID=${debitNote.id}, Agreement ID=${debitNote.agreementId}`,
-    );
+    this.logger.info(`Attempting to process DebitNote event`, {
+      debitNoteId: debitNote.id,
+      agreementId: debitNote.agreementId,
+    });
     const process = this.processes.get(debitNote.agreementId);
 
     // This serves two purposes:
@@ -264,7 +182,6 @@
       throw new GolemError(
         "No payment process was initiated for this agreement - did you forget to use 'acceptPayments' or that's not your debit note?",
       );
->>>>>>> d71a5888
     }
 
     await process.addDebitNote(debitNote);
@@ -273,19 +190,17 @@
   private async subscribePayments(event: Event) {
     if (event instanceof InvoiceEvent) {
       this.processInvoice(event.invoice)
-        .then(() => this.logger?.debug(`Invoice event processed for agreement ${event.invoice.agreementId}`))
-        .catch(
-          (err) =>
-            this.logger?.error(`Failed to process InvoiceEvent for agreement ${event.invoice.agreementId}: ${err}`),
+        .then(() => this.logger.info(`Invoice event processed`, { agreementId: event.invoice.agreementId }))
+        .catch((err) =>
+          this.logger.error(`Failed to process InvoiceEvent`, { agreementId: event.invoice.agreementId, err }),
         );
     }
 
     if (event instanceof DebitNoteEvent) {
       this.processDebitNote(event.debitNote)
-        .then(() => this.logger?.debug(`DebitNote event processed for agreement ${event.debitNote.agreementId}`))
-        .catch(
-          (err) =>
-            this.logger?.error(`Failed to process DebitNoteEvent for agreement ${event.debitNote.agreementId}: ${err}`),
+        .then(() => this.logger.info(`DebitNote event processed`, { agreementId: event.debitNote.agreementId }))
+        .catch((err) =>
+          this.logger.error(`Failed to process DebitNoteEvent`, { agreementId: event.debitNote.agreementId, err }),
         );
     }
   }
