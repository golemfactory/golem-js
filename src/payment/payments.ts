--- conflicted
+++ resolved
@@ -19,13 +19,8 @@
   private logger?: Logger;
   private lastInvoiceFetchingTime: string = new Date().toISOString();
   private lastDebitNotesFetchingTime: string = new Date().toISOString();
-<<<<<<< HEAD
   static async create(yagnaApi: YagnaApi, options?: PaymentOptions) {
     return new Payments(yagnaApi, new PaymentConfig(options));
-=======
-  static async create(options?: PaymentOptions) {
-    return new Payments(options);
->>>>>>> d82e8cb7
   }
 
   constructor(
@@ -43,7 +38,6 @@
    */
   async unsubscribe() {
     this.isRunning = false;
-    this.options.httpAgent.destroy?.();
     this.logger?.debug(`Payments unsubscribed`);
   }
 
@@ -58,37 +52,17 @@
 
   private async subscribeForInvoices() {
     while (this.isRunning) {
-<<<<<<< HEAD
-      const { data: invoiceEvents } = await this.yagnaApi.payment
-        .getInvoiceEvents(
-          this.options.paymentRequestTimeout / 1000,
-          this.lastInvoiceFetchingTime,
-          this.options.maxInvoiceEvents,
-        )
-        .catch((e) => {
-          this.logger?.error(`Unable to collect invoices. ${e?.response?.data?.message || e}`);
-          return { data: [] };
-        });
-      for (const event of invoiceEvents) {
-        if (event.eventType !== "InvoiceReceivedEvent") continue;
-        const invoice = await Invoice.create(event["invoiceId"], this.yagnaApi, { ...this.options }).catch(
-          (e) =>
-            this.logger?.error(
-              `Unable to create invoice ID: ${event["invoiceId"]}. ${e?.response?.data?.message || e}`,
-            ),
-=======
       try {
-        const { data: invoiceEvents } = await this.options.api.getInvoiceEvents(
+        const { data: invoiceEvents } = await this.yagnaApi.payment.getInvoiceEvents(
           this.options.invoiceFetchingInterval / 1000,
           this.lastInvoiceFetchingTime,
           this.options.maxInvoiceEvents,
           undefined,
           { timeout: 0 },
->>>>>>> d82e8cb7
         );
         for (const event of invoiceEvents) {
           if (event.eventType !== "InvoiceReceivedEvent") continue;
-          const invoice = await Invoice.create(event["invoiceId"], { ...this.options.options }).catch(
+          const invoice = await Invoice.create(event["invoiceId"], this.yagnaApi, { ...this.options }).catch(
             (e) =>
               this.logger?.error(
                 `Unable to create invoice ID: ${event["invoiceId"]}. ${e?.response?.data?.message || e}`,
@@ -110,42 +84,8 @@
 
   private async subscribeForDebitNotes() {
     while (this.isRunning) {
-<<<<<<< HEAD
-      const { data: debitNotesEvents } = await this.yagnaApi.payment
-        .getDebitNoteEvents(
-          this.options.paymentRequestTimeout / 1000,
-          this.lastDebitNotesFetchingTime,
-          this.options.maxDebitNotesEvents,
-        )
-        .catch((e) => {
-          this.logger?.error(`Unable to collect debit notes. ${e?.response?.data?.message || e}`);
-          return { data: [] };
-        });
-      for (const event of debitNotesEvents) {
-        if (event.eventType !== "DebitNoteReceivedEvent") continue;
-        const debitNote = await DebitNote.create(event["debitNoteId"], this.yagnaApi, this.options).catch(
-          (e) =>
-            this.logger?.error(
-              `Unable to create debit note ID: ${event["debitNoteId"]}. ${e?.response?.data?.message || e}`,
-            ),
-        );
-        if (!debitNote) continue;
-        this.dispatchEvent(new DebitNoteEvent(PaymentEventType, debitNote));
-        this.lastDebitNotesFetchingTime = event.eventDate;
-        this.options.eventTarget?.dispatchEvent(
-          new Events.DebitNoteReceived({
-            id: debitNote.id,
-            agreementId: debitNote.agreementId,
-            activityId: debitNote.activityId,
-            amount: debitNote.totalAmountDue,
-          }),
-        );
-        this.logger?.debug(
-          `New Debit Note received for agreement ${debitNote.agreementId}. Amount: ${debitNote.totalAmountDue}`,
-        );
-=======
       try {
-        const { data: debitNotesEvents } = await this.options.api
+        const { data: debitNotesEvents } = await this.yagnaApi.payment
           .getDebitNoteEvents(
             this.options.debitNotesFetchingInterval / 1000,
             this.lastDebitNotesFetchingTime,
@@ -156,7 +96,7 @@
           .catch(() => ({ data: [] }));
         for (const event of debitNotesEvents) {
           if (event.eventType !== "DebitNoteReceivedEvent") continue;
-          const debitNote = await DebitNote.create(event["debitNoteId"], { ...this.options.options }).catch(
+          const debitNote = await DebitNote.create(event["debitNoteId"], this.yagnaApi, { ...this.options }).catch(
             (e) =>
               this.logger?.error(
                 `Unable to create debit note ID: ${event["debitNoteId"]}. ${e?.response?.data?.message || e}`,
@@ -181,7 +121,6 @@
         const reason = error.response?.data?.message || error;
         this.logger?.debug(`Unable to get debit notes. ${reason}`);
         await sleep(2);
->>>>>>> d82e8cb7
       }
     }
   }
