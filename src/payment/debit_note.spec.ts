--- conflicted
+++ resolved
@@ -25,6 +25,7 @@
     when(mockDebitNote.payeeAddr).thenReturn("0x12345");
     when(mockDebitNote.issuerId).thenReturn("0x123");
     when(mockDebitNote.agreementId).thenReturn("agreementId");
+    when(mockDebitNote.totalAmountDue).thenReturn("1");
 
     when(mockAgreement.agreementId).thenReturn("agreementId");
     when(mockAgreement.offer).thenReturn({
@@ -46,64 +47,26 @@
       expect(debitNote).toBeDefined();
     });
     it("should crete debit note with a big number amount", async () => {
-      when(paymentApiMock.getDebitNote(anything())).thenResolve(
-        creteAxiosResponseMock({
-          debitNoteId: "testId",
-          payeeAddr: "0x12345",
-          issuerId: "0x123",
-          totalAmountDue: "0.009551938349900001",
-        } as DebitNoteModel),
-      );
-      when(marketApiMock.getAgreement(anything())).thenResolve(
-        creteAxiosResponseMock({
-          agreementId: "testId",
-          offer: { properties: { ["golem.node.id.name"]: "testProvider" } },
-        } as AgreementModel),
-      );
-      const debitNote = await DebitNote.create("testId", instance(yagnaApiMock));
-      expect(new Decimal("0.009551938349900001").eq(new Decimal(debitNote.totalAmountDuePrecise))).toEqual(true);
+      when(mockDebitNote.totalAmountDue).thenReturn("0.009551938349900001");
+      const debitNote = await DebitNote.create("testId", instance(mockYagna));
+      expect(new Decimal("0.009551938349900001").eq(new Decimal(debitNote.totalAmountDue))).toEqual(true);
     });
   });
 
   describe("accepting", () => {
     it("should accept debit note", async () => {
-<<<<<<< HEAD
       const debitNote = await DebitNote.create("testId", instance(mockYagna));
-      await debitNote.accept(1, "testId");
+      await debitNote.accept("1", "testId");
       verify(mockPayment.acceptDebitNote("testId", objectContaining({ totalAmountAccepted: "1" }))).once();
-=======
-      when(paymentApiMock.getDebitNote(anything())).thenResolve(
-        creteAxiosResponseMock({
-          debitNoteId: "testId",
-          payeeAddr: "0x12345",
-          issuerId: "0x123",
-        } as DebitNoteModel),
-      );
-      when(marketApiMock.getAgreement(anything())).thenResolve(
-        creteAxiosResponseMock({
-          agreementId: "testId",
-          offer: { properties: { ["golem.node.id.name"]: "testProvider" } },
-        } as AgreementModel),
-      );
-      const debitNote = await DebitNote.create("testId", instance(yagnaApiMock));
-      await debitNote.accept("1", "testId");
-      verify(paymentApiMock.acceptDebitNote("testId", anything())).called();
->>>>>>> 2f32b91a
     });
 
     it("should throw GolemPaymentError if debit note cannot be accepted", async () => {
       const errorYagnaApiMock = new Error("test error");
-<<<<<<< HEAD
       when(mockPayment.acceptDebitNote("testId", anything())).thenReject(errorYagnaApiMock);
 
       const debitNote = await DebitNote.create("testId", instance(mockYagna));
 
-      await expect(debitNote.accept(1, "testId")).rejects.toMatchError(
-=======
-      when(paymentApiMock.acceptDebitNote("testId", anything())).thenReject(errorYagnaApiMock);
-      const debitNote = await DebitNote.create("testId", instance(yagnaApiMock));
       await expect(debitNote.accept("1", "testId")).rejects.toMatchError(
->>>>>>> 2f32b91a
         new GolemPaymentError(
           `Unable to accept debit note testId. ${errorYagnaApiMock}`,
           PaymentErrorCode.DebitNoteAcceptanceFailed,
