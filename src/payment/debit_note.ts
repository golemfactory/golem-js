--- conflicted
+++ resolved
@@ -9,7 +9,7 @@
 import { EventEmitter } from "eventemitter3";
 
 export interface DebitNoteEvents {
-  accepted: (details: { id: string; agreementId: string; amount: number; provider: ProviderInfo }) => void;
+  accepted: (details: { id: string; agreementId: string; amount: string; provider: ProviderInfo }) => void;
   paymentFailed: (details: { id: string; agreementId: string; reason: string | undefined }) => void;
 }
 
@@ -20,9 +20,7 @@
   timestamp: string;
   activityId: string;
   agreementId: string;
-  /** @deprecated this field may store invalid values for big numbers. Use `totalAmountDuePrecise` instead **/
-  totalAmountDue: number;
-  totalAmountDuePrecise: string;
+  totalAmountDue: string;
   usageCounterVector?: object;
 }
 
@@ -35,11 +33,7 @@
   public readonly previousDebitNoteId?: string;
   public readonly timestamp: string;
   public readonly activityId: string;
-  /**
-   * @deprecated this field may store invalid values for big numbers. Use totalAmountDuePrecise instead
-   */
-  public readonly totalAmountDue: number;
-  public readonly totalAmountDuePrecise: string;
+  public readonly totalAmountDue: string;
   public readonly usageCounterVector?: object;
   public readonly events = new EventEmitter<DebitNoteEvents>();
 
@@ -81,8 +75,7 @@
     this.id = model.debitNoteId;
     this.timestamp = model.timestamp;
     this.activityId = model.activityId;
-    this.totalAmountDue = Number(model.totalAmountDue);
-    this.totalAmountDuePrecise = model.totalAmountDue;
+    this.totalAmountDue = model.totalAmountDue;
     this.usageCounterVector = model.usageCounterVector;
   }
 
@@ -93,7 +86,6 @@
       activityId: this.activityId,
       agreementId: this.agreementId,
       totalAmountDue: this.totalAmountDue,
-      totalAmountDuePrecise: this.totalAmountDuePrecise,
       usageCounterVector: this.usageCounterVector,
     };
   }
@@ -121,24 +113,12 @@
         error,
       );
     }
-<<<<<<< HEAD
     this.events.emit("accepted", {
       id: this.id,
       agreementId: this.agreementId,
       amount: totalAmountAccepted,
       provider: this.provider,
     });
-=======
-    this.options.eventTarget?.dispatchEvent(
-      new Events.DebitNoteAccepted({
-        id: this.id,
-        agreementId: this.agreementId,
-        amount: Number(totalAmountAccepted),
-        amountPrecise: totalAmountAccepted,
-        provider: this.provider,
-      }),
-    );
->>>>>>> 2f32b91a
   }
 
   public async getStatus() {
