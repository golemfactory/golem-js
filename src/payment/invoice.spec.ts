--- conflicted
+++ resolved
@@ -34,7 +34,7 @@
       payeeAddr: "0xPAYEE",
       payerAddr: "0xPAYER",
       recipientId: "recipient-id",
-      paymentPlatform: "goerli",
+      paymentPlatform: "holesky",
       timestamp: "2023-01-01T00:00:00.000Z",
       agreementId: "agreement-id",
       status: "RECEIVED",
@@ -46,29 +46,6 @@
 
   describe("accepting", () => {
     test("throw GolemPaymentError if invoice cannot be accepted", async () => {
-<<<<<<< HEAD
-=======
-      when(mockPaymentApi.getInvoice("invoiceId")).thenResolve({
-        config: {},
-        headers: {},
-        status: 200,
-        statusText: "OK",
-        data: {
-          invoiceId: "invoiceId",
-          issuerId: "issuer-id",
-          payeeAddr: "0xPAYEE",
-          payerAddr: "0xPAYER",
-          recipientId: "recipient-id",
-          paymentPlatform: "holesky",
-          timestamp: "2023-01-01T00:00:00.000Z",
-          agreementId: "agreement-id",
-          status: InvoiceStatus.Received,
-          amount: "10.00",
-          paymentDueDate: "2023-01-02T00:00:00.000Z",
-          activityIds: ["activity-1"],
-        },
-      });
->>>>>>> b176d7fe
       const errorYagnaApiMock = new Error("test error");
       when(mockPayment.acceptInvoice("invoiceId", anything())).thenReject(errorYagnaApiMock);
 
@@ -91,43 +68,19 @@
   });
   describe("isSameAs", () => {
     test("returns true if the invoices share required properties", async () => {
-<<<<<<< HEAD
       when(mockPayment.getInvoice("invoice-a")).thenResolve({
         invoiceId: "invoice-a",
         issuerId: "issuer-id",
         payeeAddr: "0xPAYEE",
         payerAddr: "0xPAYER",
         recipientId: "recipient-id",
-        paymentPlatform: "goerli",
+        paymentPlatform: "holesky",
         timestamp: "2023-01-01T00:00:00.000Z",
         agreementId: "agreement-id",
         status: "RECEIVED",
         amount: "10.00",
         paymentDueDate: "2023-01-02T00:00:00.000Z",
         activityIds: ["activity-1"],
-=======
-      when(mockYagnaApi.payment).thenReturn(instance(mockPaymentApi));
-
-      when(mockPaymentApi.getInvoice("invoice-a")).thenResolve({
-        config: {},
-        headers: {},
-        status: 200,
-        statusText: "OK",
-        data: {
-          invoiceId: "invoice-a",
-          issuerId: "issuer-id",
-          payeeAddr: "0xPAYEE",
-          payerAddr: "0xPAYER",
-          recipientId: "recipient-id",
-          paymentPlatform: "holesky",
-          timestamp: "2023-01-01T00:00:00.000Z",
-          agreementId: "agreement-id",
-          status: InvoiceStatus.Received,
-          amount: "10.00",
-          paymentDueDate: "2023-01-02T00:00:00.000Z",
-          activityIds: ["activity-1"],
-        },
->>>>>>> b176d7fe
       });
 
       const invoiceA = await Invoice.create("invoice-a", instance(mockYagna));
@@ -137,14 +90,13 @@
     });
 
     test("returns false if the invoices don't share required properties", async () => {
-<<<<<<< HEAD
       when(mockPayment.getInvoice("invoice-a")).thenResolve({
         invoiceId: "invoice-a",
         issuerId: "issuer-id",
         payeeAddr: "0xPAYEE",
         payerAddr: "0xPAYER",
         recipientId: "recipient-id",
-        paymentPlatform: "goerli",
+        paymentPlatform: "holesky",
         timestamp: "2023-01-01T00:00:00.000Z",
         agreementId: "agreement-id",
         status: "RECEIVED",
@@ -159,58 +111,13 @@
         payeeAddr: "0xPAYEE",
         payerAddr: "0xPAYER",
         recipientId: "recipient-id",
-        paymentPlatform: "goerli",
+        paymentPlatform: "holesky",
         timestamp: "2023-01-01T00:00:00.000Z",
         agreementId: "agreement-id",
         status: "RECEIVED",
         amount: "1000000000000000000000000000000.00",
         paymentDueDate: "2023-01-02T00:00:00.000Z",
         activityIds: ["activity-cheated"],
-=======
-      when(mockYagnaApi.payment).thenReturn(instance(mockPaymentApi));
-      when(mockYagnaApi.market).thenReturn(instance(mockMarketApi));
-
-      when(mockPaymentApi.getInvoice("invoice-a")).thenResolve({
-        config: {},
-        headers: {},
-        status: 200,
-        statusText: "OK",
-        data: {
-          invoiceId: "invoice-a",
-          issuerId: "issuer-id",
-          payeeAddr: "0xPAYEE",
-          payerAddr: "0xPAYER",
-          recipientId: "recipient-id",
-          paymentPlatform: "holesky",
-          timestamp: "2023-01-01T00:00:00.000Z",
-          agreementId: "agreement-id",
-          status: InvoiceStatus.Received,
-          amount: "10.00",
-          paymentDueDate: "2023-01-02T00:00:00.000Z",
-          activityIds: ["activity-1"],
-        },
-      });
-
-      when(mockPaymentApi.getInvoice("invoice-b")).thenResolve({
-        config: {},
-        headers: {},
-        status: 200,
-        statusText: "OK",
-        data: {
-          invoiceId: "invoice-b",
-          issuerId: "issuer-id",
-          payeeAddr: "0xPAYEE",
-          payerAddr: "0xPAYER",
-          recipientId: "recipient-id",
-          paymentPlatform: "holesky",
-          timestamp: "2023-01-01T00:00:00.000Z",
-          agreementId: "agreement-id",
-          status: InvoiceStatus.Received,
-          amount: "1000000000000000000000000000000.00",
-          paymentDueDate: "2023-01-02T00:00:00.000Z",
-          activityIds: ["activity-cheated"],
-        },
->>>>>>> b176d7fe
       });
 
       const invoiceA = await Invoice.create("invoice-a", instance(mockYagna));
