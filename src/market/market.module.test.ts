import { _, imock, instance, mock, reset, verify, when } from "@johanblumenberg/ts-mockito";
import { Logger, YagnaApi } from "../shared/utils";
import { MarketModuleImpl } from "./market.module";
import * as YaTsClient from "ya-ts-client";
import { DemandNew, DemandSpecification, IDemandRepository } from "./demand";
import { from, of, take } from "rxjs";
<<<<<<< HEAD
import { IProposalRepository, ProposalNew, ProposalProperties } from "./proposal";
import { MarketApiAdapter } from "../shared/yagna/";
import { IActivityApi, IPaymentApi } from "../agreement";
import { IAgreementApi } from "../agreement/agreement";
=======
import { IProposalRepository, ProposalNew } from "./proposal";
import { MarketApiAdapter } from "../shared/yagna/";
import { IActivityApi, IPaymentApi } from "../agreement";
import { IAgreementApi } from "../agreement/agreement";
jest.useFakeTimers();
>>>>>>> e9f736c9

const mockMarketApiAdapter = mock(MarketApiAdapter);
const mockYagna = mock(YagnaApi);
let marketModule: MarketModuleImpl;

beforeEach(() => {
  jest.useFakeTimers();
  jest.resetAllMocks();
  reset(mockMarketApiAdapter);
  marketModule = new MarketModuleImpl({
    activityApi: instance(imock<IActivityApi>()),
    paymentApi: instance(imock<IPaymentApi>()),
    agreementApi: instance(imock<IAgreementApi>()),
    proposalRepository: instance(imock<IProposalRepository>()),
    demandRepository: instance(imock<IDemandRepository>()),
    yagna: instance(mockYagna),
    logger: instance(imock<Logger>()),
    marketApi: instance(mockMarketApiAdapter),
  });
});

describe("Market module", () => {
  describe("publishDemand()", () => {
    it("should publish a demand", (done) => {
      const mockSpecification = mock(DemandSpecification);
      when(mockMarketApiAdapter.publishDemandSpecification(mockSpecification)).thenCall(async (specification) => {
        return new DemandNew("demand-id", specification);
      });

      const demand$ = marketModule.publishDemand(mockSpecification);
      demand$.pipe(take(1)).subscribe({
        next: (demand) => {
          try {
            expect(demand).toEqual(new DemandNew("demand-id", mockSpecification));
            done();
          } catch (error) {
            done(error);
          }
        },
        error: (error) => done(error),
      });
    });

    it("should emit a new demand every specified interval", (done) => {
      const mockSpecification = mock(DemandSpecification);
      when(mockSpecification.expirationMs).thenReturn(10);
      const mockSpecificationInstance = instance(mockSpecification);
      const mockDemand0 = new DemandNew("demand-id-0", mockSpecificationInstance);
      const mockDemand1 = new DemandNew("demand-id-1", mockSpecificationInstance);
      const mockDemand2 = new DemandNew("demand-id-2", mockSpecificationInstance);

      when(mockMarketApiAdapter.publishDemandSpecification(_))
        .thenResolve(mockDemand0)
        .thenResolve(mockDemand1)
        .thenResolve(mockDemand2);
      when(mockMarketApiAdapter.unpublishDemand(_)).thenResolve();

      const demand$ = marketModule.publishDemand(mockSpecificationInstance);
      const demands: DemandNew[] = [];
      demand$.pipe(take(3)).subscribe({
        next: (demand) => {
          demands.push(demand);
          jest.advanceTimersByTime(10);
        },
        complete: () => {
          try {
            expect(demands).toEqual([mockDemand0, mockDemand1, mockDemand2]);
            verify(mockMarketApiAdapter.unpublishDemand(demands[0])).once();
            verify(mockMarketApiAdapter.unpublishDemand(demands[1])).once();
            verify(mockMarketApiAdapter.unpublishDemand(demands[2])).once();
            verify(mockMarketApiAdapter.unpublishDemand(_)).times(3);
            done();
          } catch (error) {
            done(error);
          }
        },
        error: (error) => done(error),
      });
    });
  });

  describe("subscribeForProposals()", () => {
    it("should filter out rejected proposals", (done) => {
      const mockDemand = instance(imock<DemandNew>());
      const mockProposalDTO = imock<YaTsClient.MarketApi.ProposalEventDTO["proposal"]>();
      when(mockProposalDTO.issuerId).thenReturn("issuer-id");
      const mockProposalEventSuccess: YaTsClient.MarketApi.ProposalEventDTO = {
        eventType: "ProposalEvent",
        eventDate: "0000-00-00",
        proposal: instance(mockProposalDTO),
      };
      const mockProposalEventRejected: YaTsClient.MarketApi.ProposalRejectedEventDTO = {
        eventType: "ProposalRejectedEvent",
        eventDate: "0000-00-00",
        proposalId: "proposal-id",
        reason: { key: "value" },
      };

      when(mockMarketApiAdapter.observeProposalEvents(_)).thenReturn(
        from([
          mockProposalEventSuccess,
          mockProposalEventSuccess,
          mockProposalEventRejected,
          mockProposalEventSuccess,
          mockProposalEventRejected,
          mockProposalEventSuccess,
        ]),
      );

      const proposal$ = marketModule.subscribeForProposals(mockDemand);

      let proposalsEmitted = 0;

      proposal$.subscribe({
        error: (error) => {
          done(error);
        },
        next: () => {
          proposalsEmitted++;
        },
        complete: () => {
          try {
            expect(proposalsEmitted).toBe(4);
            done();
          } catch (error) {
            done(error);
          }
        },
      });
    });
  });
  describe("startCollectingProposals()", () => {
    it("should negotiate any initial proposals", (done) => {
<<<<<<< HEAD
      jest.useRealTimers();
      const mockSpecification = mock(DemandSpecification);
      const demandSpecification = instance(mockSpecification);
      const proposalProperties = {
        ["golem.inf.cpu.cores"]: 1,
        ["golem.inf.cpu.threads"]: 1,
        ["golem.inf.mem.gib"]: 1,
      } as ProposalProperties;
=======
      const mockDemandSpecification = imock<DemandSpecification>();
>>>>>>> e9f736c9
      const proposal1 = {
        isInitial: () => true,
        isDraft: () => false,
        isValid: () => true,
        getDto: () => ({
          state: "Initial",
        }),
        provider: {
          id: "provider-1",
        },
        properties: proposalProperties,
        getEstimatedCost: () => 1,
      } as ProposalNew;
      const proposal2 = {
        isInitial: () => true,
        isDraft: () => false,
        isValid: () => true,
        getDto: () => ({
          state: "Initial",
        }),
        provider: {
          id: "provider-2",
        },
        properties: proposalProperties,
        getEstimatedCost: () => 1,
      } as ProposalNew;
      const proposal3 = {
        isInitial: () => false,
        isDraft: () => true,
        isValid: () => true,
        getDto: () => ({
          state: "Draft",
        }),
        provider: {
          id: "provider-3",
        },
        properties: proposalProperties,
        getEstimatedCost: () => 1,
      } as ProposalNew;
      const proposal4 = {
        isInitial: () => false,
        isDraft: () => true,
        isValid: () => true,
        getDto: () => ({
          state: "Draft",
        }),
        provider: {
          id: "provider-1",
        },
        properties: proposalProperties,
        getEstimatedCost: () => 1,
      } as ProposalNew;

      marketModule.publishDemand = jest.fn().mockReturnValue(of({ id: "demand-id" }));
      marketModule.negotiateProposal = jest.fn();
      marketModule.subscribeForProposals = jest
        .fn()
        .mockReturnValue(from([proposal1, proposal2, proposal3, proposal4]));

      const draftProposals: ProposalNew[] = [];
      marketModule
        .startCollectingProposals({
<<<<<<< HEAD
          demandSpecification,
=======
          demandSpecification: mockDemandSpecification,
          bufferSize: 1,
>>>>>>> e9f736c9
        })
        .pipe(take(2))
        .subscribe({
          next: (proposal) => {
            draftProposals.push(...proposal);
          },
          complete: () => {
            try {
              expect(draftProposals).toEqual([proposal3, proposal4]);
              expect(marketModule.negotiateProposal).toHaveBeenCalledTimes(2);
<<<<<<< HEAD
              expect(marketModule.negotiateProposal).toHaveBeenCalledWith(proposal1, demandSpecification);
              expect(marketModule.negotiateProposal).toHaveBeenCalledWith(proposal2, demandSpecification);
              done();
            } catch (error) {
              done(error);
            }
          },
          error: (error) => done(error),
        });
    });
    it("should reduce proposal from the same provider", (done) => {
      jest.useRealTimers();

      const mockSpecification = mock(DemandSpecification);
      const demandSpecification = instance(mockSpecification);
      const proposalProperties = {
        ["golem.inf.cpu.cores"]: 1,
        ["golem.inf.cpu.threads"]: 1,
        ["golem.inf.mem.gib"]: 1,
      } as ProposalProperties;
      const proposal1 = {
        isInitial: () => true,
        isDraft: () => false,
        isValid: () => true,
        getDto: () => ({
          state: "Initial",
        }),
        provider: {
          id: "provider-1",
        },
        properties: proposalProperties,
        getEstimatedCost: () => 99,
      } as ProposalNew;
      const proposal2 = {
        isInitial: () => true,
        isDraft: () => false,
        isValid: () => true,
        getDto: () => ({
          state: "Initial",
        }),
        provider: {
          id: "provider-2",
        },
        properties: proposalProperties,
        getEstimatedCost: () => 1,
      } as ProposalNew;
      const proposal3 = {
        isInitial: () => true,
        isDraft: () => false,
        isValid: () => true,
        getDto: () => ({
          state: "Initial",
        }),
        provider: {
          id: "provider-1",
        },
        properties: proposalProperties,
        getEstimatedCost: () => 1,
      } as ProposalNew;
      const proposal4 = {
        isInitial: () => false,
        isDraft: () => true,
        isValid: () => true,
        getDto: () => ({
          state: "Draft",
        }),
        provider: {
          id: "provider-1",
        },
        properties: proposalProperties,
        getEstimatedCost: () => 1,
      } as ProposalNew;

      marketModule.publishDemand = jest.fn().mockReturnValue(of({ id: "demand-id" }));
      marketModule.negotiateProposal = jest.fn();
      marketModule.subscribeForProposals = jest
        .fn()
        .mockReturnValue(from([proposal1, proposal2, proposal3, proposal4]));

      const draftProposals: ProposalNew[] = [];
      marketModule
        .startCollectingProposals({
          demandSpecification,
        })
        .pipe(take(2))
        .subscribe({
          next: (proposal) => {
            draftProposals.push(...proposal);
          },
          complete: () => {
            try {
              expect(draftProposals.length).toBe(1);
              expect(marketModule.negotiateProposal).toHaveBeenCalledTimes(2);
              expect(marketModule.negotiateProposal).toHaveBeenCalledWith(proposal2, demandSpecification);
              expect(marketModule.negotiateProposal).toHaveBeenCalledWith(proposal3, demandSpecification);
=======
              expect(marketModule.negotiateProposal).toHaveBeenCalledWith(proposal1, mockDemandSpecification);
              expect(marketModule.negotiateProposal).toHaveBeenCalledWith(proposal2, mockDemandSpecification);
>>>>>>> e9f736c9
              done();
            } catch (error) {
              done(error);
            }
          },
          error: (error) => done(error),
        });
    });
  });
});<|MERGE_RESOLUTION|>--- conflicted
+++ resolved
@@ -4,18 +4,10 @@
 import * as YaTsClient from "ya-ts-client";
 import { DemandNew, DemandSpecification, IDemandRepository } from "./demand";
 import { from, of, take } from "rxjs";
-<<<<<<< HEAD
 import { IProposalRepository, ProposalNew, ProposalProperties } from "./proposal";
 import { MarketApiAdapter } from "../shared/yagna/";
 import { IActivityApi, IPaymentApi } from "../agreement";
 import { IAgreementApi } from "../agreement/agreement";
-=======
-import { IProposalRepository, ProposalNew } from "./proposal";
-import { MarketApiAdapter } from "../shared/yagna/";
-import { IActivityApi, IPaymentApi } from "../agreement";
-import { IAgreementApi } from "../agreement/agreement";
-jest.useFakeTimers();
->>>>>>> e9f736c9
 
 const mockMarketApiAdapter = mock(MarketApiAdapter);
 const mockYagna = mock(YagnaApi);
@@ -149,7 +141,6 @@
   });
   describe("startCollectingProposals()", () => {
     it("should negotiate any initial proposals", (done) => {
-<<<<<<< HEAD
       jest.useRealTimers();
       const mockSpecification = mock(DemandSpecification);
       const demandSpecification = instance(mockSpecification);
@@ -158,9 +149,6 @@
         ["golem.inf.cpu.threads"]: 1,
         ["golem.inf.mem.gib"]: 1,
       } as ProposalProperties;
-=======
-      const mockDemandSpecification = imock<DemandSpecification>();
->>>>>>> e9f736c9
       const proposal1 = {
         isInitial: () => true,
         isDraft: () => false,
@@ -223,12 +211,7 @@
       const draftProposals: ProposalNew[] = [];
       marketModule
         .startCollectingProposals({
-<<<<<<< HEAD
           demandSpecification,
-=======
-          demandSpecification: mockDemandSpecification,
-          bufferSize: 1,
->>>>>>> e9f736c9
         })
         .pipe(take(2))
         .subscribe({
@@ -239,7 +222,6 @@
             try {
               expect(draftProposals).toEqual([proposal3, proposal4]);
               expect(marketModule.negotiateProposal).toHaveBeenCalledTimes(2);
-<<<<<<< HEAD
               expect(marketModule.negotiateProposal).toHaveBeenCalledWith(proposal1, demandSpecification);
               expect(marketModule.negotiateProposal).toHaveBeenCalledWith(proposal2, demandSpecification);
               done();
@@ -335,16 +317,11 @@
               expect(marketModule.negotiateProposal).toHaveBeenCalledTimes(2);
               expect(marketModule.negotiateProposal).toHaveBeenCalledWith(proposal2, demandSpecification);
               expect(marketModule.negotiateProposal).toHaveBeenCalledWith(proposal3, demandSpecification);
-=======
-              expect(marketModule.negotiateProposal).toHaveBeenCalledWith(proposal1, mockDemandSpecification);
-              expect(marketModule.negotiateProposal).toHaveBeenCalledWith(proposal2, mockDemandSpecification);
->>>>>>> e9f736c9
               done();
             } catch (error) {
               done(error);
             }
           },
-          error: (error) => done(error),
         });
     });
   });
