import { _, imock, instance, mock, reset, verify, when } from "@johanblumenberg/ts-mockito";
import { Logger, YagnaApi } from "../shared/utils";
import { MarketModuleImpl } from "./market.module";
import * as YaTsClient from "ya-ts-client";
import { DemandNew, DemandSpecification, IDemandRepository } from "./demand";
import { from, of, take } from "rxjs";
import { IProposalRepository, ProposalNew, ProposalProperties } from "./proposal";
import { MarketApiAdapter } from "../shared/yagna/";
import { IActivityApi, IPaymentApi } from "../agreement";
import { IAgreementApi } from "../agreement/agreement";
<<<<<<< HEAD
=======
import { IFileServer } from "../activity";
jest.useFakeTimers();
>>>>>>> 2583d5bb

const mockMarketApiAdapter = mock(MarketApiAdapter);
const mockYagna = mock(YagnaApi);
let marketModule: MarketModuleImpl;

beforeEach(() => {
  jest.useFakeTimers();
  jest.resetAllMocks();
  reset(mockMarketApiAdapter);
  marketModule = new MarketModuleImpl({
    activityApi: instance(imock<IActivityApi>()),
    paymentApi: instance(imock<IPaymentApi>()),
    agreementApi: instance(imock<IAgreementApi>()),
    proposalRepository: instance(imock<IProposalRepository>()),
    demandRepository: instance(imock<IDemandRepository>()),
    yagna: instance(mockYagna),
    logger: instance(imock<Logger>()),
    marketApi: instance(mockMarketApiAdapter),
    fileServer: instance(imock<IFileServer>()),
  });
});

describe("Market module", () => {
  describe("publishDemand()", () => {
    it("should publish a demand", (done) => {
      const mockSpecification = mock(DemandSpecification);
      when(mockMarketApiAdapter.publishDemandSpecification(mockSpecification)).thenCall(async (specification) => {
        return new DemandNew("demand-id", specification);
      });

      const demand$ = marketModule.publishDemand(mockSpecification);
      demand$.pipe(take(1)).subscribe({
        next: (demand) => {
          try {
            expect(demand).toEqual(new DemandNew("demand-id", mockSpecification));
            done();
          } catch (error) {
            done(error);
          }
        },
        error: (error) => done(error),
      });
    });

    it("should emit a new demand every specified interval", (done) => {
      const mockSpecification = mock(DemandSpecification);
      when(mockSpecification.expirationMs).thenReturn(10);
      const mockSpecificationInstance = instance(mockSpecification);
      const mockDemand0 = new DemandNew("demand-id-0", mockSpecificationInstance);
      const mockDemand1 = new DemandNew("demand-id-1", mockSpecificationInstance);
      const mockDemand2 = new DemandNew("demand-id-2", mockSpecificationInstance);

      when(mockMarketApiAdapter.publishDemandSpecification(_))
        .thenResolve(mockDemand0)
        .thenResolve(mockDemand1)
        .thenResolve(mockDemand2);
      when(mockMarketApiAdapter.unpublishDemand(_)).thenResolve();

      const demand$ = marketModule.publishDemand(mockSpecificationInstance);
      const demands: DemandNew[] = [];
      demand$.pipe(take(3)).subscribe({
        next: (demand) => {
          demands.push(demand);
          jest.advanceTimersByTime(10);
        },
        complete: () => {
          try {
            expect(demands).toEqual([mockDemand0, mockDemand1, mockDemand2]);
            verify(mockMarketApiAdapter.unpublishDemand(demands[0])).once();
            verify(mockMarketApiAdapter.unpublishDemand(demands[1])).once();
            verify(mockMarketApiAdapter.unpublishDemand(demands[2])).once();
            verify(mockMarketApiAdapter.unpublishDemand(_)).times(3);
            done();
          } catch (error) {
            done(error);
          }
        },
        error: (error) => done(error),
      });
    });
  });

  describe("subscribeForProposals()", () => {
    it("should filter out rejected proposals", (done) => {
      const mockDemand = instance(imock<DemandNew>());
      const mockProposalDTO = imock<YaTsClient.MarketApi.ProposalEventDTO["proposal"]>();
      when(mockProposalDTO.issuerId).thenReturn("issuer-id");
      const mockProposalEventSuccess: YaTsClient.MarketApi.ProposalEventDTO = {
        eventType: "ProposalEvent",
        eventDate: "0000-00-00",
        proposal: instance(mockProposalDTO),
      };
      const mockProposalEventRejected: YaTsClient.MarketApi.ProposalRejectedEventDTO = {
        eventType: "ProposalRejectedEvent",
        eventDate: "0000-00-00",
        proposalId: "proposal-id",
        reason: { key: "value" },
      };

      when(mockMarketApiAdapter.observeProposalEvents(_)).thenReturn(
        from([
          mockProposalEventSuccess,
          mockProposalEventSuccess,
          mockProposalEventRejected,
          mockProposalEventSuccess,
          mockProposalEventRejected,
          mockProposalEventSuccess,
        ]),
      );

      const proposal$ = marketModule.subscribeForProposals(mockDemand);

      let proposalsEmitted = 0;

      proposal$.subscribe({
        error: (error) => {
          done(error);
        },
        next: () => {
          proposalsEmitted++;
        },
        complete: () => {
          try {
            expect(proposalsEmitted).toBe(4);
            done();
          } catch (error) {
            done(error);
          }
        },
      });
    });
  });
  describe("startCollectingProposals()", () => {
    it("should negotiate any initial proposals", (done) => {
      jest.useRealTimers();
      const mockSpecification = mock(DemandSpecification);
      const demandSpecification = instance(mockSpecification);
      const proposalProperties = {
        ["golem.inf.cpu.cores"]: 1,
        ["golem.inf.cpu.threads"]: 1,
        ["golem.inf.mem.gib"]: 1,
      } as ProposalProperties;
      const proposal1 = {
        isInitial: () => true,
        isDraft: () => false,
        isValid: () => true,
        getDto: () => ({
          state: "Initial",
        }),
        provider: {
          id: "provider-1",
        },
        properties: proposalProperties,
        getEstimatedCost: () => 1,
      } as ProposalNew;
      const proposal2 = {
        isInitial: () => true,
        isDraft: () => false,
        isValid: () => true,
        getDto: () => ({
          state: "Initial",
        }),
        provider: {
          id: "provider-2",
        },
        properties: proposalProperties,
        getEstimatedCost: () => 1,
      } as ProposalNew;
      const proposal3 = {
        isInitial: () => false,
        isDraft: () => true,
        isValid: () => true,
        getDto: () => ({
          state: "Draft",
        }),
        provider: {
          id: "provider-3",
        },
        properties: proposalProperties,
        getEstimatedCost: () => 1,
      } as ProposalNew;
      const proposal4 = {
        isInitial: () => false,
        isDraft: () => true,
        isValid: () => true,
        getDto: () => ({
          state: "Draft",
        }),
        provider: {
          id: "provider-1",
        },
        properties: proposalProperties,
        getEstimatedCost: () => 1,
      } as ProposalNew;

      marketModule.publishDemand = jest.fn().mockReturnValue(of({ id: "demand-id" }));
      marketModule.negotiateProposal = jest.fn();
      marketModule.subscribeForProposals = jest
        .fn()
        .mockReturnValue(from([proposal1, proposal2, proposal3, proposal4]));

      const draftProposals: ProposalNew[] = [];
      marketModule
        .startCollectingProposals({
          demandSpecification,
        })
        .pipe(take(2))
        .subscribe({
          next: (proposal) => {
            draftProposals.push(...proposal);
          },
          complete: () => {
            try {
              expect(draftProposals).toEqual([proposal3, proposal4]);
              expect(marketModule.negotiateProposal).toHaveBeenCalledTimes(2);
              expect(marketModule.negotiateProposal).toHaveBeenCalledWith(proposal1, demandSpecification);
              expect(marketModule.negotiateProposal).toHaveBeenCalledWith(proposal2, demandSpecification);
              done();
            } catch (error) {
              done(error);
            }
          },
          error: (error) => done(error),
        });
    });
    it("should reduce proposals from the same provider", (done) => {
      jest.useRealTimers();

      const mockSpecification = mock(DemandSpecification);
      const demandSpecification = instance(mockSpecification);
      const proposalProperties = {
        ["golem.inf.cpu.cores"]: 1,
        ["golem.inf.cpu.threads"]: 1,
        ["golem.inf.mem.gib"]: 1,
      } as ProposalProperties;
      const proposal1 = {
        isInitial: () => true,
        isDraft: () => false,
        isValid: () => true,
        getDto: () => ({
          state: "Initial",
        }),
        provider: {
          id: "provider-1",
        },
        properties: proposalProperties,
        getEstimatedCost: () => 99,
      } as ProposalNew;
      const proposal2 = {
        isInitial: () => true,
        isDraft: () => false,
        isValid: () => true,
        getDto: () => ({
          state: "Initial",
        }),
        provider: {
          id: "provider-2",
        },
        properties: proposalProperties,
        getEstimatedCost: () => 1,
      } as ProposalNew;
      const proposal3 = {
        isInitial: () => true,
        isDraft: () => false,
        isValid: () => true,
        getDto: () => ({
          state: "Initial",
        }),
        provider: {
          id: "provider-1",
        },
        properties: proposalProperties,
        getEstimatedCost: () => 1,
      } as ProposalNew;
      const proposal4 = {
        isInitial: () => false,
        isDraft: () => true,
        isValid: () => true,
        getDto: () => ({
          state: "Draft",
        }),
        provider: {
          id: "provider-1",
        },
        properties: proposalProperties,
        getEstimatedCost: () => 1,
      } as ProposalNew;

      marketModule.publishDemand = jest.fn().mockReturnValue(of({ id: "demand-id" }));
      marketModule.negotiateProposal = jest.fn();
      marketModule.subscribeForProposals = jest
        .fn()
        .mockReturnValue(from([proposal1, proposal2, proposal3, proposal4]));

      const draftProposals: ProposalNew[] = [];
      marketModule
        .startCollectingProposals({
          demandSpecification,
        })
        .pipe(take(2))
        .subscribe({
          next: (proposal) => {
            draftProposals.push(...proposal);
          },
          complete: () => {
            try {
              expect(draftProposals.length).toBe(1);
              expect(marketModule.negotiateProposal).toHaveBeenCalledTimes(2);
              expect(marketModule.negotiateProposal).toHaveBeenCalledWith(proposal2, demandSpecification);
              expect(marketModule.negotiateProposal).toHaveBeenCalledWith(proposal3, demandSpecification);
              done();
            } catch (error) {
              done(error);
            }
          },
        });
    });
  });
});<|MERGE_RESOLUTION|>--- conflicted
+++ resolved
@@ -8,11 +8,7 @@
 import { MarketApiAdapter } from "../shared/yagna/";
 import { IActivityApi, IPaymentApi } from "../agreement";
 import { IAgreementApi } from "../agreement/agreement";
-<<<<<<< HEAD
-=======
 import { IFileServer } from "../activity";
-jest.useFakeTimers();
->>>>>>> 2583d5bb
 
 const mockMarketApiAdapter = mock(MarketApiAdapter);
 const mockYagna = mock(YagnaApi);
