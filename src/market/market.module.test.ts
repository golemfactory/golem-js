--- conflicted
+++ resolved
@@ -439,16 +439,10 @@
       const badProposal0 = {} as OfferProposal;
       const badProposal1 = {} as OfferProposal;
       const goodProposal = {} as OfferProposal;
-<<<<<<< HEAD
 
       const mockPool = mock(DraftOfferProposalPool, MockPropertyPolicy.StubAsProperty);
       when(mockPool.remove(_)).thenResolve();
       when(mockPool.acquire(_)).thenResolve(badProposal0).thenResolve(badProposal1).thenResolve(goodProposal);
-
-=======
-      const mockPool = mock(DraftOfferProposalPool);
-      when(mockPool.acquire(_)).thenResolve(badProposal0).thenResolve(badProposal1).thenResolve(goodProposal);
->>>>>>> e3b63610
       const goodAgreement = {} as Agreement;
       const marketSpy = spy(marketModule);
       when(marketSpy.proposeAgreement(goodProposal, _)).thenResolve(goodAgreement);
