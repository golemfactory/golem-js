import { _, imock, instance, mock, reset, spy, verify, when } from "@johanblumenberg/ts-mockito";
import { Logger, YagnaApi } from "../shared/utils";
import { MarketModuleImpl } from "./market.module";
import { Demand, DemandSpecification, IDemandRepository } from "./demand";
import { Subject, take } from "rxjs";
import { IProposalRepository, MarketProposalEvent, OfferProposal, ProposalProperties } from "./proposal";
import { MarketApiAdapter } from "../shared/yagna/";
import { IActivityApi, IFileServer } from "../activity";
import { StorageProvider } from "../shared/storage";
import { GolemMarketError } from "./error";
import { Allocation, IPaymentApi } from "../payment";
import { INetworkApi, NetworkModule } from "../network";
import { DraftOfferProposalPool } from "./draft-offer-proposal-pool";
<<<<<<< HEAD
import { Agreement, AgreementEvent, ProviderInfo } from "./agreement";
import { waitAndCall, waitForCondition } from "../shared/utils/wait";
=======
import { MarketOrderSpec } from "../golem-network";
>>>>>>> 1d89cb07

const mockMarketApiAdapter = mock(MarketApiAdapter);
const mockYagna = mock(YagnaApi);
const mockAgreement = mock(Agreement);

const testAgreementEvent$ = new Subject<AgreementEvent>();

let marketModule: MarketModuleImpl;

beforeEach(() => {
  jest.useFakeTimers();
  jest.resetAllMocks();

  reset(mockMarketApiAdapter);
  reset(mockAgreement);

  when(mockMarketApiAdapter.collectAgreementEvents()).thenReturn(testAgreementEvent$);

  marketModule = new MarketModuleImpl({
    activityApi: instance(imock<IActivityApi>()),
    paymentApi: instance(imock<IPaymentApi>()),
    networkApi: instance(imock<INetworkApi>()),
    proposalRepository: instance(imock<IProposalRepository>()),
    demandRepository: instance(imock<IDemandRepository>()),
    yagna: instance(mockYagna),
    logger: instance(imock<Logger>()),
    marketApi: instance(mockMarketApiAdapter),
    fileServer: instance(imock<IFileServer>()),
    storageProvider: instance(imock<StorageProvider>()),
    networkModule: instance(imock<NetworkModule>()),
  });
});

describe("Market module", () => {
  describe("buildDemand()", () => {
    it("should build a demand", async () => {
      const allocation = {
        id: "allocation-id",
        paymentPlatform: "erc20-holesky-tglm",
      } as Allocation;
      when(mockMarketApiAdapter.getPaymentRelatedDemandDecorations("allocation-id")).thenResolve({
        properties: [
          {
            key: "golem.com.payment.platform.erc20-holesky-tglm.address",
            value: "0x123",
          },
          {
            key: "golem.com.payment.protocol.version",
            value: "2",
          },
        ],
        constraints: [
          "(golem.com.payment.platform.erc20-holesky-tglm.address=*)",
          "(golem.com.payment.protocol.version>1)",
        ],
      });

      const demandSpecification = await marketModule.buildDemandDetails(
        {
          workload: {
            imageHash: "AAAAHASHAAAA",
            imageUrl: "https://custom.image.url/",
          },
          expirationSec: 42,
          payment: {
            debitNotesAcceptanceTimeoutSec: 42,
            midAgreementDebitNoteIntervalSec: 42,
            midAgreementPaymentTimeoutSec: 42,
          },
        },
        allocation,
      );

      const expectedConstraints = [
        "(golem.com.pricing.model=linear)",
        "(golem.node.debug.subnet=public)",
        "(golem.runtime.name=vm)",
        "(golem.inf.mem.gib>=0.5)",
        "(golem.inf.storage.gib>=2)",
        "(golem.inf.cpu.cores>=1)",
        "(golem.inf.cpu.threads>=1)",
        "(golem.com.payment.platform.erc20-holesky-tglm.address=*)",
        "(golem.com.payment.protocol.version>1)",
      ];

      const expectedProperties = [
        {
          key: "golem.srv.caps.multi-activity",
          value: true,
        },
        {
          key: "golem.srv.comp.expiration",
          value: Date.now() + 42 * 1000,
        },
        {
          key: "golem.node.debug.subnet",
          value: "public",
        },
        {
          key: "golem.srv.comp.vm.package_format",
          value: "gvmkit-squash",
        },
        {
          key: "golem.srv.comp.task_package",
          value: "hash:sha3:AAAAHASHAAAA:https://custom.image.url/",
        },
        {
          key: "golem.com.scheme.payu.debit-note.interval-sec?",
          value: 42,
        },
        {
          key: "golem.com.scheme.payu.payment-timeout-sec?",
          value: 42,
        },
        {
          key: "golem.com.payment.debit-notes.accept-timeout?",
          value: 42,
        },
        {
          key: "golem.com.payment.platform.erc20-holesky-tglm.address",
          value: "0x123",
        },
        {
          key: "golem.com.payment.protocol.version",
          value: "2",
        },
      ];

      expect(demandSpecification.paymentPlatform).toBe(allocation.paymentPlatform);
      expect(demandSpecification.expirationSec).toBe(42);
      expect(demandSpecification.prototype.constraints).toEqual(expect.arrayContaining(expectedConstraints));
      expect(demandSpecification.prototype.properties).toEqual(expectedProperties);
    });
  });

  describe("publishDemand()", () => {
    it("should publish a demand", (done) => {
      const mockSpecification = mock(DemandSpecification);
      when(mockMarketApiAdapter.publishDemandSpecification(mockSpecification)).thenCall(async (specification) => {
        return new Demand("demand-id", specification);
      });

      const demand$ = marketModule.publishAndRefreshDemand(mockSpecification);
      demand$.pipe(take(1)).subscribe({
        next: (demand) => {
          try {
            expect(demand).toEqual(new Demand("demand-id", mockSpecification));
            done();
          } catch (error) {
            done(error);
          }
        },
        error: (error) => done(error),
      });
    });

    it("should emit a new demand every specified interval", (done) => {
      const mockSpecification = mock(DemandSpecification);
      when(mockSpecification.expirationSec).thenReturn(10);
      const mockSpecificationInstance = instance(mockSpecification);
      const mockDemand0 = new Demand("demand-id-0", mockSpecificationInstance);
      const mockDemand1 = new Demand("demand-id-1", mockSpecificationInstance);
      const mockDemand2 = new Demand("demand-id-2", mockSpecificationInstance);

      when(mockMarketApiAdapter.publishDemandSpecification(_))
        .thenResolve(mockDemand0)
        .thenResolve(mockDemand1)
        .thenResolve(mockDemand2);
      when(mockMarketApiAdapter.unpublishDemand(_)).thenResolve();

      const demand$ = marketModule.publishAndRefreshDemand(mockSpecificationInstance);
      const demands: Demand[] = [];
      demand$.pipe(take(3)).subscribe({
        next: (demand) => {
          demands.push(demand);
          jest.advanceTimersByTime(10 * 1000);
        },
        complete: () => {
          try {
            expect(demands).toEqual([mockDemand0, mockDemand1, mockDemand2]);
            verify(mockMarketApiAdapter.unpublishDemand(demands[0])).once();
            verify(mockMarketApiAdapter.unpublishDemand(demands[1])).once();
            verify(mockMarketApiAdapter.unpublishDemand(demands[2])).once();
            verify(mockMarketApiAdapter.unpublishDemand(_)).times(3);
            done();
          } catch (error) {
            done(error);
          }
        },
        error: (error) => done(error),
      });
    });

    it("should throw an error if the demand cannot be subscribed", (done) => {
      const mockSpecification = mock(DemandSpecification);
      const details = instance(mockSpecification);

      when(mockMarketApiAdapter.publishDemandSpecification(_)).thenReject(new Error("Triggered"));

      const demand$ = marketModule.publishAndRefreshDemand(details);

      demand$.subscribe({
        error: (err: GolemMarketError) => {
          try {
            expect(err.message).toEqual("Could not publish demand on the market");
            expect(err.previous?.message).toEqual("Triggered");
            done();
          } catch (assertionError) {
            done(assertionError);
          }
        },
      });
    });
  });

  describe("startCollectingProposals()", () => {
    const initialOfferProperties: ProposalProperties = {
      "golem.activity.caps.transfer.protocol": ["http"],
      "golem.com.payment.chosen-platform": "erc20-hoeslky-glm",
      "golem.com.payment.debit-notes.accept-timeout?": 120,
      "golem.com.payment.protocol.version": 2,
      "golem.com.pricing.model": "linear",
      "golem.com.pricing.model.linear.coeffs": [0.0, 0.0, 0.0],
      "golem.com.scheme": "payu",
      "golem.com.usage.vector": [],
      "golem.inf.cpu.architecture": "",
      "golem.inf.cpu.brand": "",
      "golem.inf.cpu.capabilities": [],
      "golem.inf.cpu.model": "",
      "golem.inf.cpu.vendor": "GenuineIntel",
      "golem.node.id.name": "",
      "golem.runtime.capabilities": [],
      "golem.runtime.name": "",
      "golem.runtime.version": "",
      "golem.srv.caps.multi-activity": false,
      "golem.srv.comp.expiration": 0,
      "golem.srv.comp.task_package": "",
      "golem.inf.cpu.cores": 2,
      "golem.inf.cpu.threads": 2,
      "golem.inf.mem.gib": 1,
      "golem.inf.storage.gib": 1,
    };

    test("should negotiate any initial proposal", async () => {
      jest.useRealTimers();

      const spec = new DemandSpecification(
        {
          properties: [],
          constraints: [],
        },
        "erc20-holesky-tglm",
        60 * 60,
      );

      const providerInfo: ProviderInfo = {
        id: "test-provider-id",
        name: "test-provider-name",
        walletAddress: "0xTestWallet",
      };

      const mockInitialOfferProposal = mock(OfferProposal);
      when(mockInitialOfferProposal.isInitial()).thenReturn(true);
      when(mockInitialOfferProposal.isValid()).thenReturn(true);
      when(mockInitialOfferProposal.provider).thenReturn(providerInfo);
      when(mockInitialOfferProposal.properties).thenReturn(initialOfferProperties);

      const mockDraftOfferProposal = mock(OfferProposal);
      when(mockDraftOfferProposal.isDraft()).thenReturn(true);
      when(mockDraftOfferProposal.isValid()).thenReturn(true);
      when(mockDraftOfferProposal.provider).thenReturn(providerInfo);
      when(mockDraftOfferProposal.properties).thenReturn(initialOfferProperties);

      const initialProposal = instance(mockInitialOfferProposal);
      const draftProposal = instance(mockDraftOfferProposal);

      const demandOfferEvent$ = new Subject<MarketProposalEvent>();

      when(mockMarketApiAdapter.collectMarketProposalEvents(_)).thenReturn(demandOfferEvent$);

      // When
      const draftProposal$ = marketModule.collectDraftOfferProposals({
        demandSpecification: spec,
      });

      const draftListener = jest.fn();

      // Control the test using a subscription
      const testSub = draftProposal$.subscribe(draftListener);

      // We need this because the actual demand publishing is async, so the result of that publishing will be available
      // on the next tick. Only then it makes sense to push the proposals into the test subjects.
      setImmediate(() => {
        // Emit the values on the subjects
        demandOfferEvent$.next({
          type: "ProposalReceived",
          proposal: initialProposal,
          timestamp: new Date(),
        });
        demandOfferEvent$.next({
          type: "ProposalReceived",
          proposal: draftProposal,
          timestamp: new Date(),
        });
      });

      await waitForCondition(() => draftListener.mock.calls.length > 0);
      testSub.unsubscribe();

      expect(draftListener).toHaveBeenCalledWith(draftProposal);

      verify(mockMarketApiAdapter.counterProposal(initialProposal, spec)).once();
      // Right now we don't expect counter draft proposals (advanced negotiations)
      verify(mockMarketApiAdapter.counterProposal(draftProposal, spec)).never();
    });

    test("should reduce proposals from the same provider", async () => {
      jest.useRealTimers();

      const spec = new DemandSpecification(
        {
          properties: [],
          constraints: [],
        },
        "erc20-holesky-tglm",
        60 * 60,
      );

      const providerInfo: ProviderInfo = {
        id: "test-provider-id",
        name: "test-provider-name",
        walletAddress: "0xTestWallet",
      };

      const mockInitialOfferProposal = mock(OfferProposal);
      when(mockInitialOfferProposal.isInitial()).thenReturn(true);
      when(mockInitialOfferProposal.isValid()).thenReturn(true);
      when(mockInitialOfferProposal.provider).thenReturn(providerInfo);
      when(mockInitialOfferProposal.properties).thenReturn(initialOfferProperties);

      const initialProposal = instance(mockInitialOfferProposal);

      const demandOfferEvent$ = new Subject<MarketProposalEvent>();

      when(mockMarketApiAdapter.collectMarketProposalEvents(_)).thenReturn(demandOfferEvent$);

      // When
      const draftProposal$ = marketModule.collectDraftOfferProposals({
        demandSpecification: spec,
      });

      // Drop 3 initial proposals about the same thing
      setImmediate(() => {
        demandOfferEvent$.next({
          type: "ProposalReceived",
          proposal: initialProposal,
          timestamp: new Date(),
        });
        demandOfferEvent$.next({
          type: "ProposalReceived",
          proposal: initialProposal,
          timestamp: new Date(),
        });
        demandOfferEvent$.next({
          type: "ProposalReceived",
          proposal: initialProposal,
          timestamp: new Date(),
        });
      });

      const testSub = draftProposal$.subscribe();

      // It's 2s to wait for the batching to work
      await waitAndCall(() => testSub.unsubscribe(), 2);

      verify(mockMarketApiAdapter.counterProposal(initialProposal, spec)).once();
    });
  });

  describe("signAgreementFromPool()", () => {
    beforeEach(() => {
      jest.useRealTimers();
    });
    it("should keep acquiring proposals until one is successfully signed", async () => {
      const badProposal0 = {} as OfferProposal;
      const badProposal1 = {} as OfferProposal;
      const goodProposal = {} as OfferProposal;
      const mockPool = mock(DraftOfferProposalPool);
      when(mockPool.acquire()).thenResolve(badProposal0).thenResolve(badProposal1).thenResolve(goodProposal);
      when(mockPool.remove(_)).thenResolve();
      const goodAgreement = {} as Agreement;
      const marketSpy = spy(marketModule);
      when(marketSpy.proposeAgreement(goodProposal, _)).thenResolve(goodAgreement);
      when(marketSpy.proposeAgreement(badProposal0, _)).thenReject(new Error("Failed to sign proposal"));
      when(marketSpy.proposeAgreement(badProposal1, _)).thenReject(new Error("Failed to sign proposal"));

      const signedProposal = await marketModule.signAgreementFromPool(instance(mockPool));

      verify(mockPool.acquire()).thrice();
      verify(marketSpy.proposeAgreement(badProposal0, _)).once();
      verify(mockPool.remove(badProposal0)).once();
      verify(marketSpy.proposeAgreement(badProposal1, _)).once();
      verify(mockPool.remove(badProposal1)).once();
      verify(marketSpy.proposeAgreement(goodProposal, _)).once();
      verify(mockPool.remove(goodProposal)).once();
      expect(signedProposal).toBe(goodAgreement);
    });
    it("should release the proposal if the operation is cancelled between acquiring and signing", async () => {
      const ac = new AbortController();
      const error = new Error("Operation cancelled");
      const proposal = {} as OfferProposal;
      const mockPool = mock(DraftOfferProposalPool);
      when(mockPool.acquire()).thenCall(async () => {
        ac.abort(error);
        return proposal;
      });
      const marketSpy = spy(marketModule);

      await expect(marketModule.signAgreementFromPool(instance(mockPool), {}, ac.signal)).rejects.toThrow(error);

      verify(mockPool.acquire()).once();
      verify(mockPool.release(proposal)).once();
      verify(mockPool.remove(_)).never();
      verify(marketSpy.proposeAgreement(_)).never();
    });
    it("should abort immediately if the given signal is already aborted", async () => {
      const mockPool = mock(DraftOfferProposalPool);
      const signal = AbortSignal.abort();
      await expect(marketModule.signAgreementFromPool(instance(mockPool), {}, signal)).rejects.toThrow(
        "This operation was aborted",
      );
      verify(mockPool.acquire()).never();
    });
    it("should abort after a set timeout", async () => {
      const mockPool = mock(DraftOfferProposalPool);
      when(mockPool.acquire()).thenResolve({} as OfferProposal);
      when(mockPool.remove(_)).thenResolve();
      const marketSpy = spy(marketModule);
      when(marketSpy.proposeAgreement(_)).thenReject(new Error("Failed to sign proposal"));

      await expect(marketModule.signAgreementFromPool(instance(mockPool), {}, 50)).rejects.toThrow(
        "The operation was aborted due to timeout",
      );
    });
    it("respects the timeout on draft proposal pool acquire and forwards the error", async () => {
      const mockAcquire: DraftOfferProposalPool["acquire"] = jest
        .fn()
        .mockImplementation(
          () => new Promise((_, reject) => setTimeout(() => reject(new Error("Failed to acquire")), 10)),
        );
      const mockPool = {
        acquire: mockAcquire,
      } as DraftOfferProposalPool;
      expect(marketModule.signAgreementFromPool(mockPool)).rejects.toThrow("Failed to acquire");
    });
  });
<<<<<<< HEAD

  describe("emitted events", () => {
    describe("agreement related events", () => {
      test("Emits 'agreementConfirmed'", () => {
        // Given
        const agreement = instance(mockAgreement);

        const listener = jest.fn();
        marketModule.events.on("agreementApproved", listener);

        // When
        testAgreementEvent$.next({
          type: "AgreementApproved",
          agreement,
          timestamp: new Date(),
        });

        // Then
        expect(listener).toHaveBeenCalled();
      });

      test("Emits 'agreementTerminated'", () => {
        // Given
        const agreement = instance(mockAgreement);

        const listener = jest.fn();
        marketModule.events.on("agreementTerminated", listener);

        // When
        testAgreementEvent$.next({
          type: "AgreementTerminated",
          agreement,
          terminatedBy: "Provider",
          reason: "Because I can",
          timestamp: new Date(),
        });

        // Then
        expect(listener).toHaveBeenCalled();
      });

      test("Emits 'agreementRejected'", () => {
        // Given
        const agreement = instance(mockAgreement);

        const listener = jest.fn();
        marketModule.events.on("agreementRejected", listener);

        // When
        testAgreementEvent$.next({
          type: "AgreementRejected",
          agreement,
          reason: "I didn't like it",
          timestamp: new Date(),
        });

        // Then
        expect(listener).toHaveBeenCalled();
      });

      test("Emits 'agreementCancelled'", () => {
        // Given
        const agreement = instance(mockAgreement);

        const listener = jest.fn();
        marketModule.events.on("agreementCancelled", listener);

        // When
        testAgreementEvent$.next({
          type: "AgreementCancelled",
          agreement,
          timestamp: new Date(),
        });

        // Then
        expect(listener).toHaveBeenCalled();
      });
=======
  describe("estimateBudget()", () => {
    it("estimates budget for the exact concurrency level", () => {
      const order: MarketOrderSpec = {
        demand: {
          workload: {
            imageTag: "image",
            minCpuThreads: 5,
          },
        },
        market: {
          rentHours: 5,
          pricing: {
            model: "linear",
            maxStartPrice: 1,
            maxEnvPerHourPrice: 2,
            maxCpuPerHourPrice: 0.5,
          },
        },
      };
      const concurrency = 3;
      const cpuPrice = 0.5 * 5 * 5; // 5 threads for 0.5 per hour for 5 hours
      const envPrice = 2 * 5; // 2 per hour for 5 hours
      const totalPricePerMachine = 1 + cpuPrice + envPrice;
      const expectedBudget = totalPricePerMachine * concurrency;

      const budget = marketModule.estimateBudget({ order, concurrency });
      expect(budget).toBeCloseTo(expectedBudget, 5);
    });
    it("estimates budget for max concurrency level", () => {
      const order: MarketOrderSpec = {
        demand: {
          workload: {
            imageTag: "image",
            minCpuThreads: 5,
          },
        },
        market: {
          rentHours: 5,
          pricing: {
            model: "linear",
            maxStartPrice: 1,
            maxEnvPerHourPrice: 2,
            maxCpuPerHourPrice: 0.5,
          },
        },
      };
      const concurrency = { max: 10 };
      const cpuPrice = 0.5 * 5 * 5; // 5 threads for 0.5 per hour for 5 hours
      const envPrice = 2 * 5; // 2 per hour for 5 hours
      const totalPricePerMachine = 1 + cpuPrice + envPrice;
      const expectedBudget = totalPricePerMachine * concurrency.max;

      const budget = marketModule.estimateBudget({ order, concurrency });
      expect(budget).toBeCloseTo(expectedBudget, 5);
    });
    it("estimates budget for non-linear pricing model", () => {
      const order: MarketOrderSpec = {
        demand: {
          workload: {
            imageTag: "image",
          },
        },
        market: {
          rentHours: 5,
          pricing: {
            model: "burn-rate",
            avgGlmPerHour: 2,
          },
        },
      };
      const concurrency = 3;
      const expectedBudget = 5 * 2 * concurrency;

      const budget = marketModule.estimateBudget({ order, concurrency });
      expect(budget).toBeCloseTo(expectedBudget, 5);
>>>>>>> 1d89cb07
    });
  });
});<|MERGE_RESOLUTION|>--- conflicted
+++ resolved
@@ -11,12 +11,9 @@
 import { Allocation, IPaymentApi } from "../payment";
 import { INetworkApi, NetworkModule } from "../network";
 import { DraftOfferProposalPool } from "./draft-offer-proposal-pool";
-<<<<<<< HEAD
 import { Agreement, AgreementEvent, ProviderInfo } from "./agreement";
 import { waitAndCall, waitForCondition } from "../shared/utils/wait";
-=======
 import { MarketOrderSpec } from "../golem-network";
->>>>>>> 1d89cb07
 
 const mockMarketApiAdapter = mock(MarketApiAdapter);
 const mockYagna = mock(YagnaApi);
@@ -473,7 +470,6 @@
       expect(marketModule.signAgreementFromPool(mockPool)).rejects.toThrow("Failed to acquire");
     });
   });
-<<<<<<< HEAD
 
   describe("emitted events", () => {
     describe("agreement related events", () => {
@@ -551,7 +547,8 @@
         // Then
         expect(listener).toHaveBeenCalled();
       });
-=======
+    });
+  });
   describe("estimateBudget()", () => {
     it("estimates budget for the exact concurrency level", () => {
       const order: MarketOrderSpec = {
@@ -627,7 +624,6 @@
 
       const budget = marketModule.estimateBudget({ order, concurrency });
       expect(budget).toBeCloseTo(expectedBudget, 5);
->>>>>>> 1d89cb07
     });
   });
 });