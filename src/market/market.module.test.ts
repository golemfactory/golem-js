--- conflicted
+++ resolved
@@ -10,13 +10,9 @@
 import { IActivityApi, IFileServer } from "../activity";
 import { StorageProvider } from "../shared/storage";
 import { GolemMarketError } from "./error";
-<<<<<<< HEAD
-import { IPaymentApi } from "../payment";
+import { Allocation, IPaymentApi } from "../payment";
 import { INetworkApi } from "../network/api";
 import { NetworkModule } from "../network";
-=======
-import { Allocation, IPaymentApi } from "../payment";
->>>>>>> 29a47b7b
 
 const mockMarketApiAdapter = mock(MarketApiAdapter);
 const mockYagna = mock(YagnaApi);
