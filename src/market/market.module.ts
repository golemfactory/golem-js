--- conflicted
+++ resolved
@@ -39,17 +39,11 @@
 import { PaymentDemandDirectorConfig } from "./demand/directors/payment-demand-director-config";
 import { GolemUserError } from "../shared/error/golem-error";
 import { MarketOrderSpec } from "../golem-network";
-<<<<<<< HEAD
 import { INetworkApi, NetworkModule } from "../network";
 import { AgreementOptions } from "./agreement/agreement";
-=======
-import { NetworkModule, INetworkApi } from "../network";
 import { Concurrency } from "../lease-process";
 
-export interface MarketEvents {}
-
 export type DemandEngine = "vm" | "vm-nvidia" | "wasmtime";
->>>>>>> 1d89cb07
 
 export interface MarketOptions {
   /** How long you want to rent the resources in hours */
