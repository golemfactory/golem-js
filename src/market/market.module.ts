/* eslint-disable @typescript-eslint/no-unused-vars */
import { EventEmitter } from "eventemitter3";
<<<<<<< HEAD
import { DemandConfig, DemandNew, DraftOfferProposalPool, MarketApi, NewProposalEvent } from "./index";
import {
  Agreement,
  IActivityApi,
  IPaymentApi,
  LeaseProcess,
  LeaseProcessPool,
  LeaseProcessPoolOptions,
} from "../agreement";
=======
import {
  Demand,
  DraftOfferProposalPool,
  GolemMarketError,
  MarketApi,
  MarketErrorCode,
  NewProposalEvent,
} from "./index";
import { Agreement, AgreementPool, AgreementPoolOptions, IActivityApi, IPaymentApi, LeaseProcess } from "../agreement";
>>>>>>> e276ea2d
import { defaultLogger, Logger, YagnaApi } from "../shared/utils";
import { Allocation } from "../payment";
import { bufferTime, filter, map, Observable, OperatorFunction, switchMap, tap } from "rxjs";
import { IProposalRepository, ProposalFilterNew, ProposalNew } from "./proposal";
import { DemandBodyBuilder } from "./demand/demand-body-builder";
import { IAgreementApi } from "../agreement/agreement";
import { BuildDemandOptions, DemandSpecification, IDemandRepository } from "./demand";
import { ProposalsBatch } from "./proposals_batch";
import { PayerDetails } from "../payment/PayerDetails";
import { IFileServer } from "../activity";
import { StorageProvider } from "../shared/storage";
import { ActivityDemandDirectorConfig } from "./demand/directors/activity-demand-director-config";
import { BasicDemandDirector } from "./demand/directors/basic-demand-director";
import { PaymentDemandDirector } from "./demand/directors/payment-demand-director";
import { ActivityDemandDirector } from "./demand/directors/activity-demand-director";
import { ActivityDemandDirectorConfigOptions } from "./demand/options";
import { BasicDemandDirectorConfig } from "./demand/directors/basic-demand-director-config";
import { PaymentDemandDirectorConfig } from "./demand/directors/payment-demand-director-config";

export interface MarketEvents {}

/**
 * Use by legacy demand publishing code
 */
export interface DemandBuildParams {
  demand: BuildDemandOptions;
  market: MarketOptions;
}

export type DemandEngine = "vm" | "vm-nvidia" | "wasmtime";

export type PaymentSpec = {
  network: string;
  driver: "erc20";
  token?: "glm" | "tglm";
};

/**
 * Represents the new demand specification which is accepted by GolemNetwork and MarketModule
 */
export interface DemandSpec {
  demand: BuildDemandOptions;
  market: MarketOptions;
  payment: PaymentSpec;
}

export interface MarketOptions {
  /** How long you want to rent the resources in hours */
  rentHours?: number;

  pricing?: {
    maxStartPrice: number;
    maxCpuPerHourPrice: number;
    maxEnvPerHourPrice: number;
  };

  /** The payment network that should be considered while looking for providers and where payments will be done */
  paymentNetwork?: string;

  /**
   * List of provider Golem Node IDs that should be considered
   *
   * If not provided, the list will be pulled from: https://provider-health.golem.network/v1/provider-whitelist
   */
  withProviders?: string[];
  withoutProviders?: string[];
  withOperators?: string[];
  withoutOperators?: string[];
}

export interface MarketModule {
  events: EventEmitter<MarketEvents>;

  /**
   * Build a DemandSpecification based on the given options and payer details.
   * You can obtain the payer details from the payment module.
   * The method returns a DemandSpecification that can be used to publish the demand to the market,
   * for example using the `publishDemand` method.
   */
  buildDemandDetails(options: BuildDemandOptions, payerDetails: PayerDetails): Promise<DemandSpecification>;

  /**
   * Publishes the demand to the market and handles refreshing it when needed.
   * Each time the demand is refreshed, a new demand is emitted by the observable.
   * Keep in mind that since this method returns an observable, nothing will happen until you subscribe to it.
   * Unsubscribing will remove the demand from the market.
   */
  publishDemand(demandSpec: DemandSpecification): Observable<Demand>;

  /**
   * Subscribes to the proposals for the given demand.
   * If an error occurs, the observable will emit an error and complete.
   * Keep in mind that since this method returns an observable, nothing will happen until you subscribe to it.
   */
  subscribeForProposals(demand: Demand): Observable<ProposalNew>;

  /**
   * Sends a counter-offer to the provider. Note that to get the provider's response to your
   * counter you should listen to proposals sent to yagna using `subscribeForProposals`.
   */
  negotiateProposal(receivedProposal: ProposalNew, counterDemandSpec: DemandSpecification): Promise<ProposalNew>;

  /**
   * Internally
   *
   * - ya-ts-client createAgreement
   * - ya-ts-client approveAgreement
   * - ya-ts-client "wait for approval"
   *
   * @param proposal
   *
   * @return Returns when the provider accepts the agreement, rejects otherwise. The resulting agreement is ready to create activities from.
   */
  proposeAgreement(proposal: ProposalNew): Promise<Agreement>;

  /**
   * @return The Agreement that has been terminated via Yagna
   */
  terminateAgreement(agreement: Agreement, reason?: string): Promise<Agreement>;

  /**
   * Helper method that will allow reaching an agreement for the user without dealing with manual labour of demand/subscription
   */
  getAgreement(options: MarketOptions, filter: ProposalFilterNew): Promise<Agreement>;

  getAgreements(options: MarketOptions, filter: ProposalFilterNew, count: number): Promise<Agreement[]>;

  /**
   * Creates a demand for the given package and allocation and starts collecting, filtering and negotiating proposals.
   * The method returns an observable that emits a batch of draft proposals every time the buffer is full.
   * The method will automatically negotiate the proposals until they are moved to the `Draft` state.
   * Keep in mind that since this method returns an observable, nothing will happen until you subscribe to it.
   * Unsubscribing from the observable will stop the process and remove the demand from the market.
   */
  startCollectingProposals(options: {
    demandSpecification: DemandSpecification;
    filter?: ProposalFilterNew;
    bufferSize?: number;
  }): Observable<ProposalNew[]>;

  createLease(agreement: Agreement, allocation: Allocation): LeaseProcess;

  /**
   * Factory that creates new agreement pool that's fully configured
   */
  createLeaseProcessPool(
    draftPool: DraftOfferProposalPool,
    allocation: Allocation,
    options?: LeaseProcessPoolOptions,
  ): LeaseProcessPool;
}

/**
 * Represents a director that can instruct DemandDetailsBuilder
 *
 * Demand is a complex concept in Golem. Requestors can place arbitrary properties and constraints on such
 * market entity. While the demand request on the Golem Protocol level is a flat list of properties (key, value) and constraints,
 * from the Requestor side they form logical groups that make sense together.
 *
 * The idea behind Directors is that you can encapsulate this grouping knowledge along with validation logic etc to prepare
 * all the final demand request body properties in a more controlled and organized manner.
 */
export interface IDemandDirector {
  apply(builder: DemandBodyBuilder): Promise<void> | void;
}

export class MarketModuleImpl implements MarketModule {
  events: EventEmitter<MarketEvents> = new EventEmitter<MarketEvents>();

  private readonly yagnaApi: YagnaApi;
  private readonly logger = defaultLogger("market");
  private readonly agreementApi: IAgreementApi;
  private readonly proposalRepo: IProposalRepository;
  private readonly demandRepo: IDemandRepository;
  private fileServer: IFileServer;

  private defaultDemandExpirationSec = 60 * 60;

  constructor(
    private readonly deps: {
      logger: Logger;
      yagna: YagnaApi;
      agreementApi: IAgreementApi;
      proposalRepository: IProposalRepository;
      demandRepository: IDemandRepository;
      paymentApi: IPaymentApi;
      activityApi: IActivityApi;
      marketApi: MarketApi;
      fileServer: IFileServer;
      storageProvider: StorageProvider;
    },
  ) {
    this.logger = deps.logger;
    this.yagnaApi = deps.yagna;
    this.agreementApi = deps.agreementApi;
    this.proposalRepo = deps.proposalRepository;
    this.demandRepo = deps.demandRepository;
    this.fileServer = deps.fileServer;
  }

  async buildDemandDetails(options: BuildDemandOptions, payerDetails: PayerDetails): Promise<DemandSpecification> {
    const builder = new DemandBodyBuilder();

    // Instruct the builder what's required
    const basicConfig = new BasicDemandDirectorConfig(options.basic);
    const basicDirector = new BasicDemandDirector(basicConfig);
    basicDirector.apply(builder);

    const workloadOptions = options.activity
      ? await this.applyLocalGVMIServeSupport(options.activity)
      : options.activity;

    const workloadConfig = new ActivityDemandDirectorConfig(workloadOptions);
    const workloadDirector = new ActivityDemandDirector(workloadConfig);
    await workloadDirector.apply(builder);

    const paymentConfig = new PaymentDemandDirectorConfig(options.payment);
    const paymentDirector = new PaymentDemandDirector(payerDetails, paymentConfig);
    paymentDirector.apply(builder);

    const spec = new DemandSpecification(
      builder.getProduct(),
      payerDetails.getPaymentPlatform(),
      basicConfig.expirationSec,
    );

    return spec;
  }

  /**
   * Augments the user-provided options with additional logic
   *
   * Use Case: serve the GVMI from the requestor and avoid registry
   */
  private async applyLocalGVMIServeSupport(options: Partial<ActivityDemandDirectorConfigOptions>) {
    if (options.imageUrl?.startsWith("file://")) {
      const sourcePath = options.imageUrl?.replace("file://", "");

      const publishInfo = this.fileServer.getPublishInfo(sourcePath) ?? (await this.fileServer.publishFile(sourcePath));
      const { fileUrl: imageUrl, fileHash: imageHash } = publishInfo;

      this.logger.debug("Applied local GVMI serve support", {
        sourcePath,
        publishInfo,
      });

      return {
        ...options,
        imageUrl,
        imageHash,
      };
    }

    return options;
  }

  publishDemand(demandSpecification: DemandSpecification): Observable<Demand> {
    return new Observable<Demand>((subscriber) => {
      let currentDemand: Demand;

      const subscribeDemand = async () => {
        currentDemand = await this.deps.marketApi.publishDemandSpecification(demandSpecification);
        subscriber.next(currentDemand);
        this.logger.debug("Subscribing for proposals matched with the demand", { demand: currentDemand });
      };

      subscribeDemand().catch((err) =>
        subscriber.error(
          new GolemMarketError(`Could not publish demand on the market`, MarketErrorCode.SubscriptionFailed, err),
        ),
      );

      const interval = setInterval(() => {
        this.deps.marketApi
          .unpublishDemand(currentDemand)
          .catch((error) => this.logger.error("Failed to unpublish demand", error));
        subscribeDemand().catch((err) =>
          subscriber.error(
            new GolemMarketError(`Could not publish demand on the market`, MarketErrorCode.SubscriptionFailed, err),
          ),
        );
      }, demandSpecification.expirationSec * 1000);

      return () => {
        clearInterval(interval);
        if (currentDemand) {
          this.deps.marketApi.unpublishDemand(currentDemand).catch((error) => {
            this.logger.error("Failed to unpublish demand", error);
          });
        }
      };
    });
  }

  subscribeForProposals(demand: Demand): Observable<ProposalNew> {
    return this.deps.marketApi.observeProposalEvents(demand).pipe(
      // filter out proposal rejection events
      filter((event) => !("reason" in event)),
      // map proposal events to proposal models
      map((event) => new ProposalNew((event as NewProposalEvent).proposal, demand)),
    );
  }

  async negotiateProposal(receivedProposal: ProposalNew, offer: DemandSpecification): Promise<ProposalNew> {
    return this.deps.marketApi.counterProposal(receivedProposal, offer);
  }

  async proposeAgreement(proposal: ProposalNew): Promise<Agreement> {
    const agreement = await this.agreementApi.proposeAgreement(proposal);

    this.logger.info("Proposed and got approval for agreement", {
      agreementId: agreement.id,
      provider: agreement.getProviderInfo(),
    });

    return agreement;
  }

  async terminateAgreement(agreement: Agreement, reason?: string): Promise<Agreement> {
    await this.agreementApi.terminateAgreement(agreement, reason);

    this.logger.info("Terminated agreement", {
      agreementId: agreement.id,
      provider: agreement.getProviderInfo(),
      reason,
    });

    return agreement;
  }

  getAgreement(options: MarketOptions, filter: ProposalFilterNew): Promise<Agreement> {
    throw new Error("Method not implemented.");
  }

  getAgreements(options: MarketOptions, filter: ProposalFilterNew, count: number): Promise<Agreement[]> {
    throw new Error("Method not implemented.");
  }

  startCollectingProposals(options: {
    demandSpecification: DemandSpecification;
    filter?: ProposalFilterNew;
    bufferSize?: number;
    bufferTimeout?: number;
    minProposalsBatchSize?: number;
    proposalsBatchReleaseTimeoutMs?: number;
  }): Observable<ProposalNew[]> {
    return this.publishDemand(options.demandSpecification).pipe(
      // for each demand created -> start collecting all proposals
      switchMap((demand) => {
        this.demandRepo.add(demand);
        return this.subscribeForProposals(demand);
      }),
      // for each proposal collected -> filter out undesired and invalid ones
      filter((proposal) => proposal.isValid()),
      filter((proposal) => !options.filter || options.filter(proposal)),
      // for each proposal -> deduplicate them by provider key
      this.reduceInitialProposalsByProviderKey({
        minProposalsBatchSize: options?.minProposalsBatchSize,
        proposalsBatchReleaseTimeoutMs: options?.proposalsBatchReleaseTimeoutMs,
      }),
      // for each valid proposal -> start negotiating if it's not in draft state yet
      tap((proposal) => {
        if (proposal.isInitial()) {
          this.negotiateProposal(proposal, options.demandSpecification);
        }
      }),
      // for each proposal -> add them to the cache
      tap((proposal) => this.proposalRepo.add(proposal)),
      // for each proposal -> filter out all states other than draft
      filter((proposal) => proposal.isDraft()),
      // for each draft proposal -> add them to the buffer
      bufferTime(options.bufferTimeout ?? 1_000, null, options.bufferSize || 10),
      // filter out empty buffers
      filter((proposals) => proposals.length > 0),
    );
  }

  createLease(agreement: Agreement, allocation: Allocation) {
    // TODO Accept the filters
    return new LeaseProcess(
      agreement,
      allocation,
      this.deps.paymentApi,
      this.deps.activityApi,
      this.agreementApi,
      this.deps.logger,
      this.yagnaApi, // TODO: Remove this dependency
      this.deps.storageProvider,
    );
  }

  public createLeaseProcessPool(
    draftPool: DraftOfferProposalPool,
    allocation: Allocation,
    options?: LeaseProcessPoolOptions,
  ): LeaseProcessPool {
    return new LeaseProcessPool({
      agreementApi: this.agreementApi,
      paymentApi: this.deps.paymentApi,
      allocation,
      proposalPool: draftPool,
      marketModule: this,
      logger: options?.logger || this.logger.child("lease-process-pool"),
      ...options,
    });
  }

  /**
   * Reduce initial proposals to a set grouped by the provider's key to avoid duplicate offers
   */
  private reduceInitialProposalsByProviderKey(options?: {
    minProposalsBatchSize?: number;
    proposalsBatchReleaseTimeoutMs?: number;
  }): OperatorFunction<ProposalNew, ProposalNew> {
    return (source) =>
      new Observable((destination) => {
        let isCancelled = false;
        const proposalsBatch = new ProposalsBatch({
          minBatchSize: options?.minProposalsBatchSize,
          releaseTimeoutMs: options?.proposalsBatchReleaseTimeoutMs,
        });
        const subscription = source.subscribe((proposal) => {
          if (proposal.isInitial()) {
            proposalsBatch.addProposal(proposal);
          } else {
            destination.next(proposal);
          }
        });
        const batch = async () => {
          if (isCancelled) {
            return;
          }
          this.logger.debug("Waiting for reduced proposals...");
          try {
            await proposalsBatch.waitForProposals();
            const proposals = await proposalsBatch.getProposals();
            this.logger.debug("Received batch of proposals", { count: proposals.length });
            proposals.forEach((proposal) => destination.next(proposal));
          } catch (error) {
            destination.error(error);
          }
          batch();
        };
        batch();
        return () => {
          isCancelled = true;
          subscription.unsubscribe();
        };
      });
  }
}<|MERGE_RESOLUTION|>--- conflicted
+++ resolved
@@ -1,7 +1,5 @@
 /* eslint-disable @typescript-eslint/no-unused-vars */
 import { EventEmitter } from "eventemitter3";
-<<<<<<< HEAD
-import { DemandConfig, DemandNew, DraftOfferProposalPool, MarketApi, NewProposalEvent } from "./index";
 import {
   Agreement,
   IActivityApi,
@@ -10,7 +8,6 @@
   LeaseProcessPool,
   LeaseProcessPoolOptions,
 } from "../agreement";
-=======
 import {
   Demand,
   DraftOfferProposalPool,
@@ -19,8 +16,6 @@
   MarketErrorCode,
   NewProposalEvent,
 } from "./index";
-import { Agreement, AgreementPool, AgreementPoolOptions, IActivityApi, IPaymentApi, LeaseProcess } from "../agreement";
->>>>>>> e276ea2d
 import { defaultLogger, Logger, YagnaApi } from "../shared/utils";
 import { Allocation } from "../payment";
 import { bufferTime, filter, map, Observable, OperatorFunction, switchMap, tap } from "rxjs";
