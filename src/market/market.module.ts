--- conflicted
+++ resolved
@@ -20,11 +20,8 @@
 import { ProposalFilterNew } from "./service";
 import { IAgreementApi } from "../agreement/agreement";
 import { DemandOptionsNew, DemandSpecification, IDemandRepository } from "./demand";
-<<<<<<< HEAD
 import { PayerDetails } from "../payment/PayerDetails";
-=======
 import { IFileServer } from "../activity";
->>>>>>> d4d800bc
 
 export interface MarketEvents {}
 
@@ -204,15 +201,9 @@
     const demandSpecificConfig = new DemandConfig(options);
     const builder = new DecorationsBuilder();
 
-<<<<<<< HEAD
-    const taskDecorations = await Package.create(options).getDemandDecoration();
-=======
     // Apply additional modifications
     const pkgOptions = await this.applyLocalGVMIServeSupport(options);
-
     const taskDecorations = await Package.create(pkgOptions).getDemandDecoration();
-    const allocationDecoration = await allocation.getDemandDecoration();
->>>>>>> d4d800bc
 
     builder.addDecorations([taskDecorations]);
 
