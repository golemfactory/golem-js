import { EventEmitter } from "eventemitter3";
import { Agreement } from "./agreement";
import {
  Demand,
  DraftOfferProposalPool,
  GolemMarketError,
  IMarketApi,
  MarketErrorCode,
  MarketEvents,
  MarketProposalEvent,
  OfferProposalSelector,
} from "./index";
import {
  createAbortSignalFromTimeout,
  defaultLogger,
  Logger,
  runOnNextEventLoopIteration,
  YagnaApi,
} from "../shared/utils";
import { Allocation, IPaymentApi } from "../payment";
import { filter, map, Observable, OperatorFunction, switchMap, tap } from "rxjs";
import {
  OfferCounterProposal,
  OfferProposal,
  OfferProposalFilter,
  OfferProposalReceivedEvent,
  ProposalsBatch,
} from "./proposal";
import { DemandBodyBuilder, DemandSpecification, OrderDemandOptions } from "./demand";
import { IActivityApi, IFileServer } from "../activity";
import { StorageProvider } from "../shared/storage";
import { WorkloadDemandDirectorConfig } from "./demand/directors/workload-demand-director-config";
import { BasicDemandDirector } from "./demand/directors/basic-demand-director";
import { PaymentDemandDirector } from "./demand/directors/payment-demand-director";
import { WorkloadDemandDirector } from "./demand/directors/workload-demand-director";
import { WorkloadDemandDirectorConfigOptions } from "./demand/options";
import { BasicDemandDirectorConfig } from "./demand/directors/basic-demand-director-config";
import { PaymentDemandDirectorConfig } from "./demand/directors/payment-demand-director-config";
import { GolemAbortError, GolemTimeoutError, GolemUserError } from "../shared/error/golem-error";
import { MarketOrderSpec } from "../golem-network";
import { INetworkApi, NetworkModule } from "../network";
import { AgreementOptions } from "./agreement/agreement";
<<<<<<< HEAD
import { Concurrency } from "../lease-process";
import { ScanDirector, ScanOptions, ScanSpecification, ScannedOffer } from "./scan";
=======
>>>>>>> faace291

export type DemandEngine = "vm" | "vm-nvidia" | "wasmtime";

export type PricingOptions =
  | {
      model: "linear";
      maxStartPrice: number;
      maxCpuPerHourPrice: number;
      maxEnvPerHourPrice: number;
    }
  | {
      model: "burn-rate";
      avgGlmPerHour: number;
    };

export interface OrderMarketOptions {
  /** How long you want to rent the resources in hours */
  rentHours: number;

  /** Pricing strategy that will be used to filter the offers from the market */
  pricing: PricingOptions;

  /** A user-defined filter function which will determine if the offer proposal is valid for use. */
  offerProposalFilter?: OfferProposalFilter;

  /** A user-defined function that will be used to pick the best fitting offer proposal from available ones */
  offerProposalSelector?: OfferProposalSelector;
}

export interface MarketModuleOptions {
  /**
   * Number of seconds after which the demand will be un-subscribed and subscribed again to get fresh
   * offers from the market
   *
   * @default 30 minutes
   */
  demandRefreshIntervalSec: number;
}

export interface MarketModule {
  events: EventEmitter<MarketEvents>;

  /**
   * Build a DemandSpecification based on the given options and allocation.
   * You can obtain an allocation using the payment module.
   * The method returns a DemandSpecification that can be used to publish the demand to the market,
   * for example using the `publishDemand` method.
   */
  buildDemandDetails(
    demandOptions: OrderDemandOptions,
    orderOptions: OrderMarketOptions,
    allocation: Allocation,
  ): Promise<DemandSpecification>;

  /**
   * Build a ScanSpecification that can be used to scan the market for offers.
   * The difference between this method and `buildDemandDetails` is that this method does not require an
   * allocation, doesn't inherit payment properties from `GolemNetwork` settings and doesn't provide any defaults.
   * If you wish to set the payment platform, you need to specify it in the ScanOptions.
   */
  buildScanSpecification(options: ScanOptions): ScanSpecification;

  /**
   * Publishes the demand to the market and handles refreshing it when needed.
   * Each time the demand is refreshed, a new demand is emitted by the observable.
   * Keep in mind that since this method returns an observable, nothing will happen until you subscribe to it.
   * Unsubscribing will remove the demand from the market.
   */
  publishAndRefreshDemand(demandSpec: DemandSpecification): Observable<Demand>;

  /**
   * Return an observable that will emit values representing various events related to this demand
   */
  collectMarketProposalEvents(demand: Demand): Observable<MarketProposalEvent>;

  /**
   * Subscribes to the proposals for the given demand.
   * If an error occurs, the observable will emit an error and complete.
   * Keep in mind that since this method returns an observable, nothing will happen until you subscribe to it.
   *
   * This method will just yield all the proposals that will be found for that demand without any additional logic.
   *
   * The {@link collectDraftOfferProposals} is a more specialized variant of offer collection, which includes negotiations
   *  and demand re-subscription logic
   */
  collectAllOfferProposals(demand: Demand): Observable<OfferProposal>;

  /**
   * Sends a counter-offer to the provider. Note that to get the provider's response to your
   * counter you should listen to events returned by `collectDemandOfferEvents`.
   *
   * @returns The counter-proposal that the requestor made to the Provider
   */
  negotiateProposal(
    receivedProposal: OfferProposal,
    counterDemandSpec: DemandSpecification,
  ): Promise<OfferCounterProposal>;

  /**
   * Internally
   *
   * - ya-ts-client createAgreement
   * - ya-ts-client approveAgreement
   * - ya-ts-client "wait for approval"
   *
   * @param proposal
   *
   * @return Returns when the provider accepts the agreement, rejects otherwise. The resulting agreement is ready to create activities from.
   */
  proposeAgreement(proposal: OfferProposal): Promise<Agreement>;

  /**
   * @return The Agreement that has been terminated via Yagna
   */
  terminateAgreement(agreement: Agreement, reason?: string): Promise<Agreement>;

  /**
   * Acquire a proposal from the pool and sign an agreement with the provider. If signing the agreement fails,
   * destroy the proposal and try again with another one. The method returns an agreement that's ready to be used.
   * Optionally, you can provide a timeout in milliseconds or an AbortSignal that can be used to cancel the operation
   * early. If the operation is cancelled, the method will throw an error.
   * Note that this method will respect the acquire timeout set in the pool and will throw an error if no proposal
   * is available within the specified time.
   *
   * @example
   * ```ts
   * const agreement = await marketModule.signAgreementFromPool(draftProposalPool, 10_000); // throws TimeoutError if the operation takes longer than 10 seconds
   * ```
   * @example
   * ```ts
   * const signal = AbortSignal.timeout(10_000);
   * const agreement = await marketModule.signAgreementFromPool(draftProposalPool, signal); // throws TimeoutError if the operation takes longer than 10 seconds
   * ```
   * @param draftProposalPool - The pool of draft proposals to acquire from
   * @param agreementOptions - options used to sign the agreement such as expiration or waitingForApprovalTimeout
   * @param signalOrTimeout - The timeout in milliseconds or an AbortSignal that will be used to cancel the operation
   */
  signAgreementFromPool(
    draftProposalPool: DraftOfferProposalPool,
    agreementOptions?: AgreementOptions,
    signalOrTimeout?: number | AbortSignal,
  ): Promise<Agreement>;

  /**
   * Creates a demand for the given package and allocation and starts collecting, filtering and negotiating proposals.
   * The method returns an observable that emits a batch of draft proposals every time the buffer is full.
   * The method will automatically negotiate the proposals until they are moved to the `Draft` state.
   * Keep in mind that since this method returns an observable, nothing will happen until you subscribe to it.
   * Unsubscribing from the observable will stop the process and remove the demand from the market.
   */
  collectDraftOfferProposals(options: {
    demandSpecification: DemandSpecification;
    pricing: PricingOptions;
    filter?: OfferProposalFilter;
    minProposalsBatchSize?: number;
    proposalsBatchReleaseTimeoutMs?: number;
  }): Observable<OfferProposal>;

  /**
   * Estimate the budget for the given order and maximum numbers of agreemnets.
   * Keep in mind that this is just an estimate and the actual cost may vary.
   * The method returns the estimated budget in GLM.
   * @param params
   */
  estimateBudget({ maxAgreements, order }: { maxAgreements: number; order: MarketOrderSpec }): number;

  /**
   * Fetch the most up-to-date agreement details from the yagna
   */
  fetchAgreement(agreementId: string): Promise<Agreement>;

  /**
   * Scan the market for offers that match the given demand specification.
   */
  scan(scanSpecification: ScanSpecification): Observable<ScannedOffer>;
}

/**
 * Represents a director that can instruct DemandDetailsBuilder
 *
 * Demand is a complex concept in Golem. Requestors can place arbitrary properties and constraints on such
 * market entity. While the demand request on the Golem Protocol level is a flat list of properties (key, value) and constraints,
 * from the Requestor side they form logical groups that make sense together.
 *
 * The idea behind Directors is that you can encapsulate this grouping knowledge along with validation logic etc to prepare
 * all the final demand request body properties in a more controlled and organized manner.
 */
export interface IDemandDirector {
  apply(builder: DemandBodyBuilder): Promise<void> | void;
}

export class MarketModuleImpl implements MarketModule {
  public events = new EventEmitter<MarketEvents>();

  private readonly logger = defaultLogger("market");
  private readonly marketApi: IMarketApi;
  private fileServer: IFileServer;
  private options: MarketModuleOptions;

  constructor(
    private readonly deps: {
      logger: Logger;
      yagna: YagnaApi;
      paymentApi: IPaymentApi;
      activityApi: IActivityApi;
      marketApi: IMarketApi;
      networkApi: INetworkApi;
      networkModule: NetworkModule;
      fileServer: IFileServer;
      storageProvider: StorageProvider;
    },
    options?: Partial<MarketModuleOptions>,
  ) {
    this.logger = deps.logger;
    this.marketApi = deps.marketApi;
    this.fileServer = deps.fileServer;

    this.options = {
      ...{ demandRefreshIntervalSec: 30 * 60 },
      ...options,
    };

    this.collectAndEmitAgreementEvents();
  }

  async buildDemandDetails(
    demandOptions: OrderDemandOptions,
    orderOptions: OrderMarketOptions,
    allocation: Allocation,
  ): Promise<DemandSpecification> {
    const builder = new DemandBodyBuilder();

    // Instruct the builder what's required
    const basicConfig = new BasicDemandDirectorConfig({
      subnetTag: demandOptions.subnetTag,
    });

    const basicDirector = new BasicDemandDirector(basicConfig);
    basicDirector.apply(builder);

    const workloadOptions = demandOptions.workload
      ? await this.applyLocalGVMIServeSupport(demandOptions.workload)
      : demandOptions.workload;

    const workloadConfig = new WorkloadDemandDirectorConfig({
      ...workloadOptions,
      expirationSec: orderOptions.rentHours * 60 * 60, // hours to seconds
    });
    const workloadDirector = new WorkloadDemandDirector(workloadConfig);
    await workloadDirector.apply(builder);

    const paymentConfig = new PaymentDemandDirectorConfig(demandOptions.payment);
    const paymentDirector = new PaymentDemandDirector(allocation, this.deps.marketApi, paymentConfig);
    await paymentDirector.apply(builder);

    return new DemandSpecification(builder.getProduct(), allocation.paymentPlatform);
  }

  buildScanSpecification(options: ScanOptions): ScanSpecification {
    const builder = new DemandBodyBuilder();
    const director = new ScanDirector(options);
    director.apply(builder);
    return builder.getProduct();
  }

  /**
   * Augments the user-provided options with additional logic
   *
   * Use Case: serve the GVMI from the requestor and avoid registry
   */
  private async applyLocalGVMIServeSupport(options: Partial<WorkloadDemandDirectorConfigOptions>) {
    if (options.imageUrl?.startsWith("file://")) {
      const sourcePath = options.imageUrl?.replace("file://", "");

      const publishInfo = this.fileServer.getPublishInfo(sourcePath) ?? (await this.fileServer.publishFile(sourcePath));
      const { fileUrl: imageUrl, fileHash: imageHash } = publishInfo;

      this.logger.debug("Applied local GVMI serve support", {
        sourcePath,
        publishInfo,
      });

      return {
        ...options,
        imageUrl,
        imageHash,
      };
    }

    return options;
  }

  /**
   * Publishes the specified demand and re-publishes it based on demandSpecification.expirationSec interval
   */
  publishAndRefreshDemand(demandSpecification: DemandSpecification): Observable<Demand> {
    return new Observable<Demand>((subscriber) => {
      let currentDemand: Demand;

      const subscribeToOfferProposals = async () => {
        try {
          currentDemand = await this.deps.marketApi.publishDemandSpecification(demandSpecification);
          subscriber.next(currentDemand);
          this.events.emit("demandSubscriptionStarted", {
            demand: currentDemand,
          });
          this.logger.debug("Subscribing for proposals matched with the demand", { demand: currentDemand });
          return currentDemand;
        } catch (err) {
          const golemMarketError = new GolemMarketError(
            `Could not publish demand on the market`,
            MarketErrorCode.SubscriptionFailed,
            err,
          );

          subscriber.error(golemMarketError);
        }
      };

      const unsubscribeFromOfferProposals = async (demand: Demand) => {
        try {
          await this.deps.marketApi.unpublishDemand(demand);
          this.logger.info("Unpublished demand", { demandId: demand.id });
          this.logger.debug("Unpublished demand", demand);
          this.events.emit("demandSubscriptionStopped", {
            demand,
          });
        } catch (err) {
          const golemMarketError = new GolemMarketError(
            `Could not publish demand on the market`,
            MarketErrorCode.SubscriptionFailed,
            err,
          );

          subscriber.error(golemMarketError);
        }
      };

      void subscribeToOfferProposals();

      const interval = setInterval(() => {
        Promise.all([unsubscribeFromOfferProposals(currentDemand), subscribeToOfferProposals()])
          .then(([, demand]) => {
            if (demand) {
              this.events.emit("demandSubscriptionRefreshed", {
                demand,
              });
              this.logger.info("Refreshed subscription for offer proposals with the new demand", { demand });
            }
          })
          .catch((err) => {
            this.logger.error("Error while re-publishing demand for offers", err);
            subscriber.error(err);
          });
      }, this.options.demandRefreshIntervalSec * 1000);

      return () => {
        clearInterval(interval);
        if (currentDemand) {
          void unsubscribeFromOfferProposals(currentDemand);
        }
      };
    });
  }

  collectMarketProposalEvents(demand: Demand): Observable<MarketProposalEvent> {
    return this.deps.marketApi.collectMarketProposalEvents(demand).pipe(
      tap((event) => this.logger.debug("Received demand offer event from yagna", { event })),
      tap((event) => this.emitMarketProposalEvents(event)),
    );
  }

  collectAllOfferProposals(demand: Demand): Observable<OfferProposal> {
    return this.collectMarketProposalEvents(demand).pipe(
      filter((event): event is OfferProposalReceivedEvent => event.type === "ProposalReceived"),
      map((event: OfferProposalReceivedEvent) => event.proposal),
    );
  }

  async negotiateProposal(
    offerProposal: OfferProposal,
    counterDemand: DemandSpecification,
  ): Promise<OfferCounterProposal> {
    try {
      const counterProposal = await this.deps.marketApi.counterProposal(offerProposal, counterDemand);
      this.logger.debug("Counter proposal sent", counterProposal);
      this.events.emit("offerCounterProposalSent", {
        offerProposal,
        counterProposal,
      });
      return counterProposal;
    } catch (error) {
      this.events.emit("errorSendingCounterProposal", {
        offerProposal,
        error,
      });
      throw error;
    }
  }

  async proposeAgreement(proposal: OfferProposal, options?: AgreementOptions): Promise<Agreement> {
    const agreement = await this.marketApi.proposeAgreement(proposal, options);

    this.logger.info("Proposed and got approval for agreement", {
      agreementId: agreement.id,
      provider: agreement.provider,
    });

    return agreement;
  }

  async terminateAgreement(agreement: Agreement, reason?: string): Promise<Agreement> {
    await this.marketApi.terminateAgreement(agreement, reason);

    this.logger.info("Terminated agreement", {
      agreementId: agreement.id,
      provider: agreement.provider,
      reason,
    });

    return agreement;
  }

  collectDraftOfferProposals(options: {
    demandSpecification: DemandSpecification;
    pricing: PricingOptions;
    filter?: OfferProposalFilter;
    minProposalsBatchSize?: number;
    proposalsBatchReleaseTimeoutMs?: number;
  }): Observable<OfferProposal> {
    return this.publishAndRefreshDemand(options.demandSpecification).pipe(
      // For each fresh demand, start to watch the related market conversation events
      switchMap((freshDemand) => this.collectMarketProposalEvents(freshDemand)),
      // Select only events for proposal received
      filter((event) => event.type === "ProposalReceived"),
      // Convert event to proposal
      map((event) => (event as OfferProposalReceivedEvent).proposal),
      // We are interested only in Initial and Draft proposals, that are valid
      filter((proposal) => (proposal.isInitial() || proposal.isDraft()) && proposal.isValid()),
      // If they are accepted by the pricing criteria
      filter((proposal) => this.filterProposalsByPricingOptions(options.pricing, proposal)),
      // If they are accepted by the user filter
      filter((proposal) => (options?.filter ? this.filterProposalsByUserFilter(options.filter, proposal) : true)),
      // Batch initial proposals and  deduplicate them by provider key, pass-though proposals in other states
      this.reduceInitialProposalsByProviderKey({
        minProposalsBatchSize: options?.minProposalsBatchSize,
        proposalsBatchReleaseTimeoutMs: options?.proposalsBatchReleaseTimeoutMs,
      }),
      // Tap-in negotiator logic and negotiate initial proposals
      tap((proposal) => {
        if (proposal.isInitial()) {
          this.negotiateProposal(proposal, options.demandSpecification).catch((err) =>
            this.logger.error("Failed to negotiate the proposal", err),
          );
        }
      }),
      // Continue only with drafts
      filter((proposal) => proposal.isDraft()),
    );
  }

  private emitMarketProposalEvents(event: MarketProposalEvent) {
    const { type } = event;
    switch (type) {
      case "ProposalReceived":
        this.events.emit("offerProposalReceived", {
          offerProposal: event.proposal,
        });
        break;
      case "ProposalRejected":
        this.events.emit("offerCounterProposalRejected", {
          counterProposal: event.counterProposal,
          reason: event.reason,
        });
        break;
      case "PropertyQueryReceived":
        this.events.emit("offerPropertyQueryReceived");
        break;
      default:
        this.logger.warn("Unsupported event type in event", { event });
        break;
    }
  }

  async signAgreementFromPool(
    draftProposalPool: DraftOfferProposalPool,
    agreementOptions?: AgreementOptions,
    signalOrTimeout?: number | AbortSignal,
  ): Promise<Agreement> {
    const signal = createAbortSignalFromTimeout(signalOrTimeout);

    const getProposal = async () => {
      try {
        signal.throwIfAborted();
        const proposal = await draftProposalPool.acquire(signal);
        if (signal.aborted) {
          await draftProposalPool.release(proposal);
          signal.throwIfAborted();
        }
        return proposal;
      } catch (error) {
        if (signal.aborted) {
          throw signal.reason.name === "TimeoutError"
            ? new GolemTimeoutError("Could not sign any agreement in time")
            : new GolemAbortError("The signing of the agreement has been aborted", error);
        }
        throw error;
      }
    };

    const tryProposing = async (): Promise<Agreement> => {
      const proposal = await getProposal();
      try {
        const agreement = await this.proposeAgreement(proposal, agreementOptions);
        // agreement is valid, proposal can be destroyed
        await draftProposalPool.remove(proposal).catch((error) => {
          this.logger.warn("Signed the agreement but failed to remove the proposal from the pool", { error });
        });
        return agreement;
      } catch (error) {
        this.logger.debug("Failed to propose agreement, retrying", { error });
        // We failed to propose the agreement, destroy the proposal and try again with another one
        await draftProposalPool.remove(proposal).catch((error) => {
          this.logger.warn("Failed to remove the proposal from the pool after unsuccessful agreement proposal", {
            error,
          });
        });
        return runOnNextEventLoopIteration(tryProposing);
      }
    };
    return tryProposing();
  }

  /**
   * Reduce initial proposals to a set grouped by the provider's key to avoid duplicate offers
   */
  private reduceInitialProposalsByProviderKey(options?: {
    minProposalsBatchSize?: number;
    proposalsBatchReleaseTimeoutMs?: number;
  }): OperatorFunction<OfferProposal, OfferProposal> {
    return (input) =>
      new Observable((observer) => {
        let isCancelled = false;
        const proposalsBatch = new ProposalsBatch({
          minBatchSize: options?.minProposalsBatchSize,
          releaseTimeoutMs: options?.proposalsBatchReleaseTimeoutMs,
        });
        const subscription = input.subscribe((proposal) => {
          if (proposal.isInitial()) {
            proposalsBatch
              .addProposal(proposal)
              .catch((err) => this.logger.error("Failed to add the initial proposal to the batch", err));
          } else {
            observer.next(proposal);
          }
        });

        const batch = async () => {
          if (isCancelled) {
            return;
          }
          this.logger.debug("Waiting for reduced proposals...");
          try {
            await proposalsBatch.waitForProposals();
            const proposals = await proposalsBatch.getProposals();
            if (proposals.length > 0) {
              this.logger.debug("Received batch of proposals", { count: proposals.length });
              proposals.forEach((proposal) => observer.next(proposal));
            }
          } catch (error) {
            observer.error(error);
          }
          batch();
        };
        batch();

        return () => {
          isCancelled = true;
          subscription.unsubscribe();
        };
      });
  }

  estimateBudget({ order, maxAgreements }: { order: MarketOrderSpec; maxAgreements: number }): number {
    const pricingModel = order.market.pricing.model;

    // TODO: Don't assume for the user, at least not on pure golem-js level
    const minCpuThreads = order.demand.workload?.minCpuThreads ?? 1;

    const { rentHours } = order.market;

    switch (pricingModel) {
      case "linear": {
        const { maxCpuPerHourPrice, maxStartPrice, maxEnvPerHourPrice } = order.market.pricing;

        const threadCost = maxAgreements * rentHours * minCpuThreads * maxCpuPerHourPrice;
        const startCost = maxAgreements * maxStartPrice;
        const envCost = maxAgreements * rentHours * maxEnvPerHourPrice;

        return startCost + envCost + threadCost;
      }
      case "burn-rate":
        return maxAgreements * rentHours * order.market.pricing.avgGlmPerHour;
      default:
        throw new GolemUserError(`Unsupported pricing model ${pricingModel}`);
    }
  }

  async fetchAgreement(agreementId: string): Promise<Agreement> {
    return this.marketApi.getAgreement(agreementId);
  }

  /**
   * Subscribes to an observable that maps yagna events into our domain events
   * and emits these domain events via EventEmitter
   */
  private collectAndEmitAgreementEvents() {
    this.marketApi.collectAgreementEvents().subscribe((event) => {
      switch (event.type) {
        case "AgreementApproved":
          this.events.emit("agreementApproved", {
            agreement: event.agreement,
          });
          break;
        case "AgreementCancelled":
          this.events.emit("agreementCancelled", {
            agreement: event.agreement,
          });
          break;
        case "AgreementTerminated":
          this.events.emit("agreementTerminated", {
            agreement: event.agreement,
            reason: event.reason,
            terminatedBy: event.terminatedBy,
          });
          break;
        case "AgreementRejected":
          this.events.emit("agreementRejected", {
            agreement: event.agreement,
            reason: event.reason,
          });
          break;
      }
    });
  }

  private filterProposalsByUserFilter(filter: OfferProposalFilter, proposal: OfferProposal) {
    try {
      const result = filter(proposal);

      if (!result) {
        this.events.emit("offerProposalRejectedByProposalFilter", {
          offerProposal: proposal,
        });
        this.logger.debug("The offer was rejected by the user filter", { id: proposal.id });
      }

      return result;
    } catch (err) {
      this.logger.error("Executing user provided proposal filter resulted with an error", err);
      throw err;
    }
  }

  private filterProposalsByPricingOptions(pricing: PricingOptions, proposal: OfferProposal) {
    let isPriceValid = true;
    if (pricing.model === "linear") {
      isPriceValid =
        proposal.pricing.cpuSec <= pricing.maxCpuPerHourPrice / 3600 &&
        proposal.pricing.envSec <= pricing.maxEnvPerHourPrice / 3600 &&
        proposal.pricing.start <= pricing.maxStartPrice;
    } else if (pricing.model === "burn-rate") {
      isPriceValid =
        proposal.pricing.start + proposal.pricing.envSec * 3600 + proposal.pricing.cpuSec * 3600 <=
        pricing.avgGlmPerHour;
    }
    if (!isPriceValid) {
      this.events.emit("offerProposalRejectedByPriceFilter", {
        offerProposal: proposal,
      });
      this.logger.debug("The offer was ignored because the price was too high", {
        id: proposal.id,
        pricing: proposal.pricing,
      });
    }
    return isPriceValid;
  }

  scan(scanSpecification: ScanSpecification): Observable<ScannedOffer> {
    return this.deps.marketApi.scan(scanSpecification);
  }
}<|MERGE_RESOLUTION|>--- conflicted
+++ resolved
@@ -40,11 +40,7 @@
 import { MarketOrderSpec } from "../golem-network";
 import { INetworkApi, NetworkModule } from "../network";
 import { AgreementOptions } from "./agreement/agreement";
-<<<<<<< HEAD
-import { Concurrency } from "../lease-process";
 import { ScanDirector, ScanOptions, ScanSpecification, ScannedOffer } from "./scan";
-=======
->>>>>>> faace291
 
 export type DemandEngine = "vm" | "vm-nvidia" | "wasmtime";
 
