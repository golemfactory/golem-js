--- conflicted
+++ resolved
@@ -1,17 +1,14 @@
+/* eslint-disable @typescript-eslint/no-unused-vars */
 import { EventEmitter } from "eventemitter3";
 import { DemandConfig, DemandNew, DraftOfferProposalPool, MarketApi, NewProposalEvent } from "./index";
-<<<<<<< HEAD
 import {
   Agreement,
+  IActivityApi,
+  IPaymentApi,
   LeaseProcess,
-  IPaymentApi,
-  IActivityApi,
   LeaseProcessPool,
   LeaseProcessPoolOptions,
 } from "../agreement";
-=======
-import { Agreement, AgreementPool, AgreementPoolOptions, IActivityApi, IPaymentApi, LeaseProcess } from "../agreement";
->>>>>>> fcbf93f5
 import { defaultLogger, Logger, YagnaApi } from "../shared/utils";
 import { Allocation } from "../payment";
 import { Package } from "./package";
@@ -138,8 +135,6 @@
   terminateAgreement(agreement: Agreement, reason?: string): Promise<Agreement>;
 
   /**
-<<<<<<< HEAD
-=======
    * Helper method that will allow reaching an agreement for the user without dealing with manual labour of demand/subscription
    */
   getAgreement(options: MarketOptions, filter: ProposalFilterNew): Promise<Agreement>;
@@ -147,7 +142,6 @@
   getAgreements(options: MarketOptions, filter: ProposalFilterNew, count: number): Promise<Agreement[]>;
 
   /**
->>>>>>> fcbf93f5
    * Creates a demand for the given package and allocation and starts collecting, filtering and negotiating proposals.
    * The method returns an observable that emits a batch of draft proposals every time the buffer is full.
    * The method will automatically negotiate the proposals until they are moved to the `Draft` state.
@@ -333,8 +327,6 @@
     return agreement;
   }
 
-<<<<<<< HEAD
-=======
   getAgreement(options: MarketOptions, filter: ProposalFilterNew): Promise<Agreement> {
     throw new Error("Method not implemented.");
   }
@@ -343,7 +335,6 @@
     throw new Error("Method not implemented.");
   }
 
->>>>>>> fcbf93f5
   startCollectingProposals(options: {
     demandSpecification: DemandSpecification;
     filter?: ProposalFilterNew;
