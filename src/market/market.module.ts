/* eslint-disable @typescript-eslint/no-unused-vars */
import { EventEmitter } from "eventemitter3";
<<<<<<< HEAD
import { DemandConfig, DemandNew, DemandOptions, ProposalFilter } from "./index";
import { Agreement } from "../agreement";

import { YagnaApi } from "../shared/utils";
import { switchMap, Observable, filter, bufferCount, tap } from "rxjs";
import { MarketApi } from "ya-ts-client";
import { Allocation } from "../payment";
import { ProposalNew } from "./proposal";
import { Package } from "./package";
import { DecorationsBuilder } from "./builder";
import { ProposalFilterNew } from "./service";
=======
import { Demand, Proposal, ProposalFilter } from "./index";
import { Agreement, AgreementOptions } from "../agreement";

import { YagnaApi, YagnaEventSubscription } from "../shared/utils";
import { DraftOfferProposalPool } from "./draft-offer-proposal-pool";
import { PaymentModule } from "../payment";
>>>>>>> 71f462ee

export interface MarketEvents {}

export interface DemandBuildParams {
  demand: DemandOptions;
  market: MarketOptions;
}

export interface DemandOptions {
  image: string;
  resources?: Resources;
}

/**
 * -----*----*-----X----*-----X-----*
 *
 * const final = await sub.waitFor((p) => p.paretnId == 123);
 */
export interface Resources {
  /** The minimum CPU requirement for each service instance. */
  minCpu?: number;
  /* The minimum memory requirement (in Gibibyte) for each service instance. */
  minMemGib?: number;
  /** The minimum storage requirement (in Gibibyte) for each service instance. */
  minStorageGib?: number;
}

export interface MarketOptions {
  /** How long you want to rent the resources in hours */
  rentHours?: number;

  pricing?: {
    maxStartPrice: number;
    maxCpuPerHourPrice: number;
    maxEnvPerHourPrice: number;
  };

  /** The payment network that should be considered while looking for providers and where payments will be done */
  paymentNetwork?: string;

  /**
   * List of provider Golem Node IDs that should be considered
   *
   * If not provided, the list will be pulled from: https://provider-health.golem.network/v1/provider-whitelist
   */
  withProviders?: string[];
  withoutProviders?: string[];
  withOperators?: string[];
  withoutOperators?: string[];
}
<<<<<<< HEAD
=======

export interface ProposalSubscription {
  cancel: () => void;
}
>>>>>>> 71f462ee

export interface MarketModule {
  events: EventEmitter<MarketEvents>;

<<<<<<< HEAD
  buildDemand(
    taskPackage: Package,
    allocation: Allocation,
    options: DemandOptions,
  ): Promise<MarketApi.DemandOfferBaseDTO>;

  /**
   * Publishes the demand to the market and handles refreshing it when needed.
   * Each time the demand is refreshed, a new demand is emitted by the observable.
   * Keep in mind that since this method returns an observable, nothing will happen until you subscribe to it.
   * Unsubscribing will remove the demand from the market.
   */
  publishDemand(offer: MarketApi.DemandOfferBaseDTO, expiration: number): Observable<DemandNew>;
=======
  buildDemand(options: DemandBuildParams): Promise<Demand>;

  subscribeForProposals(demand: Demand): ProposalSubscription;
>>>>>>> 71f462ee

  /**
   * Subscribes to the proposals for the given demand.
   * If an error occurs, the observable will emit an error and complete.
   * Keep in mind that since this method returns an observable, nothing will happen until you subscribe to it.
   */
  subscribeForProposals(demand: DemandNew): Observable<ProposalNew>;

  /**
   * Sends a counter-offer to the provider. Note that to get the provider's response to your
   * counter you should listen to proposals sent to yagna using `subscribeForProposals`.
   */
  negotiateProposal(
    receivedProposal: ProposalNew,
    offer: MarketApi.DemandOfferBaseDTO,
    paymentPlatform: string,
  ): Promise<ProposalNew>;

  /**
   * Internally
   *
   * - ya-ts-client createAgreement
   * - ya-ts-client approveAgreement
   * - ya-ts-client "wait for approval"
   *
   * @param paymentModule
   * @param proposal
   * @param options
   *
   * @return Returns when the provider accepts the agreement, rejects otherwise. The resulting agreement is ready to create activities from.
   */
<<<<<<< HEAD
  proposeAgreement(proposal: ProposalNew): Promise<Agreement>;
=======
  proposeAgreement(paymentModule: PaymentModule, proposal: Proposal, options?: AgreementOptions): Promise<Agreement>;
>>>>>>> 71f462ee

  /**
   *
   * @return The Agreement that has been terminated via Yagna
   */
  terminateAgreement(agreement: Agreement, reason?: string): Promise<Agreement>;

  /**
   * Helper method that will allow reaching an agreement for the user without dealing with manual labour of demand/subscription
   */
  getAgreement(options: MarketOptions, filter: ProposalFilter): Promise<Agreement>;

  getAgreements(options: MarketOptions, filter: ProposalFilter, count: number): Promise<Agreement[]>;
<<<<<<< HEAD

  /**
   * Creates a demand for the given package and allocation and starts collecting, filtering and negotiating proposals.
   * The method returns an observable that emits a batch of draft proposals every time the buffer is full.
   * The method will automatically negotiate the proposals until they are moved to the `Draft` state.
   * Keep in mind that since this method returns an observable, nothing will happen until you subscribe to it.
   * Unsubscribing from the observable will stop the process and remove the demand from the market.
   */
  startCollectingProposals(options: {
    demandOffer: MarketApi.DemandOfferBaseDTO;
    paymentPlatform: string;
    demandOptions?: DemandOptions;
    filter?: ProposalFilterNew;
    bufferSize?: number;
  }): Observable<ProposalNew[]>;
=======

  subscribeForDraftProposals(
    initialProposalSubscription: YagnaEventSubscription<Proposal>,
  ): Promise<YagnaEventSubscription<Proposal>>;

  startCollectingProposal(options: DemandBuildParams, pool: DraftOfferProposalPool): Promise<ProposalSubscription>;
>>>>>>> 71f462ee
}

type ProposalEvent = MarketApi.ProposalEventDTO & MarketApi.ProposalRejectedEventDTO;

export class MarketModuleImpl implements MarketModule {
  events: EventEmitter<MarketEvents> = new EventEmitter<MarketEvents>();

  constructor(private readonly yagnaApi: YagnaApi) {}

<<<<<<< HEAD
  async buildDemand(
    taskPackage: Package,
    allocation: Allocation,
    options: DemandOptions,
  ): Promise<MarketApi.DemandOfferBaseDTO> {
    const config = new DemandConfig(options);
    const builder = new DecorationsBuilder();

    const taskDecorations = await taskPackage.getDemandDecoration();
    const allocationDecoration = await allocation.getDemandDecoration();

    builder.addDecorations([taskDecorations, allocationDecoration]);

    // Configure basic properties
    builder
      .addProperty("golem.srv.caps.multi-activity", true)
      .addProperty("golem.srv.comp.expiration", Date.now() + config.expirationSec * 1000)
      .addProperty("golem.node.debug.subnet", config.subnetTag)
      .addProperty("golem.com.payment.debit-notes.accept-timeout?", config.debitNotesAcceptanceTimeoutSec)
      .addConstraint("golem.com.pricing.model", "linear")
      .addConstraint("golem.node.debug.subnet", config.subnetTag);

    // Configure mid-agreement payments
    builder
      .addProperty("golem.com.scheme.payu.debit-note.interval-sec?", config.midAgreementDebitNoteIntervalSec)
      .addProperty("golem.com.scheme.payu.payment-timeout-sec?", config.midAgreementPaymentTimeoutSec);

    return builder.getDemandRequest();
  }

  publishDemand(offer: MarketApi.DemandOfferBaseDTO, expiration: number = 60 * 60 * 1000): Observable<DemandNew> {
    return new Observable<DemandNew>((subscriber) => {
      let id: string;
=======
  buildDemand(options: DemandBuildParams): Promise<Demand> {
    throw new Error("Method not implemented.");
  }

  subscribeForProposals(demand: Demand): ProposalSubscription {
    // const subId = await this.yagnaApi.market.subscribeDemand(demand);
    //
    // // Getting a 404 while collecting offers should cancel the subscription
    // const sub = Subscription.longPoll(() => this.yagnaApi.market.collectOffers(subId)).map(
    //   (proposalDto: ProposalDTO) => {
    //     const p = new Proposal(demand, null);
    //
    //     // More work...
    //
    //     return p;
    //   },
    // );
    //
    // // sub.cancel();
    // return sub;
>>>>>>> 71f462ee

      const subscribeDemand = async () => {
        const idOrError = await this.yagnaApi.market.subscribeDemand(offer);
        if (typeof idOrError !== "string") {
          subscriber.error(new Error(`Failed to subscribe to demand: ${idOrError}`));
          return;
        }
        id = idOrError;
        subscriber.next(new DemandNew(id, offer));
      };
      subscribeDemand();

      const interval = setInterval(() => {
        this.yagnaApi.market.unsubscribeDemand(id);
        subscribeDemand();
      }, expiration);

      return () => {
        clearInterval(interval);
        this.yagnaApi.market.unsubscribeDemand(id);
      };
    });
  }

  subscribeForProposals(demand: DemandNew): Observable<ProposalNew> {
    return new Observable<ProposalNew>((subscriber) => {
      let proposalPromise: MarketApi.CancelablePromise<ProposalEvent[]>;
      let isCancelled = false;
      const longPoll = async () => {
        if (isCancelled) {
          return;
        }
        try {
          proposalPromise = this.yagnaApi.market.collectOffers(demand.id) as MarketApi.CancelablePromise<
            ProposalEvent[]
          >;
          const proposals = await proposalPromise;
          const successfulProposals = proposals.filter((proposal) => !proposal.reason);
          successfulProposals.forEach((proposal) => subscriber.next(new ProposalNew(proposal.proposal, demand)));
        } catch (error) {
          if (error instanceof MarketApi.CancelError) {
            return;
          }
          // when the demand is unsubscribed the long poll will reject with a 404
          if ("status" in error && error.status === 404) {
            return;
          }
          subscriber.error(error);
        }
        longPoll();
      };
      longPoll();
      return () => {
        isCancelled = true;
        proposalPromise.cancel();
      };
    });
  }

<<<<<<< HEAD
  async negotiateProposal(
    receivedProposal: ProposalNew,
    offer: MarketApi.DemandOfferBaseDTO,
    paymentPlatform: string,
  ): Promise<ProposalNew> {
    const offerClone = structuredClone(offer);
    offerClone.properties["golem.com.payment.chosen-platform"] = paymentPlatform;

    const newProposalId = await this.yagnaApi.market.counterProposalDemand(
      receivedProposal.demand.id,
      receivedProposal.model.proposalId,
      offerClone,
    );

    if (typeof newProposalId !== "string") {
      throw new Error(`Failed to create counter-offer ${newProposalId}`);
    }
    const proposalModel = await this.yagnaApi.market.getProposalOffer(receivedProposal.demand.id, newProposalId);
    return new ProposalNew(proposalModel, receivedProposal.demand);
  }

  proposeAgreement(proposal: ProposalNew): Promise<Agreement> {
=======
  proposeAgreement(paymentModule: PaymentModule, proposal: Proposal, options?: AgreementOptions): Promise<Agreement> {
>>>>>>> 71f462ee
    throw new Error("Method not implemented.");
  }

  terminateAgreement(agreement: Agreement, reason: string): Promise<Agreement> {
    throw new Error("Method not implemented.");
  }

  getAgreement(options: MarketOptions, filter: ProposalFilter): Promise<Agreement> {
    throw new Error("Method not implemented.");
  }

  getAgreements(options: MarketOptions, filter: ProposalFilter, count: number): Promise<Agreement[]> {
<<<<<<< HEAD
=======
    throw new Error("Method not implemented.");
  }

  async startCollectingProposal(
    options: DemandBuildParams,
    pool: DraftOfferProposalPool,
  ): Promise<ProposalSubscription> {
    const demand = await this.buildDemand(options);
    return this.subscribeForProposals(demand);
  }

  async subscribeForDraftProposals(
    initialProposalSubscription: YagnaEventSubscription<Proposal>,
  ): Promise<YagnaEventSubscription<Proposal>> {
>>>>>>> 71f462ee
    throw new Error("Method not implemented.");
  }

  startCollectingProposals(options: {
    demandOffer: MarketApi.DemandOfferBaseDTO;
    paymentPlatform: string;
    demandOptions?: DemandOptions;
    filter?: ProposalFilterNew;
    bufferSize?: number;
  }): Observable<ProposalNew[]> {
    return this.publishDemand(options.demandOffer, options.demandOptions?.expirationSec).pipe(
      // for each demand created -> start collecting all proposals
      switchMap((demand) => this.subscribeForProposals(demand)),
      // for each proposal collected -> filter out undesired and invalid ones
      filter((proposal) => proposal.isValid()),
      filter((proposal) => !options.filter || options.filter(proposal)),
      // for each valid proposal -> start negotiating if it's not in draft state yet
      tap((proposal) => {
        if (proposal.isInitial()) {
          this.negotiateProposal(proposal, options.demandOffer, options.paymentPlatform);
        }
      }),
      // for each proposal -> filter out all states other than draft
      filter((proposal) => proposal.isDraft()),
      // for each draft proposal -> add them to the buffer
      bufferCount(options.bufferSize || 50),
    );
  }
}<|MERGE_RESOLUTION|>--- conflicted
+++ resolved
@@ -1,36 +1,22 @@
 /* eslint-disable @typescript-eslint/no-unused-vars */
 import { EventEmitter } from "eventemitter3";
-<<<<<<< HEAD
 import { DemandConfig, DemandNew, DemandOptions, ProposalFilter } from "./index";
-import { Agreement } from "../agreement";
+import { Agreement, AgreementOptions } from "../agreement";
 
 import { YagnaApi } from "../shared/utils";
 import { switchMap, Observable, filter, bufferCount, tap } from "rxjs";
 import { MarketApi } from "ya-ts-client";
-import { Allocation } from "../payment";
+import { Allocation, PaymentModule } from "../payment";
 import { ProposalNew } from "./proposal";
 import { Package } from "./package";
 import { DecorationsBuilder } from "./builder";
 import { ProposalFilterNew } from "./service";
-=======
-import { Demand, Proposal, ProposalFilter } from "./index";
-import { Agreement, AgreementOptions } from "../agreement";
-
-import { YagnaApi, YagnaEventSubscription } from "../shared/utils";
-import { DraftOfferProposalPool } from "./draft-offer-proposal-pool";
-import { PaymentModule } from "../payment";
->>>>>>> 71f462ee
 
 export interface MarketEvents {}
 
 export interface DemandBuildParams {
   demand: DemandOptions;
   market: MarketOptions;
-}
-
-export interface DemandOptions {
-  image: string;
-  resources?: Resources;
 }
 
 /**
@@ -70,18 +56,10 @@
   withOperators?: string[];
   withoutOperators?: string[];
 }
-<<<<<<< HEAD
-=======
-
-export interface ProposalSubscription {
-  cancel: () => void;
-}
->>>>>>> 71f462ee
 
 export interface MarketModule {
   events: EventEmitter<MarketEvents>;
 
-<<<<<<< HEAD
   buildDemand(
     taskPackage: Package,
     allocation: Allocation,
@@ -95,11 +73,6 @@
    * Unsubscribing will remove the demand from the market.
    */
   publishDemand(offer: MarketApi.DemandOfferBaseDTO, expiration: number): Observable<DemandNew>;
-=======
-  buildDemand(options: DemandBuildParams): Promise<Demand>;
-
-  subscribeForProposals(demand: Demand): ProposalSubscription;
->>>>>>> 71f462ee
 
   /**
    * Subscribes to the proposals for the given demand.
@@ -131,11 +104,7 @@
    *
    * @return Returns when the provider accepts the agreement, rejects otherwise. The resulting agreement is ready to create activities from.
    */
-<<<<<<< HEAD
-  proposeAgreement(proposal: ProposalNew): Promise<Agreement>;
-=======
-  proposeAgreement(paymentModule: PaymentModule, proposal: Proposal, options?: AgreementOptions): Promise<Agreement>;
->>>>>>> 71f462ee
+  proposeAgreement(paymentModule: PaymentModule, proposal: ProposalNew, options?: AgreementOptions): Promise<Agreement>;
 
   /**
    *
@@ -149,7 +118,6 @@
   getAgreement(options: MarketOptions, filter: ProposalFilter): Promise<Agreement>;
 
   getAgreements(options: MarketOptions, filter: ProposalFilter, count: number): Promise<Agreement[]>;
-<<<<<<< HEAD
 
   /**
    * Creates a demand for the given package and allocation and starts collecting, filtering and negotiating proposals.
@@ -165,14 +133,6 @@
     filter?: ProposalFilterNew;
     bufferSize?: number;
   }): Observable<ProposalNew[]>;
-=======
-
-  subscribeForDraftProposals(
-    initialProposalSubscription: YagnaEventSubscription<Proposal>,
-  ): Promise<YagnaEventSubscription<Proposal>>;
-
-  startCollectingProposal(options: DemandBuildParams, pool: DraftOfferProposalPool): Promise<ProposalSubscription>;
->>>>>>> 71f462ee
 }
 
 type ProposalEvent = MarketApi.ProposalEventDTO & MarketApi.ProposalRejectedEventDTO;
@@ -182,7 +142,6 @@
 
   constructor(private readonly yagnaApi: YagnaApi) {}
 
-<<<<<<< HEAD
   async buildDemand(
     taskPackage: Package,
     allocation: Allocation,
@@ -216,28 +175,6 @@
   publishDemand(offer: MarketApi.DemandOfferBaseDTO, expiration: number = 60 * 60 * 1000): Observable<DemandNew> {
     return new Observable<DemandNew>((subscriber) => {
       let id: string;
-=======
-  buildDemand(options: DemandBuildParams): Promise<Demand> {
-    throw new Error("Method not implemented.");
-  }
-
-  subscribeForProposals(demand: Demand): ProposalSubscription {
-    // const subId = await this.yagnaApi.market.subscribeDemand(demand);
-    //
-    // // Getting a 404 while collecting offers should cancel the subscription
-    // const sub = Subscription.longPoll(() => this.yagnaApi.market.collectOffers(subId)).map(
-    //   (proposalDto: ProposalDTO) => {
-    //     const p = new Proposal(demand, null);
-    //
-    //     // More work...
-    //
-    //     return p;
-    //   },
-    // );
-    //
-    // // sub.cancel();
-    // return sub;
->>>>>>> 71f462ee
 
       const subscribeDemand = async () => {
         const idOrError = await this.yagnaApi.market.subscribeDemand(offer);
@@ -297,7 +234,6 @@
     });
   }
 
-<<<<<<< HEAD
   async negotiateProposal(
     receivedProposal: ProposalNew,
     offer: MarketApi.DemandOfferBaseDTO,
@@ -319,10 +255,11 @@
     return new ProposalNew(proposalModel, receivedProposal.demand);
   }
 
-  proposeAgreement(proposal: ProposalNew): Promise<Agreement> {
-=======
-  proposeAgreement(paymentModule: PaymentModule, proposal: Proposal, options?: AgreementOptions): Promise<Agreement> {
->>>>>>> 71f462ee
+  proposeAgreement(
+    paymentModule: PaymentModule,
+    proposal: ProposalNew,
+    options?: AgreementOptions,
+  ): Promise<Agreement> {
     throw new Error("Method not implemented.");
   }
 
@@ -335,23 +272,6 @@
   }
 
   getAgreements(options: MarketOptions, filter: ProposalFilter, count: number): Promise<Agreement[]> {
-<<<<<<< HEAD
-=======
-    throw new Error("Method not implemented.");
-  }
-
-  async startCollectingProposal(
-    options: DemandBuildParams,
-    pool: DraftOfferProposalPool,
-  ): Promise<ProposalSubscription> {
-    const demand = await this.buildDemand(options);
-    return this.subscribeForProposals(demand);
-  }
-
-  async subscribeForDraftProposals(
-    initialProposalSubscription: YagnaEventSubscription<Proposal>,
-  ): Promise<YagnaEventSubscription<Proposal>> {
->>>>>>> 71f462ee
     throw new Error("Method not implemented.");
   }
 
