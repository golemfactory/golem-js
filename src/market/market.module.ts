/* eslint-disable @typescript-eslint/no-unused-vars */
import { EventEmitter } from "eventemitter3";
import {
  DemandConfig,
  DemandNew,
  GolemMarketError,
  MarketApi,
  MarketErrorCode,
  NewProposalEvent,
  ProposalFilter,
} from "./index";
import { Agreement, LegacyAgreementServiceOptions, LeaseProcess, IPaymentApi, IActivityApi } from "../agreement";
import { defaultLogger, Logger, YagnaApi } from "../shared/utils";
import { Allocation, PaymentModule } from "../payment";
import { Package } from "./package";
import { bufferTime, filter, map, Observable, switchMap, tap, OperatorFunction } from "rxjs";
import { IProposalRepository, ProposalNew } from "./proposal";
import { ComparisonOperator, DecorationsBuilder } from "./builder";
import { ProposalFilterNew } from "./service";
import { IAgreementApi } from "../agreement/agreement";
import { DemandOptionsNew, DemandSpecification, IDemandRepository } from "./demand";
<<<<<<< HEAD
import { ProposalsBatch } from "./proposals_batch";
=======
import { PayerDetails } from "../payment/PayerDetails";
>>>>>>> ad5ad98a
import { IFileServer } from "../activity";

export interface MarketEvents {}

/**
 * Use by legacy demand publishing code
 */
export interface DemandBuildParams {
  demand: DemandOptionsNew;
  market: MarketOptions;
}

type DemandEngine = "vm" | "vm-nvidia" | "wasmtime";

export type PaymentSpec = {
  network: string;
  driver: "erc20";
  token?: "glm" | "tglm";
};

/**
 * Represents the new demand specification which is accepted by GolemNetwork and MarketModule
 */
export interface DemandSpec {
  demand: DemandOptionsNew;
  market: MarketOptions;
  payment: PaymentSpec;
}

export interface DemandResources {
  /** The minimum CPU requirement for each service instance. */
  minCpu: number;

  /* The minimum memory requirement (in Gibibyte) for each service instance. */
  minMemGib: number;

  /** The minimum storage requirement (in Gibibyte) for each service instance. */
  minStorageGib: number;
}

export interface MarketOptions {
  /** How long you want to rent the resources in hours */
  rentHours?: number;

  pricing?: {
    maxStartPrice: number;
    maxCpuPerHourPrice: number;
    maxEnvPerHourPrice: number;
  };

  /** The payment network that should be considered while looking for providers and where payments will be done */
  paymentNetwork?: string;

  /**
   * List of provider Golem Node IDs that should be considered
   *
   * If not provided, the list will be pulled from: https://provider-health.golem.network/v1/provider-whitelist
   */
  withProviders?: string[];
  withoutProviders?: string[];
  withOperators?: string[];
  withoutOperators?: string[];
}

export interface MarketModule {
  events: EventEmitter<MarketEvents>;

  /**
   * Build a DemandSpecification based on the given options and payer details.
   * You can obtain the payer details from the payment module.
   * The method returns a DemandSpecification that can be used to publish the demand to the market,
   * for example using the `publishDemand` method.
   */
  buildDemand(options: DemandOptionsNew, payerDetails: PayerDetails): Promise<DemandSpecification>;

  /**
   * Publishes the demand to the market and handles refreshing it when needed.
   * Each time the demand is refreshed, a new demand is emitted by the observable.
   * Keep in mind that since this method returns an observable, nothing will happen until you subscribe to it.
   * Unsubscribing will remove the demand from the market.
   */
  publishDemand(offer: DemandSpecification): Observable<DemandNew>;

  /**
   * Subscribes to the proposals for the given demand.
   * If an error occurs, the observable will emit an error and complete.
   * Keep in mind that since this method returns an observable, nothing will happen until you subscribe to it.
   */
  subscribeForProposals(demand: DemandNew): Observable<ProposalNew>;

  /**
   * Sends a counter-offer to the provider. Note that to get the provider's response to your
   * counter you should listen to proposals sent to yagna using `subscribeForProposals`.
   */
  negotiateProposal(receivedProposal: ProposalNew, offer: DemandSpecification): Promise<ProposalNew>;

  /**
   * Internally
   *
   * - ya-ts-client createAgreement
   * - ya-ts-client approveAgreement
   * - ya-ts-client "wait for approval"
   *
   * @param paymentModule
   * @param proposal
   * @param options
   *
   * @return Returns when the provider accepts the agreement, rejects otherwise. The resulting agreement is ready to create activities from.
   */
  proposeAgreement(
    paymentModule: PaymentModule,
    proposal: ProposalNew,
    options?: LegacyAgreementServiceOptions,
  ): Promise<Agreement>;

  /**
   * @return The Agreement that has been terminated via Yagna
   */
  terminateAgreement(agreement: Agreement, reason?: string): Promise<Agreement>;

  /**
   * Helper method that will allow reaching an agreement for the user without dealing with manual labour of demand/subscription
   */
  getAgreement(options: MarketOptions, filter: ProposalFilter): Promise<Agreement>;

  getAgreements(options: MarketOptions, filter: ProposalFilter, count: number): Promise<Agreement[]>;

  /**
   * Creates a demand for the given package and allocation and starts collecting, filtering and negotiating proposals.
   * The method returns an observable that emits a batch of draft proposals every time the buffer is full.
   * The method will automatically negotiate the proposals until they are moved to the `Draft` state.
   * Keep in mind that since this method returns an observable, nothing will happen until you subscribe to it.
   * Unsubscribing from the observable will stop the process and remove the demand from the market.
   */
  startCollectingProposals(options: {
    demandSpecification: DemandSpecification;
    filter?: ProposalFilterNew;
    bufferSize?: number;
  }): Observable<ProposalNew[]>;

  createLease(agreement: Agreement, allocation: Allocation): LeaseProcess;
}

export class MarketModuleImpl implements MarketModule {
  events: EventEmitter<MarketEvents> = new EventEmitter<MarketEvents>();

  private readonly yagnaApi: YagnaApi;
  private readonly logger = defaultLogger("market");
  private readonly agreementApi: IAgreementApi;
  private readonly proposalRepo: IProposalRepository;
  private readonly demandRepo: IDemandRepository;
  private fileServer: IFileServer;

  private defaultDemandExpirationSec = 60 * 60;

  constructor(
    private readonly deps: {
      logger: Logger;
      yagna: YagnaApi;
      agreementApi: IAgreementApi;
      proposalRepository: IProposalRepository;
      demandRepository: IDemandRepository;
      paymentApi: IPaymentApi;
      activityApi: IActivityApi;
      marketApi: MarketApi;
      fileServer: IFileServer;
    },
  ) {
    this.logger = deps.logger;
    this.yagnaApi = deps.yagna;
    this.agreementApi = deps.agreementApi;
    this.proposalRepo = deps.proposalRepository;
    this.demandRepo = deps.demandRepository;
    this.fileServer = deps.fileServer;
  }

  async buildDemand(options: DemandOptionsNew, payerDetails: PayerDetails): Promise<DemandSpecification> {
    const demandSpecificConfig = new DemandConfig(options);
    const builder = new DecorationsBuilder();

    // Apply additional modifications
    const pkgOptions = await this.applyLocalGVMIServeSupport(options);
    const taskDecorations = await Package.create(pkgOptions).getDemandDecoration();

    builder.addDecorations([taskDecorations]);

    // Configure basic properties
    builder
      .addProperty("golem.srv.caps.multi-activity", true)
      .addProperty("golem.srv.comp.expiration", Date.now() + demandSpecificConfig.expirationSec * 1000)
      .addProperty("golem.node.debug.subnet", demandSpecificConfig.subnetTag)
      .addProperty("golem.com.payment.debit-notes.accept-timeout?", demandSpecificConfig.debitNotesAcceptanceTimeoutSec)
      .addConstraint("golem.com.pricing.model", "linear")
      .addConstraint("golem.node.debug.subnet", demandSpecificConfig.subnetTag);

    // Configure mid-agreement payments
    builder
      .addProperty(
        "golem.com.scheme.payu.debit-note.interval-sec?",
        demandSpecificConfig.midAgreementDebitNoteIntervalSec,
      )
      .addProperty("golem.com.scheme.payu.payment-timeout-sec?", demandSpecificConfig.midAgreementPaymentTimeoutSec);

    // Configure payment platform
    builder
      .addProperty(`golem.com.payment.platform.${payerDetails.getPaymentPlatform()}.address`, payerDetails.address)
      .addProperty("golem.com.payment.protocol.version", "2")
      .addConstraint(`golem.com.payment.platform.${payerDetails.getPaymentPlatform()}.address`, "*")
      .addConstraint("golem.com.payment.protocol.version", "1", ComparisonOperator.Gt);

    return builder.getDemandSpecification(payerDetails.getPaymentPlatform(), demandSpecificConfig.expirationSec);
  }

  /**
   * Augments the user-provided options with additional logic
   *
   * Use Case: serve the GVMI from the requestor and avoid registry
   */
  private async applyLocalGVMIServeSupport(options: DemandOptionsNew) {
    if (options.imageUrl?.startsWith("file://")) {
      const sourcePath = options.imageUrl?.replace("file://", "");

      const publishInfo = this.fileServer.getPublishInfo(sourcePath) ?? (await this.fileServer.publishFile(sourcePath));
      const { fileUrl: imageUrl, fileHash: imageHash } = publishInfo;

      this.logger.debug("Applied local GVMI serve support", {
        sourcePath,
        publishInfo,
      });

      return {
        ...options,
        imageUrl,
        imageHash,
      };
    }

    return options;
  }

  publishDemand(demandSpecification: DemandSpecification): Observable<DemandNew> {
    return new Observable<DemandNew>((subscriber) => {
      let currentDemand: DemandNew;

      const subscribeDemand = async () => {
        currentDemand = await this.deps.marketApi.publishDemandSpecification(demandSpecification);
        subscriber.next(currentDemand);
        this.logger.debug("Subscribing for proposals matched with the demand", { demand: currentDemand });
      };
      subscribeDemand();

      const interval = setInterval(() => {
        this.deps.marketApi
          .unpublishDemand(currentDemand)
          .catch((error) => this.logger.error("Failed to unpublish demand", error));
        subscribeDemand();
      }, demandSpecification.expirationSec * 1000);

      return () => {
        clearInterval(interval);
        this.deps.marketApi
          .unpublishDemand(currentDemand)
          .catch((error) => this.logger.error("Failed to unpublish demand", error));
      };
    });
  }

  subscribeForProposals(demand: DemandNew): Observable<ProposalNew> {
    return this.deps.marketApi.observeProposalEvents(demand).pipe(
      // filter out proposal rejection events
      filter((event) => !("reason" in event)),
      // map proposal events to proposal models
      map((event) => new ProposalNew((event as NewProposalEvent).proposal, demand)),
    );
  }

  async negotiateProposal(receivedProposal: ProposalNew, offer: DemandSpecification): Promise<ProposalNew> {
    return this.deps.marketApi.counterProposal(receivedProposal, offer);
  }

  async proposeAgreement(
    paymentModule: PaymentModule,
    proposal: ProposalNew,
    options?: LegacyAgreementServiceOptions,
  ): Promise<Agreement> {
    const agreement = await this.agreementApi.createAgreement(proposal);
    const confirmed = await this.agreementApi.confirmAgreement(agreement);
    const state = confirmed.getState();

    if (state !== "Approved") {
      throw new GolemMarketError(
        `Agreement ${agreement.id} cannot be approved. Current state: ${state}`,
        MarketErrorCode.AgreementApprovalFailed,
      );
    }

    this.logger.info("Established agreement", { agreementId: agreement.id, provider: agreement.getProviderInfo() });

    return agreement;
  }

  async terminateAgreement(agreement: Agreement, reason?: string): Promise<Agreement> {
    await this.agreementApi.terminateAgreement(agreement, reason);

    this.logger.info("Terminated agreement", {
      agreementId: agreement.id,
      provider: agreement.getProviderInfo(),
      reason,
    });

    return agreement;
  }

  getAgreement(options: MarketOptions, filter: ProposalFilter): Promise<Agreement> {
    throw new Error("Method not implemented.");
  }

  getAgreements(options: MarketOptions, filter: ProposalFilter, count: number): Promise<Agreement[]> {
    throw new Error("Method not implemented.");
  }

  startCollectingProposals(options: {
    demandSpecification: DemandSpecification;
    filter?: ProposalFilterNew;
    bufferSize?: number;
    bufferTimeout?: number;
    minProposalsBatchSize?: number;
    proposalsBatchReleaseTimeoutMs?: number;
  }): Observable<ProposalNew[]> {
    return this.publishDemand(options.demandSpecification).pipe(
      // for each demand created -> start collecting all proposals
      switchMap((demand) => {
        this.demandRepo.add(demand);
        return this.subscribeForProposals(demand);
      }),
      // for each proposal collected -> filter out undesired and invalid ones
      filter((proposal) => proposal.isValid()),
      filter((proposal) => !options.filter || options.filter(proposal)),
      this.reduceInitialProposalsByProviderKey({
        minProposalsBatchSize: options?.minProposalsBatchSize,
        proposalsBatchReleaseTimeoutMs: options?.proposalsBatchReleaseTimeoutMs,
      }),
      // for each valid proposal -> start negotiating if it's not in draft state yet
      tap((proposal) => {
        // Populate the cache
        this.proposalRepo.add(proposal);
        if (proposal.isInitial()) {
          this.negotiateProposal(proposal, options.demandSpecification);
        }
      }),
      // for each proposal -> filter out all states other than draft
      filter((proposal) => proposal.isDraft()),
      // for each draft proposal -> add them to the buffer
      bufferTime(options.bufferTimeout ?? 1_000, null, options.bufferSize || 10),
    );
  }

  createLease(agreement: Agreement, allocation: Allocation) {
    // TODO Accept the filters
    return new LeaseProcess(
      agreement,
      allocation,
      this.deps.paymentApi,
      this.deps.activityApi,
      this.agreementApi,
      this.deps.logger,
      this.yagnaApi, // TODO: Remove this dependency
    );
  }

  /**
   * Reduce initial proposals to a set grouped by the provider's key to avoid duplicate offers
   */
  private reduceInitialProposalsByProviderKey(options?: {
    minProposalsBatchSize?: number;
    proposalsBatchReleaseTimeoutMs?: number;
  }): OperatorFunction<ProposalNew, ProposalNew> {
    return (source) =>
      new Observable((destination) => {
        let isCancelled = false;
        const proposalsBatch = new ProposalsBatch({
          minBatchSize: options?.minProposalsBatchSize,
          releaseTimeoutMs: options?.proposalsBatchReleaseTimeoutMs,
        });
        const subscribtion = source.subscribe((proposal) => {
          if (proposal.isInitial()) {
            proposalsBatch.addProposal(proposal);
          } else {
            destination.next(proposal);
          }
        });
        const batch = async () => {
          if (isCancelled) {
            return;
          }
          this.logger.debug("Waiting for reduced proposals...");
          try {
            await proposalsBatch.waitForProposals();
            const proposals = await proposalsBatch.getProposals();
            this.logger.debug("Received batch of proposals", { count: proposals.length });
            proposals.forEach((proposal) => destination.next(proposal));
          } catch (error) {
            destination.error(error);
          }
          batch();
        };
        batch();
        return () => {
          isCancelled = true;
          subscribtion.unsubscribe();
        };
      });
  }
}<|MERGE_RESOLUTION|>--- conflicted
+++ resolved
@@ -19,11 +19,8 @@
 import { ProposalFilterNew } from "./service";
 import { IAgreementApi } from "../agreement/agreement";
 import { DemandOptionsNew, DemandSpecification, IDemandRepository } from "./demand";
-<<<<<<< HEAD
 import { ProposalsBatch } from "./proposals_batch";
-=======
 import { PayerDetails } from "../payment/PayerDetails";
->>>>>>> ad5ad98a
 import { IFileServer } from "../activity";
 
 export interface MarketEvents {}
