import { Package } from "../package";
import { Allocation } from "../payment";
import { YagnaOptions } from "../executor";
import { DemandFactory } from "./factory";
import { Proposal } from "./proposal";
import { Logger, sleep } from "../utils";
import { DemandConfig } from "./config";
import { Events } from "../events";
import { ProposalEvent, ProposalRejectedEvent } from "ya-ts-client/dist/ya-market/src/models";
import { DemandOfferBase } from "ya-ts-client/dist/ya-market";
import * as events from "../events/events";
import { YagnaApi } from "../utils/yagna/yagna";

export interface DemandDetails {
  properties: Array<{ key: string; value: string | number | boolean }>;
  constraints: Array<string>;
}
/**
 * @hidden
 */
export interface DemandOptions {
  subnetTag?: string;
  yagnaOptions?: YagnaOptions;
  marketTimeout?: number;
  marketOfferExpiration?: number;
  logger?: Logger;
  maxOfferEvents?: number;
  offerFetchingInterval?: number;
  proposalTimeout?: number;
  eventTarget?: EventTarget;
}

/**
 * Event type with which all offers and proposals coming from the market will be emitted.
 * @hidden
 */
export const DemandEventType = "ProposalReceived";

/**
 * Demand module - an object which can be considered an "open" or public Demand, as it is not directed at a specific Provider, but rather is sent to the market so that the matching mechanism implementation can associate relevant Offers.
 * It is a special entity type because it inherits from the `EventTarget` class. Therefore, after creating it, you can add listeners to it, which will listen to offers from the market on an event of a specific type: `DemandEventType`.
 * @hidden
 */
export class Demand extends EventTarget {
  private isRunning = true;
  private logger?: Logger;
  private proposalReferences: ProposalReference[] = [];

  /**
   * Create demand for given taskPackage
   * Note: it is an "atomic" operation, ie. as soon as Demand is created, the subscription is published on the market.
   * @param taskPackage - {@link Package}
   * @param allocation - {@link Allocation}
   * @param yagnaApi - {@link YagnaApi}
   * @param options - {@link DemandOptions}
   * @return Demand
   */
  static async create(
    taskPackage: Package,
    allocation: Allocation,
    yagnaApi: YagnaApi,
    options?: DemandOptions,
  ): Promise<Demand> {
    const factory = new DemandFactory(taskPackage, allocation, yagnaApi, options);
    return factory.create();
  }

  /**
   * @param id - demand ID
   * @param demandRequest - {@link DemandOfferBase}
   * @param yagnaApi - {@link YagnaApi}
   * @param options - {@link DemandConfig}
   * @hidden
   */
  constructor(
    public readonly id: string,
    private demandRequest: DemandOfferBase,
    private yagnaApi: YagnaApi,
    private options: DemandConfig,
  ) {
    super();
    this.logger = this.options.logger;
    this.subscribe().catch((e) => this.logger?.error(e));
  }

  /**
   * Unsubscribe demand from the market
   */
  async unsubscribe() {
    this.isRunning = false;
    await this.yagnaApi.market.unsubscribeDemand(this.id);
    this.options.eventTarget?.dispatchEvent(new events.DemandUnsubscribed({ id: this.id }));
    this.logger?.debug(`Demand ${this.id} unsubscribed`);
  }

  private findParentProposal(prevProposalId?: string): string | null {
    if (!prevProposalId) return null;
    for (const proposal of this.proposalReferences) {
      if (proposal.counteringProposalId === prevProposalId) {
        return proposal.id;
      }
    }
    return null;
  }

  private setCounteringProposalReference(id: string, counteringProposalId: string): void {
    this.proposalReferences.push(new ProposalReference(id, counteringProposalId));
  }

  private async subscribe() {
    while (this.isRunning) {
      try {
<<<<<<< HEAD
        const { data: events } = await this.yagnaApi.market.collectOffers(this.id, 3, this.options.maxOfferEvents, {
          timeout: 5000,
        });
=======
        const { data: events } = await this.options.api.collectOffers(
          this.id,
          this.options.offerFetchingInterval / 1000,
          this.options.maxOfferEvents,
          {
            timeout: 0,
          },
        );
>>>>>>> d82e8cb7
        for (const event of events as Array<ProposalEvent & ProposalRejectedEvent>) {
          if (event.eventType === "ProposalRejectedEvent") {
            this.logger?.debug(`Proposal rejected. Reason: ${event.reason?.message}`);
            this.options.eventTarget?.dispatchEvent(
              new Events.ProposalRejected({
                id: event.proposalId,
                parentId: this.findParentProposal(event.proposalId),
                reason: event.reason?.message,
              }),
            );
            continue;
          } else if (event.eventType !== "ProposalEvent") continue;
          const proposal = new Proposal(
            this.id,
            event.proposal.state === "Draft" ? this.findParentProposal(event.proposal.prevProposalId) : null,
            this.setCounteringProposalReference.bind(this),
            this.yagnaApi.market,
            event.proposal,
            this.demandRequest,
            this.options.eventTarget,
          );
          this.dispatchEvent(new DemandEvent(DemandEventType, proposal));
          this.options.eventTarget?.dispatchEvent(
            new Events.ProposalReceived({
              id: proposal.id,
              parentId: this.findParentProposal(event.proposal.prevProposalId),
              providerId: proposal.issuerId,
              details: proposal.details,
            }),
          );
        }
      } catch (error) {
        if (this.isRunning) {
          const reason = error.response?.data?.message || error;
          this.options.eventTarget?.dispatchEvent(new Events.CollectFailed({ id: this.id, reason }));
          this.logger?.warn(`Unable to collect offers. ${reason}`);
          if (error.code === "ECONNREFUSED" || error.response?.status === 404) {
            this.dispatchEvent(
              new DemandEvent(
                DemandEventType,
                undefined,
                new Error(`${error.code === "ECONNREFUSED" ? "Yagna connection error." : "Demand expired."} ${reason}`),
              ),
            );
            break;
          }
          await sleep(2);
        }
      }
    }
  }
}

/**
 * @hidden
 */
export class DemandEvent extends Event {
  readonly proposal: Proposal;
  readonly error?: Error;

  /**
   * Create a new instance of DemandEvent
   * @param type A string with the name of the event:
   * @param data object with proposal data:
   * @param error optional error if occurred while subscription is active
   */
  constructor(type, data?, error?) {
    super(type, data);
    this.proposal = data;
    this.error = error;
  }
}

class ProposalReference {
  constructor(
    readonly id: string,
    readonly counteringProposalId: string,
  ) {}
}<|MERGE_RESOLUTION|>--- conflicted
+++ resolved
@@ -110,12 +110,7 @@
   private async subscribe() {
     while (this.isRunning) {
       try {
-<<<<<<< HEAD
-        const { data: events } = await this.yagnaApi.market.collectOffers(this.id, 3, this.options.maxOfferEvents, {
-          timeout: 5000,
-        });
-=======
-        const { data: events } = await this.options.api.collectOffers(
+        const { data: events } = await this.yagnaApi.market.collectOffers(
           this.id,
           this.options.offerFetchingInterval / 1000,
           this.options.maxOfferEvents,
@@ -123,7 +118,6 @@
             timeout: 0,
           },
         );
->>>>>>> d82e8cb7
         for (const event of events as Array<ProposalEvent & ProposalRejectedEvent>) {
           if (event.eventType === "ProposalRejectedEvent") {
             this.logger?.debug(`Proposal rejected. Reason: ${event.reason?.message}`);
