import { Package } from "../package";
import { Allocation } from "../payment";
import { YagnaOptions } from "../executor";
import { DemandFactory } from "./factory";
import { Proposal } from "./proposal";
import { defaultLogger, Logger, sleep, YagnaApi } from "../utils";
import { DemandConfig } from "./config";
import { Events } from "../events";
import { ProposalEvent, ProposalRejectedEvent } from "ya-ts-client/dist/ya-market/src/models";
import { DemandOfferBase } from "ya-ts-client/dist/ya-market";
import * as events from "../events/events";
import { GolemMarketError, MarketErrorCode } from "./error";
import { GolemError, GolemInternalError } from "../error/golem-error";

export interface DemandDetails {
  properties: Array<{ key: string; value: string | number | boolean }>;
  constraints: Array<string>;
}

export interface DemandOptions {
  subnetTag?: string;
  yagnaOptions?: YagnaOptions;

  /**
   * Determines the expiration time of the offer and the resulting activity in milliseconds.
   *
   * The value of this field is used to define how long the demand is valid for yagna to match against.
   * In addition, it will determine how long the resulting activity will be active.
   *
   * For example: if `expirationSec` is set to 10 minutes, the demand was created and starting an activity
   * required 2 minutes, this means that the activity will be running for 8 more minutes, and then will get terminated.
   *
   * **IMPORTANT**
   *
   * It is possible that a provider will reject engaging with that demand if it's configured  without using a deadline.
   *
   * **GUIDE**
   *
   * If your activity is about to operate for 5-30 min, {@link expirationSec} is sufficient.
   *
   * If your activity is about to operate for 30min-10h, {@link debitNotesAcceptanceTimeoutSec} should be set as well.
   *
   * If your activity is about to operate longer than 10h, you need set both {@link debitNotesAcceptanceTimeoutSec} and {@link midAgreementPaymentTimeoutSec}.
   */
  expirationSec?: number;

  logger?: Logger;
  maxOfferEvents?: number;

  offerFetchingIntervalSec?: number;

  proposalTimeout?: number;

  eventTarget?: EventTarget;

  /**
   * Maximum time for allowed provider-sent debit note acceptance (in seconds)
   *
   * Accepting debit notes from the provider is used as a health-check of the agreement between these parties.
   * Failing to accept several debit notes in a row will be considered as a valida reason to terminate the agreement earlier
   * than {@link expirationSec} defines.
   *
   * _Accepting debit notes during a long activity is considered a good practice in Golem Network._
   * The SDK will accept debit notes each 2 minutes by default.
   */
  debitNotesAcceptanceTimeoutSec?: number;

  /**
   * The interval between provider sent debit notes to negotiate.
   *
   * If it would not be defined, the activities created for your demand would
   * probably live only 30 minutes, as that's the default value that the providers use to control engagements
   * that are not using mid-agreement payments.
   *
   * As a requestor, you don't have to specify it, as the provider will propose a value that the SDK will simply
   * accept without negotiations.
   *
   * _Accepting payable debit notes during a long activity is considered a good practice in Golem Network._
   * The SDK will accept debit notes each 2 minutes by default.
   */
  midAgreementDebitNoteIntervalSec?: number;

  /**
   * Maximum time to receive payment for any debit note. At the same time, the minimum interval between mid-agreement payments.
   *
   * Setting this is relevant in case activities which are running for a long time (like 10 hours and more). Providers control
   * the threshold activity duration for which they would like to enforce mid-agreement payments. This value depends on the
   * provider configuration. Checking proposal rejections from providers in yagna's logs can give you a hint about the
   * market expectations.
   *
   * _Paying in regular intervals for the computation resources is considered a good practice in Golem Network._
   * The SDK will issue payments each 12h by default, and you can control this with this setting.
   */
  midAgreementPaymentTimeoutSec?: number;
}

/**
 * Event type with which all offers and proposals coming from the market will be emitted.
 * @hidden
 */
export const DEMAND_EVENT_TYPE = "ProposalReceived";

/**
 * Demand module - an object which can be considered an "open" or public Demand, as it is not directed at a specific Provider, but rather is sent to the market so that the matching mechanism implementation can associate relevant Offers.
 * It is a special entity type because it inherits from the `EventTarget` class. Therefore, after creating it, you can add listeners to it, which will listen to offers from the market on an event of a specific type: `DemandEventType`.
 * @hidden
 */
export class Demand extends EventTarget {
  private isRunning = true;
  private logger: Logger;
  private proposalReferences: ProposalReference[] = [];

  /**
   * Create demand for given taskPackage
   *
   *  Note: it is an "atomic" operation.
   *  When the demand is created, the SDK will use it to subscribe for provider offer proposals matching it.
   *
   * @param taskPackage
   * @param allocation
   * @param yagnaApi
   * @param options
   *
   * @return Demand
   */
  static async create(
    taskPackage: Package,
    allocation: Allocation,
    yagnaApi: YagnaApi,
    options?: DemandOptions,
  ): Promise<Demand> {
    const factory = new DemandFactory(taskPackage, allocation, yagnaApi, options);
    return factory.create();
  }

  /**
   * @param id - demand ID
   * @param demandRequest - {@link DemandOfferBase}
   * @param allocation - {@link Allocation}
   * @param yagnaApi - {@link YagnaApi}
   * @param options - {@link DemandConfig}
   * @hidden
   */
  constructor(
    public readonly id: string,
    public readonly demandRequest: DemandOfferBase,
    public readonly allocation: Allocation,
    private yagnaApi: YagnaApi,
    private options: DemandConfig,
  ) {
    super();
    this.logger = this.options.logger || defaultLogger("market");
    this.subscribe().catch((e) => this.logger.error("Unable to subscribe for demand events", e));
  }

  /**
   * Stop subscribing for provider offer proposals for this demand
   */
  async unsubscribe() {
    this.isRunning = false;
    await this.yagnaApi.market.unsubscribeDemand(this.id);
    this.options.eventTarget?.dispatchEvent(new events.DemandUnsubscribed({ id: this.id }));
    this.logger.debug(`Demand unsubscribed`, { id: this.id });
  }

  private findParentProposal(prevProposalId?: string): string | null {
    if (!prevProposalId) return null;
    for (const proposal of this.proposalReferences) {
      if (proposal.counteringProposalId === prevProposalId) {
        return proposal.id;
      }
    }
    return null;
  }

  private setCounteringProposalReference(id: string, counteringProposalId: string): void {
    this.proposalReferences.push(new ProposalReference(id, counteringProposalId));
  }

  private async subscribe() {
    while (this.isRunning) {
      try {
        const { data: events } = await this.yagnaApi.market.collectOffers(
          this.id,
          this.options.offerFetchingIntervalSec,
          this.options.maxOfferEvents,
          {
            timeout: 0,
          },
        );
        for (const event of events as Array<ProposalEvent & ProposalRejectedEvent>) {
          if (event.eventType === "ProposalRejectedEvent") {
            this.logger.warn(`Proposal rejected`, { reason: event.reason?.message });
            this.options.eventTarget?.dispatchEvent(
              new Events.ProposalRejected({
                id: event.proposalId,
                parentId: this.findParentProposal(event.proposalId),
                reason: event.reason?.message,
              }),
            );
            continue;
          } else if (event.eventType !== "ProposalEvent") continue;
          const proposal = new Proposal(
            this,
            event.proposal.state === "Draft" ? this.findParentProposal(event.proposal.prevProposalId) : null,
            this.setCounteringProposalReference.bind(this),
            this.yagnaApi.market,
            event.proposal,
            this.options.eventTarget,
          );
          this.dispatchEvent(new DemandEvent(DEMAND_EVENT_TYPE, proposal));
          this.options.eventTarget?.dispatchEvent(
            new Events.ProposalReceived({
              id: proposal.id,
              parentId: this.findParentProposal(event.proposal.prevProposalId),
              provider: proposal.provider,
              details: proposal.details,
            }),
          );
        }
      } catch (error) {
        if (this.isRunning) {
          const reason = error.response?.data?.message || error;
          this.options.eventTarget?.dispatchEvent(new Events.CollectFailed({ id: this.id, reason }));
<<<<<<< HEAD
          this.logger?.warn(`Unable to collect offers. ${reason}`);
          if (error.code === "ECONNREFUSED") {
            // Yagna has been disconnected
=======
          this.logger.warn(`Unable to collect offers.`, { reason });
          if (error.code === "ECONNREFUSED" || error.response?.status === 404) {
>>>>>>> e7b6d14a
            this.dispatchEvent(
              new DemandEvent(
                DEMAND_EVENT_TYPE,
                undefined,
                new GolemInternalError(`Unable to collect offers. ${reason}`, error),
              ),
            );
            break;
          }
          if (error.response?.status === 404) {
            // Demand has expired
            this.dispatchEvent(
              new DemandEvent(
                DEMAND_EVENT_TYPE,
                undefined,
                new GolemMarketError(`Demand expired. ${reason}`, MarketErrorCode.DemandExpired, this, error),
              ),
            );
            break;
          }
          await sleep(2);
        }
      }
    }
  }
}

/**
 * @hidden
 */
export class DemandEvent extends Event {
  readonly proposal?: Proposal;
  readonly error?: Error;

  /**
   * Create a new instance of DemandEvent
   * @param type A string with the name of the event:
   * @param data object with proposal data:
   * @param error optional error if occurred while subscription is active
   */
  constructor(type: string, data?: (Proposal & EventInit) | undefined, error?: GolemError | undefined) {
    super(type, data);
    this.proposal = data;
    this.error = error;
  }
}

class ProposalReference {
  constructor(
    readonly id: string,
    readonly counteringProposalId: string,
  ) {}
}<|MERGE_RESOLUTION|>--- conflicted
+++ resolved
@@ -222,14 +222,9 @@
         if (this.isRunning) {
           const reason = error.response?.data?.message || error;
           this.options.eventTarget?.dispatchEvent(new Events.CollectFailed({ id: this.id, reason }));
-<<<<<<< HEAD
-          this.logger?.warn(`Unable to collect offers. ${reason}`);
+          this.logger.warn(`Unable to collect offers. ${reason}`);
           if (error.code === "ECONNREFUSED") {
             // Yagna has been disconnected
-=======
-          this.logger.warn(`Unable to collect offers.`, { reason });
-          if (error.code === "ECONNREFUSED" || error.response?.status === 404) {
->>>>>>> e7b6d14a
             this.dispatchEvent(
               new DemandEvent(
                 DEMAND_EVENT_TYPE,
