--- conflicted
+++ resolved
@@ -99,18 +99,13 @@
     const proposal = (event as DemandEvent).proposal;
     const error = (event as DemandEvent).error;
     if (error instanceof GolemMarketError && error.code === MarketErrorCode.DemandExpired) {
-      this.logger?.error("Demand expired. Trying to subscribe a new one...");
+      this.logger.error("Demand expired. Trying to subscribe a new one...");
       this.resubscribeDemand().catch((e) => this.logger?.warn(e));
       return;
     }
     if (error || !proposal) {
-<<<<<<< HEAD
-      this.logger?.error("Collecting offers failed. Trying to subscribe a new demand...");
+      this.logger.error("Collecting offers failed. Trying to subscribe a new demand...");
       this.resubscribeDemand().catch((e) => this.logger?.warn(e));
-=======
-      this.logger.warn("Subscription failed. Trying to subscribe a new one...");
-      this.resubscribeDemand().catch((e) => this.logger.warn(`Could not resubscribe demand.`, e));
->>>>>>> e7b6d14a
       return;
     }
     if (proposal.isInitial()) this.proposalsBatch.addProposal(proposal);
@@ -137,18 +132,13 @@
   }
 
   private async processInitialProposal(proposal: Proposal) {
-<<<<<<< HEAD
     if (!this.allocation)
       throw new GolemMarketError(
         "Allocation is missing. The service has not been started correctly.",
         MarketErrorCode.MissingAllocation,
         this.demand,
       );
-    this.logger?.debug(`New proposal has been received (${proposal.id})`);
-=======
-    if (!this.allocation) throw new GolemError("The service has not been started correctly.");
     this.logger.debug(`New proposal has been received`, { id: proposal.id });
->>>>>>> e7b6d14a
     this.proposalsCount.initial++;
     try {
       const { result: isProposalValid, reason } = await this.isProposalValid(proposal);
