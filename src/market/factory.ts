import { Package } from "../package";
import { Allocation } from "../payment";
import { Demand, DemandOptions } from "./demand";
import { DemandConfig } from "./config";
import * as events from "../events/events";
import { DecorationsBuilder, MarketDecoration } from "./builder";
import { YagnaApi } from "../utils/yagna/yagna";
import { GolemError } from "../error/golem-error";

/**
 * @internal
 */
export class DemandFactory {
  private options: DemandConfig;

  constructor(
    private readonly taskPackage: Package,
    private readonly allocation: Allocation,
    private readonly yagnaApi: YagnaApi,
    options?: DemandOptions,
  ) {
    this.options = new DemandConfig(options);
  }

  async create(): Promise<Demand> {
    const decorations = await this.getDecorations();
    const demandRequest = new DecorationsBuilder().addDecorations(decorations).getDemandRequest();
    const { data: id } = await this.yagnaApi.market.subscribeDemand(demandRequest).catch((e) => {
      const reason = e.response?.data?.message || e.toString();
      this.options.eventTarget?.dispatchEvent(new events.DemandFailed({ reason }));
      throw new GolemError(`Could not publish demand on the market. ${reason}`);
    });
    this.options.eventTarget?.dispatchEvent(
      new events.DemandSubscribed({
        id,
        details: new DecorationsBuilder().addDecorations(decorations).getDecorations(),
      }),
    );
<<<<<<< HEAD
    this.options.logger.info(`Demand published on the market`, { id });
    return new Demand(id, demandRequest, this.yagnaApi, this.options);
=======
    this.options.logger?.info(`Demand published on the market`);
    return new Demand(id, demandRequest, this.allocation, this.yagnaApi, this.options);
>>>>>>> d71a5888
  }

  private async getDecorations(): Promise<MarketDecoration[]> {
    const taskDecorations = await this.taskPackage.getDemandDecoration();
    const allocationDecoration = await this.allocation.getDemandDecoration();
    const baseDecoration = this.getBaseDecorations();
    return [taskDecorations, allocationDecoration, baseDecoration];
  }

  private getBaseDecorations(): MarketDecoration {
    const builder = new DecorationsBuilder();

    // Configure basic properties
    builder
      .addProperty("golem.srv.caps.multi-activity", true)
      .addProperty("golem.srv.comp.expiration", Date.now() + this.options.expirationSec * 1000)
      .addProperty("golem.node.debug.subnet", this.options.subnetTag)
      .addProperty("golem.com.payment.debit-notes.accept-timeout?", this.options.debitNotesAcceptanceTimeoutSec)
      .addConstraint("golem.com.pricing.model", "linear")
      .addConstraint("golem.node.debug.subnet", this.options.subnetTag);

    // Configure mid-agreement payments
    builder
      .addProperty("golem.com.scheme.payu.debit-note.interval-sec?", this.options.midAgreementDebitNoteIntervalSec)
      .addProperty("golem.com.scheme.payu.payment-timeout-sec?", this.options.midAgreementPaymentTimeoutSec);

    return builder.getDecorations();
  }
}<|MERGE_RESOLUTION|>--- conflicted
+++ resolved
@@ -36,13 +36,8 @@
         details: new DecorationsBuilder().addDecorations(decorations).getDecorations(),
       }),
     );
-<<<<<<< HEAD
     this.options.logger.info(`Demand published on the market`, { id });
-    return new Demand(id, demandRequest, this.yagnaApi, this.options);
-=======
-    this.options.logger?.info(`Demand published on the market`);
     return new Demand(id, demandRequest, this.allocation, this.yagnaApi, this.options);
->>>>>>> d71a5888
   }
 
   private async getDecorations(): Promise<MarketDecoration[]> {
