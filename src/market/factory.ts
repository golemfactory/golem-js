import { Package } from "../package";
import { Allocation } from "../payment";
import { Demand, DemandOptions } from "./demand";
import { DemandConfig } from "./config";
import * as events from "../events/events";
import { DecorationsBuilder, MarketDecoration } from "./builder";
import { YagnaApi } from "../utils";
import { GolemMarketError, MarketErrorCode } from "./error";

/**
 * @internal
 */
export class DemandFactory {
  private options: DemandConfig;

  constructor(
    private readonly taskPackage: Package,
    private readonly allocation: Allocation,
    private readonly yagnaApi: YagnaApi,
    options?: DemandOptions,
  ) {
    this.options = new DemandConfig(options);
  }

  async create(): Promise<Demand> {
    try {
      const decorations = await this.getDecorations();
      const demandRequest = new DecorationsBuilder().addDecorations(decorations).getDemandRequest();
      const { data: id } = await this.yagnaApi.market.subscribeDemand(demandRequest);
      this.options.eventTarget?.dispatchEvent(
        new events.DemandSubscribed({
          id,
          details: new DecorationsBuilder().addDecorations(decorations).getDecorations(),
        }),
      );
      this.options.logger?.info(`Demand published on the market`);
      return new Demand(id, demandRequest, this.allocation, this.yagnaApi, this.options);
    } catch (error) {
      const reason = error.response?.data?.message || error.toString();
      this.options.eventTarget?.dispatchEvent(new events.DemandFailed({ reason }));
<<<<<<< HEAD
      throw new GolemMarketError(
        `Could not publish demand on the market. ${reason}`,
        MarketErrorCode.SubscriptionFailed,
        undefined,
        error,
      );
    }
=======
      throw new GolemError(`Could not publish demand on the market. ${reason}`);
    });
    this.options.eventTarget?.dispatchEvent(
      new events.DemandSubscribed({
        id,
        details: new DecorationsBuilder().addDecorations(decorations).getDecorations(),
      }),
    );
    this.options.logger.info(`Demand published on the market`, { id });
    return new Demand(id, demandRequest, this.allocation, this.yagnaApi, this.options);
>>>>>>> e7b6d14a
  }

  private async getDecorations(): Promise<MarketDecoration[]> {
    const taskDecorations = await this.taskPackage.getDemandDecoration();
    const allocationDecoration = await this.allocation.getDemandDecoration();
    const baseDecoration = this.getBaseDecorations();
    return [taskDecorations, allocationDecoration, baseDecoration];
  }

  private getBaseDecorations(): MarketDecoration {
    const builder = new DecorationsBuilder();

    // Configure basic properties
    builder
      .addProperty("golem.srv.caps.multi-activity", true)
      .addProperty("golem.srv.comp.expiration", Date.now() + this.options.expirationSec * 1000)
      .addProperty("golem.node.debug.subnet", this.options.subnetTag)
      .addProperty("golem.com.payment.debit-notes.accept-timeout?", this.options.debitNotesAcceptanceTimeoutSec)
      .addConstraint("golem.com.pricing.model", "linear")
      .addConstraint("golem.node.debug.subnet", this.options.subnetTag);

    // Configure mid-agreement payments
    builder
      .addProperty("golem.com.scheme.payu.debit-note.interval-sec?", this.options.midAgreementDebitNoteIntervalSec)
      .addProperty("golem.com.scheme.payu.payment-timeout-sec?", this.options.midAgreementPaymentTimeoutSec);

    return builder.getDecorations();
  }
}<|MERGE_RESOLUTION|>--- conflicted
+++ resolved
@@ -33,12 +33,11 @@
           details: new DecorationsBuilder().addDecorations(decorations).getDecorations(),
         }),
       );
-      this.options.logger?.info(`Demand published on the market`);
+      this.options.logger.info(`Demand published on the market`);
       return new Demand(id, demandRequest, this.allocation, this.yagnaApi, this.options);
     } catch (error) {
       const reason = error.response?.data?.message || error.toString();
       this.options.eventTarget?.dispatchEvent(new events.DemandFailed({ reason }));
-<<<<<<< HEAD
       throw new GolemMarketError(
         `Could not publish demand on the market. ${reason}`,
         MarketErrorCode.SubscriptionFailed,
@@ -46,18 +45,6 @@
         error,
       );
     }
-=======
-      throw new GolemError(`Could not publish demand on the market. ${reason}`);
-    });
-    this.options.eventTarget?.dispatchEvent(
-      new events.DemandSubscribed({
-        id,
-        details: new DecorationsBuilder().addDecorations(decorations).getDecorations(),
-      }),
-    );
-    this.options.logger.info(`Demand published on the market`, { id });
-    return new Demand(id, demandRequest, this.allocation, this.yagnaApi, this.options);
->>>>>>> e7b6d14a
   }
 
   private async getDecorations(): Promise<MarketDecoration[]> {
