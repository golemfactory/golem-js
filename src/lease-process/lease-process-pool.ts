--- conflicted
+++ resolved
@@ -108,16 +108,12 @@
   private async createNewLeaseProcess(signalOrTimeout?: number | AbortSignal) {
     this.logger.debug("Creating new lease process to add to pool");
     try {
-<<<<<<< HEAD
+      this.leasesBeingSigned++;
       const agreement = await this.marketModule.signAgreementFromPool(
         this.proposalPool,
         this.agreementOptions,
         signalOrTimeout,
       );
-=======
-      this.leasesBeingSigned++;
-      const agreement = await this.marketModule.signAgreementFromPool(this.proposalPool, this.agreementOptions);
->>>>>>> 2a8f3df2
       const networkNode = this.network
         ? await this.networkModule.createNetworkNode(this.network, agreement.getProviderInfo().id)
         : undefined;
