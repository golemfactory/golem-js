--- conflicted
+++ resolved
@@ -1,11 +1,6 @@
 import { TaskServiceOptions } from "./service";
-<<<<<<< HEAD
 import { ActivityConfig } from "../activity";
-import { Logger } from "../utils";
-=======
-import { ActivityConfig } from "../activity/config";
 import { Logger, defaultLogger } from "../utils";
->>>>>>> e7b6d14a
 import { StorageProvider } from "../storage";
 
 const DEFAULTS = {
