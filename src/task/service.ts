--- conflicted
+++ resolved
@@ -79,15 +79,6 @@
     const activity = await this.getOrCreateActivity(agreement);
 
     try {
-<<<<<<< HEAD
-      if (this.activities.has(agreement.id)) {
-        activity = this.activities.get(agreement.id);
-      } else {
-        activity = await Activity.create(agreement.id, this.yagnaApi, this.options);
-        this.activities.set(agreement.id, activity);
-      }
-=======
->>>>>>> cbc3a8cb
       this.options.eventTarget?.dispatchEvent(
         new Events.TaskStarted({
           id: task.id,
@@ -178,7 +169,7 @@
     if (previous) {
       return previous;
     } else {
-      const activity = await Activity.create(agreement.id, this.options);
+      const activity = await Activity.create(agreement.id, this.yagnaApi, this.options);
       this.activities.set(agreement.id, activity);
       return activity;
     }
