--- conflicted
+++ resolved
@@ -102,13 +102,9 @@
 
       const activityReadySetupFunctions = task.getActivityReadySetupFunctions();
       const worker = task.getWorker();
-<<<<<<< HEAD
-      const networkNode = await this.networkService?.addNode(agreement.getProviderInfo().id);
-=======
-      if (this.networkService && !this.networkService.hasNode(agreement.provider.id)) {
-        networkNode = await this.networkService.addNode(agreement.provider.id);
-      }
->>>>>>> 2424415f
+      if (this.networkService && !this.networkService.hasNode(agreement.getProviderInfo().id)) {
+        networkNode = await this.networkService.addNode(agreement.getProviderInfo().id);
+      }
 
       const ctx = new WorkContext(activity, {
         activityReadySetupFunctions: this.activitySetupDone.has(activity.id) ? [] : activityReadySetupFunctions,
