--- conflicted
+++ resolved
@@ -297,16 +297,6 @@
     return Batch.create(this.activity, this.storageProvider, this.logger);
   }
 
-<<<<<<< HEAD
-  /**
-   * @Deprecated This function is only used to throw errors from unit tests. It should be removed.
-   */
-  rejectResult(msg: string) {
-    throw new GolemWorkError(`Work rejected. Reason: ${msg}`, WorkErrorCode.TaskRejected);
-  }
-
-=======
->>>>>>> b79e7706
   getWebsocketUri(port: number): string {
     if (!this.networkNode)
       throw new GolemWorkError(
