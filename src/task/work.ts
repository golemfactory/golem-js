--- conflicted
+++ resolved
@@ -17,13 +17,9 @@
 import { Batch } from "./batch";
 import { NetworkNode } from "../network";
 import { RemoteProcess } from "./process";
-<<<<<<< HEAD
 import { GolemWorkError, WorkErrorCode } from "./error";
 import { GolemTimeoutError } from "../error/golem-error";
-=======
-import { GolemError } from "../error/golem-error";
 import { ProviderInfo } from "../agreement";
->>>>>>> d2445f23
 
 export type Worker<OutputType> = (ctx: WorkContext) => Promise<OutputType>;
 
@@ -67,7 +63,7 @@
     this.activityPreparingTimeout = options?.activityPreparingTimeout || DEFAULTS.activityPreparingTimeout;
     this.logger = options?.logger ?? defaultLogger("work");
     this.activityStateCheckingInterval = options?.activityStateCheckingInterval || DEFAULTS.activityStateCheckInterval;
-    this.provider = activity.agreement.provider;
+    this.provider = activity.agreement.getProviderInfo();
     this.storageProvider = options?.storageProvider ?? new NullStorageProvider();
     this.networkNode = options?.networkNode;
   }
