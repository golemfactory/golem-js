import { Activity, ActivityStateEnum, Result, ResultState } from "../activity";
import {
  Capture,
  Command,
  Deploy,
  DownloadData,
  DownloadFile,
  Run,
  Script,
  Start,
  Transfer,
  UploadData,
  UploadFile,
} from "../script";
import { NullStorageProvider, StorageProvider } from "../storage";
import { Logger, defaultLogger, sleep } from "../utils";
import { Batch } from "./batch";
import { NetworkNode } from "../network";
import { RemoteProcess } from "./process";
import { GolemWorkError, WorkErrorCode } from "./error";
import { GolemTimeoutError } from "../error/golem-error";

export type Worker<OutputType> = (ctx: WorkContext) => Promise<OutputType>;

const DEFAULTS = {
  activityPreparingTimeout: 300_000,
  activityStateCheckInterval: 1000,
};

export interface WorkOptions {
  activityPreparingTimeout?: number;
  activityStateCheckingInterval?: number;
  provider?: { name: string; id: string; networkConfig?: object };
  storageProvider?: StorageProvider;
  networkNode?: NetworkNode;
  logger?: Logger;
  activityReadySetupFunctions?: Worker<unknown>[];
}

export interface CommandOptions {
  timeout?: number;
  env?: object;
  capture?: Capture;
}

/**
 * Work Context
 *
 * @description
 */
export class WorkContext {
  public readonly provider?: { name: string; id: string; networkConfig?: object };
  private readonly activityPreparingTimeout: number;
  private readonly logger: Logger;
  private readonly activityStateCheckingInterval: number;
  private readonly storageProvider: StorageProvider;
  private readonly networkNode?: NetworkNode;

  constructor(
    public readonly activity: Activity,
    private options?: WorkOptions,
  ) {
    this.activityPreparingTimeout = options?.activityPreparingTimeout || DEFAULTS.activityPreparingTimeout;
    this.logger = options?.logger ?? defaultLogger("work");
    this.activityStateCheckingInterval = options?.activityStateCheckingInterval || DEFAULTS.activityStateCheckInterval;
    this.provider = options?.provider;
    this.storageProvider = options?.storageProvider ?? new NullStorageProvider();
    this.networkNode = options?.networkNode;
  }
  async before(): Promise<Result[] | void> {
    let state = await this.activity
      .getState()
      .catch((error) => this.logger.warn("Error while getting activity state", { error }));
    if (state === ActivityStateEnum.Ready) {
      await this.setupActivity();
      return;
    }
    if (state === ActivityStateEnum.Initialized) {
      const result = await this.activity
        .execute(
          new Script([new Deploy(this.networkNode?.getNetworkConfig?.()), new Start()]).getExeScriptRequest(),
          undefined,
          this.activityPreparingTimeout,
        )
        .catch((e) => {
          throw new GolemWorkError(
            `Unable to deploy activity. ${e}`,
            WorkErrorCode.ActivityDeploymentFailed,
            this.activity.agreement,
            this.activity,
            this.activity.provider,
            e,
          );
        });
      let timeoutId: NodeJS.Timeout;
      await Promise.race([
        new Promise(
          (res, rej) =>
            (timeoutId = setTimeout(
              () => rej(new GolemTimeoutError("Preparing activity timeout")),
              this.activityPreparingTimeout,
            )),
        ),
        (async () => {
          for await (const res of result) {
            if (res.result === ResultState.Error)
              throw new GolemWorkError(
                `Preparing activity failed. Error: ${res.message}`,
                WorkErrorCode.ActivityDeploymentFailed,
                this.activity.agreement,
                this.activity,
                this.activity.provider,
              );
          }
        })(),
      ])
        .catch((error) => {
          if (error instanceof GolemWorkError) {
            throw error;
          }
          throw new GolemWorkError(
            `Preparing activity failed. Error: ${error.toString()}`,
            WorkErrorCode.ActivityDeploymentFailed,
            this.activity.agreement,
            this.activity,
            this.activity.provider,
            error,
          );
        })
        .finally(() => clearTimeout(timeoutId));
    }
    await sleep(this.activityStateCheckingInterval, true);
    state = await this.activity.getState().catch((e) =>
      this.logger.warn("Error while getting activity state", {
        error: e,
        provider: this.provider?.name,
      }),
    );

    if (state !== ActivityStateEnum.Ready) {
      throw new GolemWorkError(
        `Activity ${this.activity.id} cannot reach the Ready state. Current state: ${state}`,
        WorkErrorCode.ActivityDeploymentFailed,
        this.activity.agreement,
        this.activity,
        this.activity.provider,
      );
    }
    await this.setupActivity();
  }

  private async setupActivity() {
    if (!this.options?.activityReadySetupFunctions) {
      return;
    }
    for (const setupFunction of this.options.activityReadySetupFunctions) {
      await setupFunction(this);
    }
  }

  /**
   * Execute a command on provider using a shell (/bin/sh).
   *
   * @param commandLine Shell command to execute.
   * @param options Additional run options.
   */
  async run(commandLine: string, options?: CommandOptions): Promise<Result>;

  /**
   * Execute an executable on provider.
   *
   * @param executable Executable to run.
   * @param args Executable arguments.
   * @param options Additional run options.
   */
  async run(executable: string, args: string[], options?: CommandOptions): Promise<Result>;
  async run(exeOrCmd: string, argsOrOptions?: string[] | CommandOptions, options?: CommandOptions): Promise<Result> {
    const isArray = Array.isArray(argsOrOptions);

    this.logger.debug("Running command", {
      command: isArray ? `${exeOrCmd} ${argsOrOptions?.join(" ")}` : exeOrCmd,
      provider: this.provider?.name,
    });

    const run = isArray
      ? new Run(exeOrCmd, argsOrOptions as string[], options?.env, options?.capture)
      : new Run("/bin/sh", ["-c", exeOrCmd], argsOrOptions?.env, argsOrOptions?.capture);
    const runOptions = isArray ? options : (argsOrOptions as CommandOptions);

    return this.runOneCommand(run, runOptions);
  }

  /**
   * Spawn an executable on provider and return {@link RemoteProcess} object
   * that contain stdout and stderr as Readable
   *
   * @param commandLine Shell command to execute.
   * @param options Additional run options.
   */
  async spawn(commandLine: string, options?: Omit<CommandOptions, "capture">): Promise<RemoteProcess>;
  /**
   * @param executable Executable to run.
   * @param args Executable arguments.
   * @param options Additional run options.
   */
  async spawn(executable: string, args: string[], options?: CommandOptions): Promise<RemoteProcess>;
  async spawn(
    exeOrCmd: string,
    argsOrOptions?: string[] | CommandOptions,
    options?: CommandOptions,
  ): Promise<RemoteProcess> {
    const isArray = Array.isArray(argsOrOptions);
    const capture: Capture = {
      stdout: { stream: { format: "string" } },
      stderr: { stream: { format: "string" } },
    };
    const run = isArray
      ? new Run(exeOrCmd, argsOrOptions as string[], options?.env, capture)
      : new Run("/bin/sh", ["-c", exeOrCmd], argsOrOptions?.env, capture);
    const script = new Script([run]);
    // In this case, the script consists only of one run command,
    // so we skip the execution of script.before and script.after
    const streamOfActivityResults = await this.activity
      .execute(script.getExeScriptRequest(), true, options?.timeout)
      .catch((e) => {
        throw new GolemWorkError(
          `Script execution failed for command: ${JSON.stringify(run.toJson())}. ${
            e?.response?.data?.message || e?.message || e
          }`,
          WorkErrorCode.ScriptExecutionFailed,
          this.activity.agreement,
          this.activity,
          this.activity.provider,
          e,
        );
      });
    return new RemoteProcess(streamOfActivityResults, this.activity);
  }

  /**
   * Generic transfer command, requires the user to provide a publicly readable transfer source
   *
   * @param from - publicly available resource for reading. Supported protocols: file, http, ftp or gftp
   * @param to - file path
   * @param options Additional run options.
   */
  async transfer(from: string, to: string, options?: CommandOptions): Promise<Result> {
<<<<<<< HEAD
    this.logger.debug(`WorkContext: transferring ${from} to ${to}`);
=======
    this.logger.debug(`Transferring`, { from, to });
>>>>>>> e7b6d14a
    return this.runOneCommand(new Transfer(from, to), options);
  }

  async uploadFile(src: string, dst: string, options?: CommandOptions): Promise<Result> {
    this.logger.debug(`Uploading file`, { src, dst });
    return this.runOneCommand(new UploadFile(this.storageProvider, src, dst), options);
  }

  // eslint-disable-next-line @typescript-eslint/no-explicit-any
  uploadJson(json: any, dst: string, options?: CommandOptions): Promise<Result> {
    this.logger.debug(`Uploading json`, { dst });
    const src = new TextEncoder().encode(JSON.stringify(json));
    return this.runOneCommand(new UploadData(this.storageProvider, src, dst), options);
  }

  uploadData(data: Uint8Array, dst: string, options?: CommandOptions): Promise<Result> {
    this.logger.debug(`Uploading data`, { dst });
    return this.runOneCommand(new UploadData(this.storageProvider, data, dst), options);
  }

  downloadFile(src: string, dst: string, options?: CommandOptions): Promise<Result> {
    this.logger.debug(`Downloading file from`, { src, dst });
    return this.runOneCommand(new DownloadFile(this.storageProvider, src, dst), options);
  }

  downloadData(src: string, options?: CommandOptions): Promise<Result<Uint8Array>> {
    this.logger.debug(`Downloading data`, { src });
    return this.runOneCommand(new DownloadData(this.storageProvider, src), options);
  }

  // eslint-disable-next-line @typescript-eslint/no-explicit-any
  async downloadJson(src: string, options?: CommandOptions): Promise<Result> {
    this.logger.debug(`Downloading json`, { src });
    const result = await this.downloadData(src, options);
    if (result.result !== ResultState.Ok) {
      return new Result({
        ...result,
        data: undefined,
      });
    }

    return new Result({
      ...result,
      data: JSON.parse(new TextDecoder().decode(result.data)),
    });
  }

  beginBatch() {
    return Batch.create(this.activity, this.storageProvider, this.logger);
  }

  /**
   * @Deprecated This function is only used to throw errors from unit tests. It should be removed.
   */
  rejectResult(msg: string) {
    throw new GolemWorkError(`Work rejected. Reason: ${msg}`, WorkErrorCode.TaskRejected);
  }

  getWebsocketUri(port: number): string {
    if (!this.networkNode)
      throw new GolemWorkError(
        "There is no network in this work context",
        WorkErrorCode.NetworkSetupMissing,
        this.activity.agreement,
        this.activity,
        this.activity.provider,
      );
    return this.networkNode.getWebsocketUri(port);
  }

  getIp(): string {
    if (!this.networkNode)
      throw new GolemWorkError(
        "There is no network in this work context",
        WorkErrorCode.NetworkSetupMissing,
        this.activity.agreement,
        this.activity,
        this.activity.provider,
      );
    return this.networkNode.ip.toString();
  }

  async getState(): Promise<ActivityStateEnum> {
    return this.activity.getState();
  }

  private async runOneCommand<T>(command: Command<T>, options?: CommandOptions): Promise<Result<T>> {
    // Initialize script.
    const script = new Script([command]);
    await script.before().catch((e) => {
      throw new GolemWorkError(
        `Script initialization failed for command: ${JSON.stringify(command.toJson())}. ${
          e?.response?.data?.message || e?.message || e
        }`,
        WorkErrorCode.ScriptInitializationFailed,
        this.activity.agreement,
        this.activity,
        this.activity.provider,
        e,
      );
    });
    await sleep(100, true);

    // Send script.
    const results = await this.activity.execute(script.getExeScriptRequest(), false, options?.timeout);

    // Process result.
    let allResults: Result<T>[] = [];
    for await (const result of results) allResults.push(result);
    allResults = await script.after(allResults);

    // Handle errors.
    const commandsErrors = allResults.filter((res) => res.result === "Error");
    if (commandsErrors.length) {
      const errorMessage = commandsErrors
        .map(
          (err) =>
            `Error: ${err.message}. Stdout: ${err.stdout?.toString().trim()}. Stderr: ${err.stderr?.toString().trim()}`,
        )
        .join(". ");
      this.logger.warn(`Task error`, {
        provider: this.provider?.name,
        error: errorMessage,
      });
    }

    return allResults[0];
  }
}<|MERGE_RESOLUTION|>--- conflicted
+++ resolved
@@ -245,11 +245,7 @@
    * @param options Additional run options.
    */
   async transfer(from: string, to: string, options?: CommandOptions): Promise<Result> {
-<<<<<<< HEAD
-    this.logger.debug(`WorkContext: transferring ${from} to ${to}`);
-=======
     this.logger.debug(`Transferring`, { from, to });
->>>>>>> e7b6d14a
     return this.runOneCommand(new Transfer(from, to), options);
   }
 
