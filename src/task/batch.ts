--- conflicted
+++ resolved
@@ -1,12 +1,7 @@
 import { DownloadFile, Run, Script, Transfer, UploadData, UploadFile } from "../script";
 import { Activity, Result } from "../activity";
-<<<<<<< HEAD
-import { StorageProvider } from "../storage";
-import { Logger } from "../utils";
-=======
 import { StorageProvider } from "../storage/provider";
 import { Logger, defaultLogger } from "../utils";
->>>>>>> e7b6d14a
 import { pipeline, Readable, Transform } from "stream";
 import { GolemWorkError, WorkErrorCode } from "./error";
 
