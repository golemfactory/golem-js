import { QueueableTask } from "./queue";
import { Worker } from "./work";

export enum TaskState {
  New = "new",
  Retry = "retry",
  Pending = "pending",
  Done = "done",
  Rejected = "rejected",
}

export type TaskOptions = {
  /** maximum number of retries if task failed due to provider reason, default = 5 */
  maxRetries?: number;
  /** timeout in ms for task execution, including retries, default = 300_000 (5min) */
  timeout?: number;
};

const DEFAULTS = {
  MAX_RETRIES: 5,
  TIMEOUT: 1000 * 60 * 5,
};

/**
 * One computation unit.
 *
 * @description Represents one computation unit that will be run on the one provider machine (e.g. rendering of one frame of an animation).
 */
export class Task<InputType = unknown, OutputType = unknown> implements QueueableTask {
  private state = TaskState.New;
  private results?: OutputType;
  private error?: Error;
  private retriesCount = 0;
<<<<<<< HEAD
  private listeners = new Set<(state: TaskState) => void>();
=======
  private timeoutId?: NodeJS.Timeout;
  private readonly timeout: number;
  private readonly maxRetries: number;
>>>>>>> 570d2268

  constructor(
    public readonly id: string,
    private worker: Worker<InputType, OutputType>,
    private data?: InputType,
    private initWorker?: Worker<undefined>,
    options?: TaskOptions,
  ) {
    this.timeout = options?.timeout ?? DEFAULTS.TIMEOUT;
    this.maxRetries = options?.maxRetries ?? DEFAULTS.MAX_RETRIES;
  }

  onStateChange(listener: (state: TaskState) => void) {
    this.listeners.add(listener);
  }
  cleanup() {
    // prevent memory leaks
    this.listeners.clear();
  }

  start() {
    this.state = TaskState.Pending;
<<<<<<< HEAD
    this.listeners.forEach((listener) => listener(this.state));
=======
    this.timeoutId = setTimeout(() => this.stop(undefined, new Error(`Task ${this.id} timeout`), false), this.timeout);
>>>>>>> 570d2268
  }
  stop(results?: OutputType, error?: Error, retry = true) {
    clearTimeout(this.timeoutId);
    if (error) {
      ++this.retriesCount;
      this.state = retry && this.retriesCount <= this.maxRetries ? TaskState.Retry : TaskState.Rejected;
      this.error = error;
    } else {
      this.state = TaskState.Done;
      this.results = results;
    }
    this.listeners.forEach((listener) => listener(this.state));
  }
  isQueueable(): boolean {
    return this.state === TaskState.New || this.state === TaskState.Retry;
  }
  isRetry(): boolean {
    return this.state === TaskState.Retry;
  }
  isDone(): boolean {
    return this.state === TaskState.Done;
  }
  isFinished(): boolean {
    return this.state === TaskState.Done || this.state === TaskState.Rejected;
  }
  isRejected(): boolean {
    return this.state === TaskState.Rejected;
  }
  isPending(): boolean {
    return this.state === TaskState.Pending;
  }
  isNew(): boolean {
    return this.state === TaskState.New;
  }
  getResults(): OutputType | undefined {
    return this.results;
  }
  getData(): InputType | undefined {
    return this.data;
  }
  getWorker(): Worker<InputType> {
    return this.worker;
  }
  getInitWorker(): Worker<undefined> | undefined {
    return this.initWorker;
  }
  getRetriesCount(): number {
    return this.retriesCount;
  }
  getError(): Error | undefined {
    return this.error;
  }
}<|MERGE_RESOLUTION|>--- conflicted
+++ resolved
@@ -31,13 +31,10 @@
   private results?: OutputType;
   private error?: Error;
   private retriesCount = 0;
-<<<<<<< HEAD
   private listeners = new Set<(state: TaskState) => void>();
-=======
   private timeoutId?: NodeJS.Timeout;
   private readonly timeout: number;
   private readonly maxRetries: number;
->>>>>>> 570d2268
 
   constructor(
     public readonly id: string,
@@ -60,11 +57,8 @@
 
   start() {
     this.state = TaskState.Pending;
-<<<<<<< HEAD
     this.listeners.forEach((listener) => listener(this.state));
-=======
     this.timeoutId = setTimeout(() => this.stop(undefined, new Error(`Task ${this.id} timeout`), false), this.timeout);
->>>>>>> 570d2268
   }
   stop(results?: OutputType, error?: Error, retry = true) {
     clearTimeout(this.timeoutId);
