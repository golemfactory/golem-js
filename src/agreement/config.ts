import { AgreementOptions } from "./agreement";
import { AgreementSelector, AgreementServiceOptions } from "./service";
<<<<<<< HEAD
import { RequestorApi } from "ya-ts-client/dist/ya-market/api";
import { Configuration } from "ya-ts-client/dist/ya-market";
import { EnvUtils, Logger } from "../utils";
import { randomAgreementSelectorWithPriorityForExistingOnes } from "./strategy";
import { Agent } from "http";
=======
import { Logger } from "../utils";
import { randomAgreementSelector } from "./strategy";
>>>>>>> 950b5d1b

const DEFAULTS = {
  agreementRequestTimeout: 30000,
  agreementWaitingForApprovalTimeout: 60,
  agreementSelector: randomAgreementSelectorWithPriorityForExistingOnes(),
};

/**
 * @internal
 */
export class AgreementConfig {
  readonly agreementRequestTimeout: number;
  readonly agreementWaitingForApprovalTimeout: number;
  readonly logger?: Logger;
  readonly eventTarget?: EventTarget;

  constructor(public readonly options?: AgreementOptions) {
    this.agreementRequestTimeout = options?.agreementRequestTimeout || DEFAULTS.agreementRequestTimeout;
    this.agreementWaitingForApprovalTimeout =
      options?.agreementWaitingForApprovalTimeout || DEFAULTS.agreementWaitingForApprovalTimeout;
    this.logger = options?.logger;
    this.eventTarget = options?.eventTarget;
  }
}

/**
 * @internal
 */
export class AgreementServiceConfig extends AgreementConfig {
  readonly agreementSelector: AgreementSelector;

  constructor(options?: AgreementServiceOptions) {
    super(options);
    this.agreementSelector = options?.agreementSelector ?? DEFAULTS.agreementSelector;
  }
}<|MERGE_RESOLUTION|>--- conflicted
+++ resolved
@@ -1,15 +1,11 @@
 import { AgreementOptions } from "./agreement";
 import { AgreementSelector, AgreementServiceOptions } from "./service";
-<<<<<<< HEAD
 import { RequestorApi } from "ya-ts-client/dist/ya-market/api";
 import { Configuration } from "ya-ts-client/dist/ya-market";
 import { EnvUtils, Logger } from "../utils";
 import { randomAgreementSelectorWithPriorityForExistingOnes } from "./strategy";
 import { Agent } from "http";
-=======
 import { Logger } from "../utils";
-import { randomAgreementSelector } from "./strategy";
->>>>>>> 950b5d1b
 
 const DEFAULTS = {
   agreementRequestTimeout: 30000,
