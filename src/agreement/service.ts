--- conflicted
+++ resolved
@@ -3,13 +3,8 @@
 import { Agreement, AgreementOptions, AgreementStateEnum } from "./agreement";
 import { AgreementServiceConfig } from "./config";
 import { Proposal } from "../market";
-<<<<<<< HEAD
-import sleep from "../utils/sleep";
-import { YagnaApi } from "../utils/yagna/yagna";
+import { AgreementEvent, AgreementTerminatedEvent } from "ya-ts-client/dist/ya-market";
 import { GolemError } from "../error/golem-error";
-=======
-import { AgreementEvent, AgreementTerminatedEvent } from "ya-ts-client/dist/ya-market";
->>>>>>> 1175b1c8
 
 export interface AgreementDTO {
   id: string;
