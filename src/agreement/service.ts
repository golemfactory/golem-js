import Bottleneck from "bottleneck";
import { Logger } from "../utils";
import { Agreement, AgreementOptions, AgreementStateEnum } from "./agreement";
import { AgreementServiceConfig } from "./config";
<<<<<<< HEAD
import { Proposal, ProposalDTO } from "../market";
=======
import { Proposal } from "../market/proposal";
>>>>>>> cbc3a8cb
import sleep from "../utils/sleep";
import { YagnaApi } from "../utils/yagna/yagna";

export interface AgreementDTO {
  id: string;
  provider: { id: string; name: string };
}

export class AgreementCandidate {
  agreement?: AgreementDTO;
  constructor(readonly proposal: Proposal) {}
}

export type AgreementSelector = (candidates: AgreementCandidate[]) => Promise<AgreementCandidate>;

export interface AgreementServiceOptions extends AgreementOptions {
  /** The selector used when choosing a provider from a pool of existing offers (from the market or already used before) */
  agreementSelector?: AgreementSelector;
}

/**
 * Agreement Pool Service
 * @description Service used in {@link TaskExecutor}
 * @hidden
 */
export class AgreementPoolService {
  private logger?: Logger;
  private config: AgreementServiceConfig;

  private pool = new Set<AgreementCandidate>();
  private candidateMap = new Map<string, AgreementCandidate>();
  private agreements = new Map<string, Agreement>();

  private isServiceRunning = false;
  private limiter: Bottleneck;

  constructor(
    private readonly yagnaApi: YagnaApi,
    agreementServiceOptions?: AgreementServiceOptions,
  ) {
    this.config = new AgreementServiceConfig(agreementServiceOptions);
    this.logger = agreementServiceOptions?.logger;

    this.limiter = new Bottleneck({
      maxConcurrent: 1,
    });
  }

  /**
   * Start AgreementService
   */
  async run() {
    this.isServiceRunning = true;
    this.logger?.debug("Agreement Pool Service has started");
  }

  /**
   * Add proposal for create agreement purposes
   * @param proposal Proposal
   */
  async addProposal(proposal: Proposal) {
    this.logger?.debug(`New proposal added to pool from provider (${proposal.provider.name})`);
    this.pool.add(new AgreementCandidate(proposal));
  }

  /**
   * Release or terminate agreement by ID
   *
   * @param agreement Agreement
   * @param allowReuse if false, terminate and remove from pool, if true, back to pool for further reuse
   */
  async releaseAgreement(agreementId: string, allowReuse: boolean) {
    if (allowReuse) {
      const candidate = this.candidateMap.get(agreementId);
      if (candidate) {
        this.pool.add(candidate);
        this.logger?.debug(`Agreement ${agreementId} has been released for reuse`);
        return;
      } else {
        this.logger?.warn(`Agreement ${agreementId} not found in the pool`);
      }
    } else {
      const agreement = this.agreements.get(agreementId);
      if (!agreement) {
        this.logger?.warn(`Agreement ${agreementId} not found in the pool`);
        return;
      }
      this.logger?.debug(`Agreement ${agreementId} has been released and will be terminated`);
      try {
        await agreement.terminate();
      } catch (e) {
        this.logger?.warn(`Unable to terminate agreement ${agreement.id}: ${e.message}`);
      }
    }
  }

  /**
   * Get agreement ready for use
   * @description Return available agreement from pool, or create a new one
   * @return Agreement
   */
  async getAgreement(): Promise<Agreement> {
    let agreement;
    while (!agreement && this.isServiceRunning) {
      agreement = await this.getAgreementFormPool();
      if (!agreement) {
        await sleep(2);
      }
    }
    if (!agreement && !this.isServiceRunning) {
      throw new Error("Unable to get agreement. Agreement service is not running");
    }
    return agreement;
  }

  private async getAgreementFormPool(): Promise<Agreement | undefined> {
    // Limit concurrency to 1
    const candidate = await this.limiter.schedule(async () => {
      if (this.pool.size === 0) return;
      const candidates = Array.from(this.pool);
      const bestCandidate = await this.config.agreementSelector(candidates);
      this.pool.delete(bestCandidate);
      return bestCandidate;
    });

    // If candidate is not present, return empty
    if (!candidate) {
      return;
    }

    // If agreement is created return agreement
    if (candidate?.agreement?.id) {
      return this.agreements.get(candidate?.agreement?.id);
    }

    // If agreement is not created, then create agreement and return new agreement
    if (candidate && !candidate?.agreement) {
      return await this.createAgreement(candidate);
    }
  }

  /**
   * Stop the service
   */
  async end() {
    this.isServiceRunning = false;
    await this.terminateAll({ message: "All computations done" });
    this.logger?.debug("Agreement Pool Service has been stopped");
  }

  /**
   * Terminate all agreements
   * @param reason
   */
  async terminateAll(reason?: { [key: string]: string }) {
    const agreementsToTerminate = Array.from(this.candidateMap)
      .map(([agreementId]) => this.agreements.get(agreementId))
      .filter((a) => a !== undefined) as Agreement[];
    this.logger?.debug(`Trying to terminate all agreements.... Size: ${agreementsToTerminate.length}`);
    await Promise.all(
      agreementsToTerminate.map((agreement) =>
        agreement
          .terminate(reason)
          .catch((e) => this.logger?.warn(`Agreement ${agreement.id} cannot be terminated. ${e}`)),
      ),
    );
  }

  async createAgreement(candidate) {
    try {
      let agreement = await Agreement.create(candidate.proposal.id, this.yagnaApi, this.config.options);
      agreement = await this.waitForAgreementApproval(agreement);
      const state = await agreement.getState();

      if (state !== AgreementStateEnum.Approved) {
        throw new Error(`Agreement ${agreement.id} cannot be approved. Current state: ${state}`);
      }
      this.logger?.info(`Agreement confirmed by provider ${agreement.provider.name}`);

      this.agreements.set(agreement.id, agreement);

      candidate.agreement = {
        id: agreement.id,
        provider: { id: agreement.provider.id, name: agreement.provider.name },
      };

      this.candidateMap.set(agreement.id, candidate);

      return agreement;
    } catch (e) {
      this.logger?.debug(`Unable to create agreement form available proposal: ${e?.data?.message || e}`);
      await sleep(2);
      return;
    }
  }

  private async waitForAgreementApproval(agreement: Agreement) {
    const state = await agreement.getState();

    if (state === AgreementStateEnum.Proposal) {
      await agreement.confirm();
      this.logger?.debug(`Agreement proposed to provider '${agreement.provider.name}'`);
    }

    await this.yagnaApi.market.waitForApproval(agreement.id, this.config.agreementWaitingForApprovalTimeout);
    return agreement;
  }
}<|MERGE_RESOLUTION|>--- conflicted
+++ resolved
@@ -2,11 +2,7 @@
 import { Logger } from "../utils";
 import { Agreement, AgreementOptions, AgreementStateEnum } from "./agreement";
 import { AgreementServiceConfig } from "./config";
-<<<<<<< HEAD
-import { Proposal, ProposalDTO } from "../market";
-=======
-import { Proposal } from "../market/proposal";
->>>>>>> cbc3a8cb
+import { Proposal } from "../market";
 import sleep from "../utils/sleep";
 import { YagnaApi } from "../utils/yagna/yagna";
 
