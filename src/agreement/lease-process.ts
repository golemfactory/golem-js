--- conflicted
+++ resolved
@@ -7,11 +7,8 @@
 import { waitForCondition } from "../shared/utils/waitForCondition";
 import { Activity, IActivityApi, WorkContext } from "../activity";
 import { StorageProvider } from "../shared/storage";
-<<<<<<< HEAD
+import { EventEmitter } from "eventemitter3";
 import { INetworkApi } from "../network/api";
-=======
-import { EventEmitter } from "eventemitter3";
->>>>>>> 2ff1bfc4
 
 export interface LeaseProcessEvents {
   /**
