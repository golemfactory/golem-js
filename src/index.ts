--- conflicted
+++ resolved
@@ -13,9 +13,6 @@
 export { PaymentFilters } from "./payment";
 export { Events, BaseEvent, EventType } from "./events";
 export { Logger, LogLevel, jsonLogger, nullLogger, consoleLogger, pinoLogger, defaultLogger } from "./utils";
-<<<<<<< HEAD
 export { Job, JobStorage, JobState } from "./job";
 export { GolemNetwork, GolemNetworkConfig } from "./golem_network";
-=======
-export { Yagna } from "./utils/yagna/yagna";
->>>>>>> 18fa35da
+export { Yagna } from "./utils/yagna/yagna";