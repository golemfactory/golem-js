--- conflicted
+++ resolved
@@ -6,11 +6,7 @@
 import { ActivityFactory } from "./factory";
 import { ActivityConfig } from "./config";
 import { Events } from "../events";
-<<<<<<< HEAD
-=======
-import { YagnaApi } from "../utils/yagna/yagna";
 import { AxiosError } from "axios";
->>>>>>> 2240307f
 
 export enum ActivityStateEnum {
   New = "New",
@@ -245,18 +241,13 @@
     });
   }
 
-<<<<<<< HEAD
-  private async streamingBatch(batchId, batchSize, startTime, timeout): Promise<Readable> {
-    const basePath = this.yagnaApi.activity.control["basePath"];
-=======
   private async streamingBatch(
     batchId: string,
     batchSize: number,
     startTime: Date,
     timeout?: number,
   ): Promise<Readable> {
-    const basePath = this.yagnaApi.yagnaOptions.basePath;
->>>>>>> 2240307f
+    const basePath = this.yagnaApi.activity.control["basePath"];
     const apiKey = this.yagnaApi.yagnaOptions.apiKey;
 
     const eventSource = new EventSource(`${basePath}/activity/${this.id}/exec/${batchId}`, {
@@ -284,21 +275,13 @@
         while (!isBatchFinished) {
           let error: Error | undefined;
           if (startTime.valueOf() + (timeout || activityExecuteTimeout) <= new Date().valueOf()) {
-<<<<<<< HEAD
+            logger?.debug("Activity probably timed-out, will stop streaming batch execution results");
             error = new Error(`Activity ${activityId} timeout.`);
-=======
-            logger?.debug("Activity probably timed-out, will stop streaming batch execution results");
-            return this.destroy(new Error(`Activity ${activityId} timeout.`));
->>>>>>> 2240307f
           }
 
           if (!isRunning()) {
-<<<<<<< HEAD
+            logger?.debug("Activity is no longer running, will stop streaming batch execution results");
             error = new Error(`Activity ${activityId} has been interrupted.`);
-=======
-            logger?.debug("Activity is no longer running, will stop streaming batch execution results");
-            return this.destroy(new Error(`Activity ${activityId} has been interrupted.`));
->>>>>>> 2240307f
           }
 
           if (errors.length) {
