export { Activity, ActivityStateEnum } from "./activity";
export { Result } from "./results";
export { ExecutionConfig } from "./config";
<<<<<<< HEAD
export * from "./activity.module";
=======
export { ActivityPool, ActivityPoolOptions, ActivityPoolEvents } from "./activity-pool";
export * from "./activity.module";
export * from "./work";
>>>>>>> e276ea2d
<|MERGE_RESOLUTION|>--- conflicted
+++ resolved
@@ -1,10 +1,5 @@
 export { Activity, ActivityStateEnum } from "./activity";
 export { Result } from "./results";
 export { ExecutionConfig } from "./config";
-<<<<<<< HEAD
 export * from "./activity.module";
-=======
-export { ActivityPool, ActivityPoolOptions, ActivityPoolEvents } from "./activity-pool";
-export * from "./activity.module";
-export * from "./work";
->>>>>>> e276ea2d
+export * from "./work";