--- conflicted
+++ resolved
@@ -29,22 +29,15 @@
       }
       return await this.createActivity();
     } catch (error) {
-<<<<<<< HEAD
-      const message = `Unable to create activity: ${error?.response?.data?.message || error}`;
-      this.options.logger?.error(message);
+      this.options.logger.error("Unable to create activity", error);
       throw new GolemWorkError(
-        message,
+        `Unable to create activity: ${error?.response?.data?.message || error}`,
         WorkErrorCode.ActivityCreationFailed,
         this.agreement,
         undefined,
         this.agreement.provider,
         error,
       );
-=======
-      const msg = `Unable to create activity: ${error?.response?.data?.message || error}`;
-      this.options.logger.error("Unable to create activity", error);
-      throw new GolemError(msg);
->>>>>>> e7b6d14a
     }
   }
 
