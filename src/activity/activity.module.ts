/* eslint-disable @typescript-eslint/no-unused-vars */
import { EventEmitter } from "eventemitter3";
import { Agreement } from "../agreement";
import { Promise } from "cypress/types/cy-bluebird";
<<<<<<< HEAD
import { Activity } from "./index";
import { WorkContext } from "../activity/work";
=======
import { Activity, ActivityOptions } from "./index";
import { WorkContext } from "../activity/work";
import { YagnaApi } from "../shared/utils";
import { PaymentModule } from "../payment/payment.module";
>>>>>>> 71f462ee

export interface ActivityEvents {}

export interface ActivityModule {
  events: EventEmitter<ActivityEvents>;

  /**
   * Internally:
   *
   * - Activity.start
   * - Activity.deploy
   * - deploys the image
   * - the resulting ActivityDTO from ya-ts-client should be "Deployed"
   *
   * @return An WorkContext that's fully commissioned and the user can execute their commands
   */
<<<<<<< HEAD
  createActivity(agreement: Agreement): Promise<WorkContext>;
=======
  createActivity(paymentModule: PaymentModule, agreement: Agreement, options?: ActivityOptions): Promise<WorkContext>;
>>>>>>> 71f462ee

  /**
   * Resets the activity on the exe unit back to "New" state
   *
   * Internally:
   *
   * - Activity.terminate
   *
   * @return Activity that could be deployed again
   */
  resetActivity(activity: Activity): Promise<Activity>;

  /**
   * Definitely terminate any work on the provider
   *
   * - Activity.destroy
   *
   * @return The activity that was permanently terminated
   */
  destroyActivity(activity: Activity, reason?: string): Promise<Activity>;
}

export class ActivityModuleImpl implements ActivityModule {
  events: EventEmitter<ActivityEvents> = new EventEmitter<ActivityEvents>();

<<<<<<< HEAD
  createActivity(_agreement: Agreement): Promise<WorkContext> {
=======
  constructor(private readonly yagnaApi: YagnaApi) {}

  createActivity(paymentModule: PaymentModule, agreement: Agreement, options?: ActivityOptions): Promise<WorkContext> {
>>>>>>> 71f462ee
    throw new Error("Method not implemented.");
  }

  resetActivity(_activity: Activity): Promise<Activity> {
    throw new Error("Method not implemented.");
  }

  destroyActivity(_activity: Activity, _reason: string): Promise<Activity> {
    throw new Error("Method not implemented.");
  }
}<|MERGE_RESOLUTION|>--- conflicted
+++ resolved
@@ -2,15 +2,10 @@
 import { EventEmitter } from "eventemitter3";
 import { Agreement } from "../agreement";
 import { Promise } from "cypress/types/cy-bluebird";
-<<<<<<< HEAD
-import { Activity } from "./index";
-import { WorkContext } from "../activity/work";
-=======
 import { Activity, ActivityOptions } from "./index";
 import { WorkContext } from "../activity/work";
 import { YagnaApi } from "../shared/utils";
 import { PaymentModule } from "../payment/payment.module";
->>>>>>> 71f462ee
 
 export interface ActivityEvents {}
 
@@ -27,11 +22,7 @@
    *
    * @return An WorkContext that's fully commissioned and the user can execute their commands
    */
-<<<<<<< HEAD
-  createActivity(agreement: Agreement): Promise<WorkContext>;
-=======
   createActivity(paymentModule: PaymentModule, agreement: Agreement, options?: ActivityOptions): Promise<WorkContext>;
->>>>>>> 71f462ee
 
   /**
    * Resets the activity on the exe unit back to "New" state
@@ -57,13 +48,9 @@
 export class ActivityModuleImpl implements ActivityModule {
   events: EventEmitter<ActivityEvents> = new EventEmitter<ActivityEvents>();
 
-<<<<<<< HEAD
-  createActivity(_agreement: Agreement): Promise<WorkContext> {
-=======
   constructor(private readonly yagnaApi: YagnaApi) {}
 
   createActivity(paymentModule: PaymentModule, agreement: Agreement, options?: ActivityOptions): Promise<WorkContext> {
->>>>>>> 71f462ee
     throw new Error("Method not implemented.");
   }
 
