import { Subject } from "rxjs";
import { ActivityModuleImpl } from "../activity";
import { RentalModuleImpl, ResourceRental, ResourceRentalPool } from "../resource-rental";
import { DraftOfferProposalPool, MarketModuleImpl, OfferProposal } from "../market";
import { NetworkModuleImpl } from "../network";
import { Allocation, PaymentModuleImpl } from "../payment";
import { YagnaApi } from "../shared/utils";
import { MarketApiAdapter, PaymentApiAdapter } from "../shared/yagna";
import { ActivityApiAdapter } from "../shared/yagna/adapters/activity-api-adapter";
import { GolemNetwork, MarketOrderSpec } from "./golem-network";
import { _, instance, mock, reset, verify, when } from "@johanblumenberg/ts-mockito";
import { GftpStorageProvider } from "../shared/storage";

const order: MarketOrderSpec = Object.freeze({
  demand: {
    workload: { imageTag: "golem/alpine:latest" },
  },
  market: {
    rentHours: 0.5,
    pricing: {
      model: "linear",
      maxStartPrice: 0.5,
      maxCpuPerHourPrice: 1.0,
      maxEnvPerHourPrice: 0.5,
    },
  },
} as const);
const mockMarket = mock(MarketModuleImpl);
const mockPayment = mock(PaymentModuleImpl);
const mockActivity = mock(ActivityModuleImpl);
const mockNetwork = mock(NetworkModuleImpl);
const mockRental = mock(RentalModuleImpl);
const mockYagna = mock(YagnaApi);
const mockPaymentApi = mock(PaymentApiAdapter);
const mockActivityApi = mock(ActivityApiAdapter);
const mockMarketApi = mock(MarketApiAdapter);
const mockStorageProvider = mock(GftpStorageProvider);

afterEach(() => {
  reset(mockYagna);
  reset(mockActivity);
  reset(mockMarket);
  reset(mockPayment);
  reset(mockNetwork);
  reset(mockRental);
  reset(mockPaymentApi);
  reset(mockActivityApi);
  reset(mockMarketApi);
  reset(mockStorageProvider);

  jest.clearAllMocks();
});
function getGolemNetwork() {
  return new GolemNetwork({
    override: {
      yagna: instance(mockYagna),
      activity: instance(mockActivity),
      market: instance(mockMarket),
      payment: instance(mockPayment),
      network: instance(mockNetwork),
      rental: instance(mockRental),
      paymentApi: instance(mockPaymentApi),
      activityApi: instance(mockActivityApi),
      marketApi: instance(mockMarketApi),
      storageProvider: instance(mockStorageProvider),
    },
  });
}

describe("Golem Network", () => {
  describe("oneOf()", () => {
    it("should create a rental and clean it up when disconnected", async () => {
      const mockResourceRental = mock(ResourceRental);
      const mockResourceRentalInstance = instance(mockResourceRental);

      when(mockResourceRental.stopAndFinalize()).thenResolve();
      when(mockRental.createResourceRental(_, _, _)).thenReturn(mockResourceRentalInstance);

      const draftProposal$ = new Subject<OfferProposal>();
      when(mockMarket.collectDraftOfferProposals(_)).thenReturn(draftProposal$);

      const allocation = instance(mock(Allocation));
      when(mockPayment.createAllocation(_)).thenResolve(allocation);

      jest.spyOn(DraftOfferProposalPool.prototype, "acquire").mockResolvedValue({} as OfferProposal);

      const glm = getGolemNetwork();
      await glm.connect();

<<<<<<< HEAD
      const lease = await glm.oneOf({ order });
=======
      const rental = await glm.oneOf(order);
>>>>>>> ec78913b

      expect(rental).toBe(mockResourceRentalInstance);

      await glm.disconnect();

      verify(mockResourceRental.stopAndFinalize()).once();
      verify(mockPayment.releaseAllocation(allocation)).once();
    });
    it("should not release the allocation if it was provided by the user", async () => {
      const allocation = instance(mock(Allocation));

      const mockResourceRental = mock(ResourceRental);
      const mockResourceRentalInstance = instance(mockResourceRental);
      when(mockResourceRental.stopAndFinalize()).thenResolve();
      when(mockRental.createResourceRental(_, _, _)).thenReturn(mockResourceRentalInstance);

      when(mockMarket.collectDraftOfferProposals(_)).thenReturn(new Subject<OfferProposal>());
      jest.spyOn(DraftOfferProposalPool.prototype, "acquire").mockResolvedValue({} as OfferProposal);

      const glm = getGolemNetwork();
      await glm.connect();

<<<<<<< HEAD
      const lease = await glm.oneOf({
        order: {
          ...order,
          payment: {
            allocation,
          },
=======
      const rental = await glm.oneOf({
        ...order,
        payment: {
          allocation,
>>>>>>> ec78913b
        },
      });

      expect(rental).toBe(mockResourceRentalInstance);

      await glm.disconnect();

      verify(mockResourceRental.stopAndFinalize()).once();
      verify(mockPayment.createAllocation(_)).never();
      verify(mockPayment.releaseAllocation(allocation)).never();
    });
  });

  describe("manyOf()", () => {
    it("should create a pool and clean it up when disconnected", async () => {
      const allocation = instance(mock(Allocation));
      when(mockPayment.createAllocation(_)).thenResolve(allocation);

      const draftProposal$ = new Subject<OfferProposal>();
      when(mockMarket.collectDraftOfferProposals(_)).thenReturn(draftProposal$);

      const mockRentalPool = mock(ResourceRentalPool);
      when(mockRentalPool.drainAndClear()).thenResolve();
      const rentalPool = instance(mockRentalPool);
      when(mockRental.createResourceRentalPool(_, _, _)).thenReturn(rentalPool);

      const glm = getGolemNetwork();

      await glm.connect();

      const pool = await glm.manyOf({
        concurrency: 3,
        order,
      });

      expect(pool).toBe(rentalPool);

      await glm.disconnect();

      verify(mockRentalPool.drainAndClear()).once();
      verify(mockPayment.releaseAllocation(allocation)).once();
    });
    it("should not release the allocation if it was provided by the user", async () => {
      const allocation = instance(mock(Allocation));

      when(mockMarket.collectDraftOfferProposals(_)).thenReturn(new Subject<OfferProposal>());
      const mockRentalPool = mock(ResourceRentalPool);
      when(mockRentalPool.drainAndClear()).thenResolve();
      const rentalPool = instance(mockRentalPool);
      when(mockRental.createResourceRentalPool(_, _, _)).thenReturn(rentalPool);

      const glm = getGolemNetwork();
      await glm.connect();

      const pool = await glm.manyOf({
        concurrency: 3,
        order: {
          ...order,
          payment: {
            allocation,
          },
        },
      });

      expect(pool).toBe(rentalPool);
      await glm.disconnect();
      verify(mockRentalPool.drainAndClear()).once();
      verify(mockPayment.createAllocation(_)).never();
      verify(mockPayment.releaseAllocation(allocation)).never();
    });
  });
});<|MERGE_RESOLUTION|>--- conflicted
+++ resolved
@@ -87,11 +87,7 @@
       const glm = getGolemNetwork();
       await glm.connect();
 
-<<<<<<< HEAD
-      const lease = await glm.oneOf({ order });
-=======
-      const rental = await glm.oneOf(order);
->>>>>>> ec78913b
+      const rental = await glm.oneOf({ order });
 
       expect(rental).toBe(mockResourceRentalInstance);
 
@@ -114,19 +110,12 @@
       const glm = getGolemNetwork();
       await glm.connect();
 
-<<<<<<< HEAD
-      const lease = await glm.oneOf({
+      const rental = await glm.oneOf({
         order: {
           ...order,
           payment: {
             allocation,
           },
-=======
-      const rental = await glm.oneOf({
-        ...order,
-        payment: {
-          allocation,
->>>>>>> ec78913b
         },
       });
 
