import { defaultLogger, Logger, YagnaApi } from "../shared/utils";
import {
  Demand,
  DraftOfferProposalPool,
  IMarketApi,
  MarketModule,
  MarketModuleImpl,
  MarketOptions,
  OfferProposal,
} from "../market";
import { IPaymentApi, PaymentModule, PaymentModuleImpl, PaymentModuleOptions } from "../payment";
import { ActivityModule, ActivityModuleImpl, IActivityApi, IFileServer } from "../activity";
import { INetworkApi, Network, NetworkModule, NetworkModuleImpl, NetworkOptions } from "../network";
import { EventEmitter } from "eventemitter3";
<<<<<<< HEAD
import {
  LeaseModule,
  LeaseModuleImpl,
  LeaseProcess,
  LeaseProcessOptions,
  LeaseProcessPool,
  LeaseProcessPoolOptions,
} from "../lease-process";
=======
import { Concurrency, LeaseProcess, LeaseProcessOptions, LeaseProcessPool } from "../lease-process";
>>>>>>> 1d89cb07
import { DebitNoteRepository, InvoiceRepository, MarketApiAdapter, PaymentApiAdapter } from "../shared/yagna";
import { ActivityApiAdapter } from "../shared/yagna/adapters/activity-api-adapter";
import { ActivityRepository } from "../shared/yagna/repository/activity-repository";
import { AgreementRepository } from "../shared/yagna/repository/agreement-repository";
import { ProposalRepository } from "../shared/yagna/repository/proposal-repository";
import { CacheService } from "../shared/cache/CacheService";
import { DemandRepository } from "../shared/yagna/repository/demand-repository";
import { BuildDemandOptions, IDemandRepository } from "../market/demand/demand";
import { GftpServerAdapter } from "../shared/storage/GftpServerAdapter";
import {
  GftpStorageProvider,
  NullStorageProvider,
  StorageProvider,
  WebSocketBrowserStorageProvider,
} from "../shared/storage";
import { DataTransferProtocol } from "../shared/types";
import { NetworkApiAdapter } from "../shared/yagna/adapters/network-api-adapter";
import { IProposalRepository } from "../market/proposal/types";

export interface GolemNetworkOptions {
  /**
   * Logger instance to use for logging.
   * If no logger is provided you can view debug logs by setting the
   * `DEBUG` environment variable to `golem-js:*`.
   */
  logger?: Logger;
  /**
   * Set the API key and URL for the Yagna API.
   */
  api?: {
    key?: string;
    url?: string;
  };
  /**
   * Set payment-related options.
   * This is where you can specify the network, payment driver and more.
   * By default, the network is set to the `holesky` test network.
   */
  payment?: Partial<PaymentModuleOptions>;
  /**
   * Set the data transfer protocol to use for file transfers.
   * Default is `gftp`.
   */
  dataTransferProtocol?: DataTransferProtocol;
  /**
   * Override some of the services used by the GolemNetwork instance.
   * This is useful for testing or when you want to provide your own implementation of some services.
   * Only set this if you know what you are doing.
   */
  override?: Partial<
    GolemServices & {
      market: MarketModule;
      payment: PaymentModule;
      activity: ActivityModule;
      network: NetworkModule;
      lease: LeaseModule;
    }
  >;
}

/**
 * Represents the order specifications which will result in access to LeaseProcess.
 */
export interface MarketOrderSpec {
  demand: BuildDemandOptions;
  market: MarketOptions;
  activity?: LeaseProcessOptions["activity"];
  payment?: LeaseProcessOptions["payment"];
  network?: Network;
}

export interface GolemNetworkEvents {
  /** Fires when all startup operations related to GN are completed */
  connected: () => void;

  /** Fires when an error will be encountered */
  error: (err: Error) => void;

  /** Fires when all shutdown operations related to GN are completed */
  disconnected: () => void;
}

interface ManyOfOptions {
  concurrency: Concurrency;
  order: MarketOrderSpec;
}

/**
 * Dependency Container
 */
export type GolemServices = {
  yagna: YagnaApi;
  logger: Logger;
  paymentApi: IPaymentApi;
  activityApi: IActivityApi;
  marketApi: IMarketApi;
  networkApi: INetworkApi;
  proposalCache: CacheService<OfferProposal>;
  proposalRepository: IProposalRepository;
  demandRepository: IDemandRepository;
  fileServer: IFileServer;
  storageProvider: StorageProvider;
};

/**
 * General purpose and high-level API for the Golem Network
 *
 * This class is the main entry-point for developers that would like to build on Golem Network
 * using `@golem-sdk/golem-js`. It is supposed to provide an easy access API for use 80% of use cases.
 */
export class GolemNetwork {
  public readonly events = new EventEmitter<GolemNetworkEvents>();

  public readonly options: GolemNetworkOptions;

  private readonly logger: Logger;

  private readonly yagna: YagnaApi;

  public readonly market: MarketModule;
  public readonly payment: PaymentModule;
  public readonly activity: ActivityModule;
  public readonly network: NetworkModule;
  public readonly lease: LeaseModule;

  /**
   * Dependency Container
   */
  public readonly services: GolemServices;

  private hasConnection = false;

  private readonly storageProvider: StorageProvider;

  /**
   * List af additional tasks that should be executed when the network is being shut down
   * (for example finalizing lease processes created with `oneOf`)
   */
  private readonly cleanupTasks: (() => Promise<void> | void)[] = [];

  constructor(options: Partial<GolemNetworkOptions> = {}) {
    const optDefaults: GolemNetworkOptions = {
      dataTransferProtocol: "gftp",
    };

    this.options = {
      ...optDefaults,
      ...options,
    };

    this.logger = options.logger ?? defaultLogger("golem-network");

    this.logger.debug("Creating Golem Network instance with options", { options: this.options });

    try {
      this.yagna =
        options.override?.yagna ||
        new YagnaApi({
          logger: this.logger,
          apiKey: this.options.api?.key,
          basePath: this.options.api?.url,
        });

      this.storageProvider = options.override?.storageProvider || this.createStorageProvider();

      const demandCache = new CacheService<Demand>();
      const proposalCache = new CacheService<OfferProposal>();

      const demandRepository = new DemandRepository(this.yagna.market, demandCache);
      const proposalRepository = new ProposalRepository(this.yagna.market, this.yagna.identity, proposalCache);
      const agreementRepository = new AgreementRepository(this.yagna.market, demandRepository);

      this.services = {
        logger: this.logger,
        yagna: this.yagna,
        storageProvider: this.storageProvider,
        demandRepository,
        proposalCache,
        proposalRepository,
        paymentApi:
          this.options.override?.paymentApi ||
          new PaymentApiAdapter(
            this.yagna,
            new InvoiceRepository(this.yagna.payment, this.yagna.market),
            new DebitNoteRepository(this.yagna.payment, this.yagna.market),
            this.logger,
          ),
        activityApi:
          this.options.override?.activityApi ||
          new ActivityApiAdapter(
            this.yagna.activity.state,
            this.yagna.activity.control,
            this.yagna.activity.exec,
            new ActivityRepository(this.yagna.activity.state, agreementRepository),
          ),
        marketApi:
          this.options.override?.marketApi ||
          new MarketApiAdapter(this.yagna, agreementRepository, proposalRepository, demandRepository, this.logger),
        networkApi: this.options.override?.networkApi || new NetworkApiAdapter(this.yagna, this.logger),
        fileServer: this.options.override?.fileServer || new GftpServerAdapter(this.storageProvider),
      };
      this.network = this.options.override?.network || new NetworkModuleImpl(this.services);
      this.market =
        this.options.override?.market || new MarketModuleImpl({ ...this.services, networkModule: this.network });
      this.payment = this.options.override?.payment || new PaymentModuleImpl(this.services, this.options.payment);
      this.activity = this.options.override?.activity || new ActivityModuleImpl(this.services);
      this.lease =
        this.options.override?.lease ||
        new LeaseModuleImpl({
          activityModule: this.activity,
          paymentModule: this.payment,
          marketModule: this.market,
          networkModule: this.network,
          logger: this.logger,
          storageProvider: this.storageProvider,
        });
    } catch (err) {
      this.events.emit("error", err);
      throw err;
    }
  }

  /**
   * "Connects" to the network by initializing the underlying components required to perform operations on Golem Network
   *
   * @return Resolves when all initialization steps are completed
   */
  async connect() {
    try {
      await this.yagna.connect();
      await this.services.paymentApi.connect();
      await this.storageProvider.init();
      this.events.emit("connected");
      this.hasConnection = true;
    } catch (err) {
      this.events.emit("error", err);
      throw err;
    }
  }

  /**
   * "Disconnects" from the Golem Network
   *
   * @return Resolves when all shutdown steps are completed
   */
  async disconnect() {
    await Promise.allSettled(this.cleanupTasks.map((task) => task()));
    await this.storageProvider.close();
    await this.services.paymentApi.disconnect();
    await this.yagna.disconnect();

    this.services.proposalCache.flushAll();

    this.events.emit("disconnected");
    this.hasConnection = false;
  }

  /**
   * Define your computational resource demand and access a single instance
   *
   * Use Case: Get a single instance of a resource from the market to execute operations on
   *
   * @example
   * ```ts
   * const lease = await glm.oneOf(demand);
   * await lease
   *  .getExeUnit()
   *  .then((exe) => exe.run("echo Hello, Golem! 👋"))
   *  .then((res) => console.log(res.stdout));
   * await lease.finalize();
   * ```
   *
   * @param order
   */
  async oneOf(order: MarketOrderSpec): Promise<LeaseProcess> {
    const proposalPool = new DraftOfferProposalPool({
      logger: this.logger,
      validateProposal: order.market.proposalFilter,
      selectProposal: order.market.proposalSelector,
    });

    const budget = this.market.estimateBudget({ order, concurrency: 1 });
    const allocation = await this.payment.createAllocation({
      budget,
      expirationSec: order.market.rentHours * 60 * 60,
    });

    const demandSpecification = await this.market.buildDemandDetails(order.demand, allocation);

    const draftProposal$ = this.market.collectDraftOfferProposals({
      demandSpecification,
      filter: order.market.proposalFilter,
    });

    const proposalSubscription = proposalPool.readFrom(draftProposal$);

    const agreement = await this.market.signAgreementFromPool(proposalPool, {
      expirationSec: order.market.rentHours / 3600,
    });

    const networkNode = order.network
      ? await this.network.createNetworkNode(order.network, agreement.getProviderInfo().id)
      : undefined;

    const lease = this.lease.createLease(agreement, allocation, {
      payment: order.payment,
      activity: order.activity,
      networkNode,
    });

    // We managed to create the activity, no need to look for more agreement candidates
    proposalSubscription.unsubscribe();

    this.cleanupTasks.push(async () => {
      // First finalize the lease (which will wait for all payments to be processed)
      // and only then release the allocation
      await lease.finalize().catch((err) => this.logger.error("Error while finalizing lease", err));
      if (order.network && networkNode) {
        await this.network
          .removeNetworkNode(order.network, networkNode)
          .catch((err) => this.logger.error("Error while removing network node", err));
      }
      await this.payment
        .releaseAllocation(allocation)
        .catch((err) => this.logger.error("Error while releasing allocation", err));
    });

    return lease;
  }

  /**
   * Define your computational resource demand and access a pool of instances.
   * The pool will grow up to the specified concurrency level.
   *
   * @example
   * ```ts
   * // create a pool that can grow up to 3 leases at the same time
   * const pool = await glm.manyOf({
   *   concurrency: 3,
   *   demand
   * });
   * await Promise.allSettled([
   *   pool.withLease(async (lease) =>
   *     lease
   *       .getExeUnit()
   *       .then((exe) => exe.run("echo Hello, Golem from the first machine! 👋"))
   *       .then((res) => console.log(res.stdout)),
   *   ),
   *   pool.withLease(async (lease) =>
   *     lease
   *       .getExeUnit()
   *       .then((exe) => exe.run("echo Hello, Golem from the second machine! 👋"))
   *       .then((res) => console.log(res.stdout)),
   *   ),
   *   pool.withLease(async (lease) =>
   *     lease
   *       .getExeUnit()
   *       .then((exe) => exe.run("echo Hello, Golem from the third machine! 👋"))
   *       .then((res) => console.log(res.stdout)),
   *   ),
   * ]);
   * ```
   *
   * @param options Demand specification and concurrency level
   */
  public async manyOf({ concurrency, order }: ManyOfOptions): Promise<LeaseProcessPool> {
    const proposalPool = new DraftOfferProposalPool({
      logger: this.logger,
      validateProposal: order.market.proposalFilter,
      selectProposal: order.market.proposalSelector,
    });

    const budget = this.market.estimateBudget({ concurrency, order });
    const allocation = await this.payment.createAllocation({
      budget,
      expirationSec: order.market.rentHours * 60 * 60,
    });
    const demandSpecification = await this.market.buildDemandDetails(order.demand, allocation);

    const draftProposal$ = this.market.collectDraftOfferProposals({
      demandSpecification,
      filter: order.market.proposalFilter,
    });
    const subscription = proposalPool.readFrom(draftProposal$);

    const leaseProcessPool = this.lease.createLeaseProcessPool(proposalPool, allocation, {
      replicas: concurrency,
      network: order.network,
      leaseProcessOptions: {
        activity: order.activity,
        payment: order.payment,
      },
      agreementOptions: {
        expirationSec: order.market.rentHours / 3600,
      },
    });
    this.cleanupTasks.push(() => {
      subscription.unsubscribe();
    });
    this.cleanupTasks.push(async () => {
      // First drain the pool (which will wait for all leases to be paid for)
      // and only then release the allocation
      await leaseProcessPool
        .drainAndClear()
        .catch((err) => this.logger.error("Error while draining lease process pool", err));

      await this.payment
        .releaseAllocation(allocation)
        .catch((err) => this.logger.error("Error while releasing allocation", err));
    });

    return leaseProcessPool;
  }

  isConnected() {
    return this.hasConnection;
  }

  /**
   * Creates a new logical network within the Golem VPN infrastructure.
   * Allows communication between network nodes using standard network mechanisms,
   * but requires specific implementation in the ExeUnit/runtime,
   * which must be capable of providing a standard Unix-socket interface to their payloads
   * and marshaling the logical network traffic through the Golem Net transport layer
   * @param options
   */
  async createNetwork(options?: NetworkOptions): Promise<Network> {
    return await this.network.createNetwork(options);
  }

  /**
   * Removes an existing network from the Golem VPN infrastructure.
   * @param network
   */
  async destroyNetwork(network: Network): Promise<void> {
    return await this.network.removeNetwork(network);
  }

  private createStorageProvider(): StorageProvider {
    if (typeof this.options.dataTransferProtocol === "string") {
      switch (this.options.dataTransferProtocol) {
        case "ws":
          return new WebSocketBrowserStorageProvider(this.yagna, {});
        case "gftp":
        default:
          return new GftpStorageProvider();
      }
    } else if (this.options.dataTransferProtocol !== undefined) {
      return this.options.dataTransferProtocol;
    } else {
      return new NullStorageProvider();
    }
  }
}<|MERGE_RESOLUTION|>--- conflicted
+++ resolved
@@ -12,18 +12,14 @@
 import { ActivityModule, ActivityModuleImpl, IActivityApi, IFileServer } from "../activity";
 import { INetworkApi, Network, NetworkModule, NetworkModuleImpl, NetworkOptions } from "../network";
 import { EventEmitter } from "eventemitter3";
-<<<<<<< HEAD
 import {
+  Concurrency,
   LeaseModule,
   LeaseModuleImpl,
   LeaseProcess,
   LeaseProcessOptions,
   LeaseProcessPool,
-  LeaseProcessPoolOptions,
 } from "../lease-process";
-=======
-import { Concurrency, LeaseProcess, LeaseProcessOptions, LeaseProcessPool } from "../lease-process";
->>>>>>> 1d89cb07
 import { DebitNoteRepository, InvoiceRepository, MarketApiAdapter, PaymentApiAdapter } from "../shared/yagna";
 import { ActivityApiAdapter } from "../shared/yagna/adapters/activity-api-adapter";
 import { ActivityRepository } from "../shared/yagna/repository/activity-repository";
