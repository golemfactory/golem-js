--- conflicted
+++ resolved
@@ -246,18 +246,10 @@
             this.yagna.activity.exec,
             new ActivityRepository(this.yagna.activity.state, agreementRepository),
           ),
-<<<<<<< HEAD
-        agreementApi:
-          this.options.override?.agreementApi ||
-          new AgreementApiAdapter(this.yagna.appSessionId, this.yagna.market, agreementRepository, this.logger),
-        marketApi: this.options.override?.marketApi || new MarketApiAdapter(this.yagna, this.logger),
-        networkApi: this.options.override?.networkApi || new NetworkApiAdapter(this.yagna),
-=======
         marketApi:
           this.options.override?.marketApi ||
           new MarketApiAdapter(this.yagna, agreementRepository, proposalRepository, demandRepository, this.logger),
-        networkApi: this.options.override?.networkApi || new NetworkApiAdapter(this.yagna, this.logger),
->>>>>>> 7c0b6b34
+        networkApi: this.options.override?.networkApi || new NetworkApiAdapter(this.yagna),
         fileServer: this.options.override?.fileServer || new GftpServerAdapter(this.storageProvider),
       };
       this.network = getFactory(NetworkModuleImpl, this.options.override?.network)(this.services);
