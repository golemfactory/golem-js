--- conflicted
+++ resolved
@@ -360,11 +360,7 @@
    * @param order
    * @param signalOrTimeout - the timeout in milliseconds or an AbortSignal that will be used to cancel the lease request
    */
-<<<<<<< HEAD
-  async oneOf(order: MarketOrderSpec): Promise<ResourceRental> {
-=======
-  async oneOf(order: MarketOrderSpec, signalOrTimeout?: number | AbortSignal): Promise<LeaseProcess> {
->>>>>>> 80e8c04a
+  async oneOf(order: MarketOrderSpec, signalOrTimeout?: number | AbortSignal): Promise<ResourceRental> {
     const proposalPool = new DraftOfferProposalPool({
       logger: this.logger,
       validateProposal: order.market.proposalFilter,
