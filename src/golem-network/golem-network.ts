--- conflicted
+++ resolved
@@ -372,11 +372,7 @@
    * @param options.setup - an optional function that is called as soon as the exe unit is ready
    * @param options.teardown - an optional function that is called before the exe unit is destroyed
    */
-<<<<<<< HEAD
-  async oneOf({ order, setup, teardown, signalOrTimeout }: OneOfOptions): Promise<LeaseProcess> {
-=======
-  async oneOf(order: MarketOrderSpec, signalOrTimeout?: number | AbortSignal): Promise<ResourceRental> {
->>>>>>> ec78913b
+  async oneOf({ order, setup, teardown, signalOrTimeout }: OneOfOptions): Promise<ResourceRental> {
     const proposalPool = new DraftOfferProposalPool({
       logger: this.logger,
       validateProposal: order.market.proposalFilter,
@@ -476,11 +472,7 @@
    * @param options.setup - an optional function that is called as soon as the exe unit is ready
    * @param options.teardown - an optional function that is called before the exe unit is destroyed
    */
-<<<<<<< HEAD
-  public async manyOf({ concurrency, order, setup, teardown }: ManyOfOptions): Promise<LeaseProcessPool> {
-=======
-  public async manyOf({ concurrency, order }: ManyOfOptions): Promise<ResourceRentalPool> {
->>>>>>> ec78913b
+  public async manyOf({ concurrency, order, setup, teardown }: ManyOfOptions): Promise<ResourceRentalPool> {
     const proposalPool = new DraftOfferProposalPool({
       logger: this.logger,
       validateProposal: order.market.proposalFilter,
