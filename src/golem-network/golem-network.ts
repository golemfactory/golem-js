import { defaultLogger, isNode, Logger, YagnaApi } from "../shared/utils";
import {
  Demand,
  DraftOfferProposalPool,
  IMarketApi,
  MarketModule,
  MarketModuleImpl,
  MarketOptions,
  OfferProposal,
} from "../market";
<<<<<<< HEAD
import { IPaymentApi, PaymentModule, PaymentModuleImpl, PaymentModuleOptions } from "../payment";
import { ActivityModule, ActivityModuleImpl, ExeUnitOptions, IActivityApi, IFileServer } from "../activity";
=======
import { Allocation, IPaymentApi, PaymentModule, PaymentModuleImpl, PaymentModuleOptions } from "../payment";
import { ActivityModule, ActivityModuleImpl, IActivityApi, IFileServer } from "../activity";
>>>>>>> 80e8c04a
import { INetworkApi, Network, NetworkModule, NetworkModuleImpl, NetworkOptions } from "../network";
import { EventEmitter } from "eventemitter3";
import {
  Concurrency,
  LeaseModule,
  LeaseModuleImpl,
  LeaseProcess,
  LeaseProcessOptions,
  LeaseProcessPool,
} from "../lease-process";
import { DebitNoteRepository, InvoiceRepository, MarketApiAdapter, PaymentApiAdapter } from "../shared/yagna";
import { ActivityApiAdapter } from "../shared/yagna/adapters/activity-api-adapter";
import { ActivityRepository } from "../shared/yagna/repository/activity-repository";
import { AgreementRepository } from "../shared/yagna/repository/agreement-repository";
import { ProposalRepository } from "../shared/yagna/repository/proposal-repository";
import { CacheService } from "../shared/cache/CacheService";
import { DemandRepository } from "../shared/yagna/repository/demand-repository";
import { BuildDemandOptions, IDemandRepository } from "../market/demand/demand";
import { GftpServerAdapter } from "../shared/storage/GftpServerAdapter";
import {
  GftpStorageProvider,
  NullStorageProvider,
  StorageProvider,
  WebSocketBrowserStorageProvider,
} from "../shared/storage";
import { DataTransferProtocol } from "../shared/types";
import { NetworkApiAdapter } from "../shared/yagna/adapters/network-api-adapter";
import { IProposalRepository } from "../market/proposal";

/**
 * Instance of an object or a factory function that you can call `new` on.
 * Optionally you can provide constructor arguments.
 */
export type InstanceOrFactory<TargetInterface, ConstructorArgs extends unknown[] = never[]> =
  | TargetInterface
  | { new (...args: ConstructorArgs): TargetInterface };

/**
 * If no override is provided, return a function that creates a new instance of the default factory.
 * If override is a factory, return a function that creates a new instance of that factory.
 * If override is an instance, return a function that returns that instance (ignoring the arguments).
 */
function getFactory<
  DefaultFactoryConstructorArgs extends unknown[],
  InstanceType extends object,
  FactoryType extends { new (...args: DefaultFactoryConstructorArgs): InstanceType },
>(
  defaultFactory: FactoryType,
  override: InstanceOrFactory<InstanceType, DefaultFactoryConstructorArgs> | undefined,
): (...args: ConstructorParameters<FactoryType>) => InstanceType {
  if (override) {
    if (typeof override === "function") {
      return (...args) => new override(...args);
    }
    return () => override;
  }
  return (...args) => new defaultFactory(...args);
}

export interface GolemNetworkOptions {
  /**
   * Logger instance to use for logging.
   * If no logger is provided you can view debug logs by setting the
   * `DEBUG` environment variable to `golem-js:*`.
   */
  logger?: Logger;
  /**
   * Set the API key and URL for the Yagna API.
   */
  api?: {
    key?: string;
    url?: string;
  };
  /**
   * Set payment-related options.
   * This is where you can specify the network, payment driver and more.
   * By default, the network is set to the `holesky` test network.
   */
  payment?: Partial<PaymentModuleOptions>;
  /**
   * Set the data transfer protocol to use for file transfers.
   * Default is `gftp`.
   */
  dataTransferProtocol?: DataTransferProtocol;
  /**
   * Override some of the services used by the GolemNetwork instance.
   * This is useful for testing or when you want to provide your own implementation of some services.
   * Only set this if you know what you are doing.
   * To override a module you can pass either an instance of an object or a factory function (that we can call `new` on).
   */
  override?: Partial<
    GolemServices & {
      market: InstanceOrFactory<MarketModule>;
      payment: InstanceOrFactory<PaymentModule>;
      activity: InstanceOrFactory<ActivityModule>;
      network: InstanceOrFactory<NetworkModule>;
      lease: InstanceOrFactory<LeaseModule>;
    }
  >;
}

type AllocationOptions = {
  /**
   * Optionally pass an existing allocation to use or an ID of an allocation that already exists in yagna.
   * If this is not provided, a new allocation will be created based on an estimated budget.
   */
  allocation?: Allocation | string;
};

/**
 * Represents the order specifications which will result in access to LeaseProcess.
 */
export interface MarketOrderSpec {
  demand: BuildDemandOptions;
  market: MarketOptions;
  activity?: LeaseProcessOptions["activity"];
  payment?: LeaseProcessOptions["payment"] & AllocationOptions;
  network?: Network;
}

export interface GolemNetworkEvents {
  /** Fires when all startup operations related to GN are completed */
  connected: () => void;

  /** Fires when an error will be encountered */
  error: (err: Error) => void;

  /** Fires when all shutdown operations related to GN are completed */
  disconnected: () => void;
}

export interface OneOfOptions {
  order: MarketOrderSpec;
  setup?: ExeUnitOptions["setup"];
  teardown?: ExeUnitOptions["teardown"];
}

export interface ManyOfOptions extends OneOfOptions {
  concurrency: Concurrency;
}

/**
 * Dependency Container
 */
export type GolemServices = {
  yagna: YagnaApi;
  logger: Logger;
  paymentApi: IPaymentApi;
  activityApi: IActivityApi;
  marketApi: IMarketApi;
  networkApi: INetworkApi;
  proposalCache: CacheService<OfferProposal>;
  proposalRepository: IProposalRepository;
  demandRepository: IDemandRepository;
  fileServer: IFileServer;
  storageProvider: StorageProvider;
};

/**
 * General purpose and high-level API for the Golem Network
 *
 * This class is the main entry-point for developers that would like to build on Golem Network
 * using `@golem-sdk/golem-js`. It is supposed to provide an easy access API for use 80% of use cases.
 */
export class GolemNetwork {
  public readonly events = new EventEmitter<GolemNetworkEvents>();

  public readonly options: GolemNetworkOptions;

  private readonly logger: Logger;

  private readonly yagna: YagnaApi;

  public readonly market: MarketModule;
  public readonly payment: PaymentModule;
  public readonly activity: ActivityModule;
  public readonly network: NetworkModule;
  public readonly lease: LeaseModule;

  /**
   * Dependency Container
   */
  public readonly services: GolemServices;

  private hasConnection = false;

  private readonly storageProvider: StorageProvider;

  /**
   * List af additional tasks that should be executed when the network is being shut down
   * (for example finalizing lease processes created with `oneOf`)
   */
  private readonly cleanupTasks: (() => Promise<void> | void)[] = [];

  constructor(options: Partial<GolemNetworkOptions> = {}) {
    const optDefaults: GolemNetworkOptions = {
      dataTransferProtocol: isNode ? "gftp" : "ws",
    };

    this.options = {
      ...optDefaults,
      ...options,
    };

    this.logger = options.logger ?? defaultLogger("golem-network");

    this.logger.debug("Creating Golem Network instance with options", { options: this.options });

    try {
      this.yagna =
        options.override?.yagna ||
        new YagnaApi({
          logger: this.logger,
          apiKey: this.options.api?.key,
          basePath: this.options.api?.url,
        });

      this.storageProvider = options.override?.storageProvider || this.createStorageProvider();

      const demandCache = new CacheService<Demand>();
      const proposalCache = new CacheService<OfferProposal>();

      const demandRepository = new DemandRepository(this.yagna.market, demandCache);
      const proposalRepository = new ProposalRepository(this.yagna.market, this.yagna.identity, proposalCache);
      const agreementRepository = new AgreementRepository(this.yagna.market, demandRepository);

      this.services = {
        logger: this.logger,
        yagna: this.yagna,
        storageProvider: this.storageProvider,
        demandRepository,
        proposalCache,
        proposalRepository,
        paymentApi:
          this.options.override?.paymentApi ||
          new PaymentApiAdapter(
            this.yagna,
            new InvoiceRepository(this.yagna.payment, this.yagna.market),
            new DebitNoteRepository(this.yagna.payment, this.yagna.market),
            this.logger,
          ),
        activityApi:
          this.options.override?.activityApi ||
          new ActivityApiAdapter(
            this.yagna.activity.state,
            this.yagna.activity.control,
            this.yagna.activity.exec,
            new ActivityRepository(this.yagna.activity.state, agreementRepository),
          ),
        marketApi:
          this.options.override?.marketApi ||
          new MarketApiAdapter(this.yagna, agreementRepository, proposalRepository, demandRepository, this.logger),
        networkApi: this.options.override?.networkApi || new NetworkApiAdapter(this.yagna),
        fileServer: this.options.override?.fileServer || new GftpServerAdapter(this.storageProvider),
      };
      this.network = getFactory(NetworkModuleImpl, this.options.override?.network)(this.services);
      this.market = getFactory(
        MarketModuleImpl,
        this.options.override?.market,
      )({
        ...this.services,
        networkModule: this.network,
      });
      this.payment = getFactory(PaymentModuleImpl, this.options.override?.payment)(this.services, this.options.payment);
      this.activity = getFactory(ActivityModuleImpl, this.options.override?.activity)(this.services);
      this.lease = getFactory(
        LeaseModuleImpl,
        this.options.override?.lease,
      )({
        activityModule: this.activity,
        paymentModule: this.payment,
        marketModule: this.market,
        networkModule: this.network,
        logger: this.logger,
        storageProvider: this.storageProvider,
      });
    } catch (err) {
      this.events.emit("error", err);
      throw err;
    }
  }

  /**
   * "Connects" to the network by initializing the underlying components required to perform operations on Golem Network
   *
   * @return Resolves when all initialization steps are completed
   */
  async connect() {
    try {
      await this.yagna.connect();
      await this.services.paymentApi.connect();
      await this.storageProvider.init();
      this.events.emit("connected");
      this.hasConnection = true;
    } catch (err) {
      this.events.emit("error", err);
      throw err;
    }
  }

  /**
   * "Disconnects" from the Golem Network
   *
   * @return Resolves when all shutdown steps are completed
   */
  async disconnect() {
    await Promise.allSettled(this.cleanupTasks.map((task) => task()));
    await this.storageProvider.close();
    await this.services.paymentApi.disconnect();
    await this.yagna.disconnect();

    this.services.proposalCache.flushAll();

    this.events.emit("disconnected");
    this.hasConnection = false;
  }

  private async getAllocationFromOrder({
    order,
    concurrency,
  }: {
    order: MarketOrderSpec;
    concurrency: Concurrency;
  }): Promise<Allocation> {
    if (!order.payment?.allocation) {
      const budget = this.market.estimateBudget({ order, concurrency });
      return this.payment.createAllocation({
        budget,
        expirationSec: order.market.rentHours * 60 * 60,
      });
    }
    if (typeof order.payment.allocation === "string") {
      return this.payment.getAllocation(order.payment.allocation);
    }
    return order.payment.allocation;
  }

  /**
   * Define your computational resource demand and access a single instance
   *
   * Use Case: Get a single instance of a resource from the market to execute operations on
   *
   * @example
   * ```ts
   * const lease = await glm.oneOf(demand);
   * await lease
   *  .getExeUnit()
   *  .then((exe) => exe.run("echo Hello, Golem! 👋"))
   *  .then((res) => console.log(res.stdout));
   * await lease.finalize();
   * ```
   *
   * @param order
   * @param signalOrTimeout - the timeout in milliseconds or an AbortSignal that will be used to cancel the lease request
   */
<<<<<<< HEAD
  async oneOf({ order, setup, teardown }: OneOfOptions): Promise<LeaseProcess> {
=======
  async oneOf(order: MarketOrderSpec, signalOrTimeout?: number | AbortSignal): Promise<LeaseProcess> {
>>>>>>> 80e8c04a
    const proposalPool = new DraftOfferProposalPool({
      logger: this.logger,
      validateProposal: order.market.proposalFilter,
      selectProposal: order.market.proposalSelector,
    });

    const allocation = await this.getAllocationFromOrder({ order, concurrency: 1 });
    const demandSpecification = await this.market.buildDemandDetails(order.demand, allocation);

    const draftProposal$ = this.market.collectDraftOfferProposals({
      demandSpecification,
      pricing: order.market.pricing,
      filter: order.market.proposalFilter,
    });

    const proposalSubscription = proposalPool.readFrom(draftProposal$);

    const agreement = await this.market.signAgreementFromPool(
      proposalPool,
      {
        expirationSec: order.market.rentHours * 60 * 60,
      },
      signalOrTimeout,
    );

    const networkNode = order.network
      ? await this.network.createNetworkNode(order.network, agreement.provider.id)
      : undefined;

    const lease = this.lease.createLease(agreement, allocation, {
      payment: order.payment,
      activity: order.activity,
      networkNode,
      exeUnit: { setup, teardown },
    });

    // We managed to create the activity, no need to look for more agreement candidates
    proposalSubscription.unsubscribe();

    this.cleanupTasks.push(async () => {
      // First finalize the lease (which will wait for all payments to be processed)
      // and only then release the allocation
      await lease.finalize().catch((err) => this.logger.error("Error while finalizing lease", err));
      if (order.network && networkNode) {
        await this.network
          .removeNetworkNode(order.network, networkNode)
          .catch((err) => this.logger.error("Error while removing network node", err));
      }
      // Don't release the allocation if it was provided by the user
      if (order.payment?.allocation) {
        return;
      }
      await this.payment
        .releaseAllocation(allocation)
        .catch((err) => this.logger.error("Error while releasing allocation", err));
    });

    return lease;
  }

  /**
   * Define your computational resource demand and access a pool of instances.
   * The pool will grow up to the specified concurrency level.
   *
   * @example
   * ```ts
   * // create a pool that can grow up to 3 leases at the same time
   * const pool = await glm.manyOf({
   *   concurrency: 3,
   *   demand
   * });
   * await Promise.allSettled([
   *   pool.withLease(async (lease) =>
   *     lease
   *       .getExeUnit()
   *       .then((exe) => exe.run("echo Hello, Golem from the first machine! 👋"))
   *       .then((res) => console.log(res.stdout)),
   *   ),
   *   pool.withLease(async (lease) =>
   *     lease
   *       .getExeUnit()
   *       .then((exe) => exe.run("echo Hello, Golem from the second machine! 👋"))
   *       .then((res) => console.log(res.stdout)),
   *   ),
   *   pool.withLease(async (lease) =>
   *     lease
   *       .getExeUnit()
   *       .then((exe) => exe.run("echo Hello, Golem from the third machine! 👋"))
   *       .then((res) => console.log(res.stdout)),
   *   ),
   * ]);
   * ```
   *
   * @param options Demand specification and concurrency level
   */
  public async manyOf({ concurrency, order, setup, teardown }: ManyOfOptions): Promise<LeaseProcessPool> {
    const proposalPool = new DraftOfferProposalPool({
      logger: this.logger,
      validateProposal: order.market.proposalFilter,
      selectProposal: order.market.proposalSelector,
    });

    const allocation = await this.getAllocationFromOrder({ order, concurrency });
    const demandSpecification = await this.market.buildDemandDetails(order.demand, allocation);

    const draftProposal$ = this.market.collectDraftOfferProposals({
      demandSpecification,
      pricing: order.market.pricing,
      filter: order.market.proposalFilter,
    });
    const subscription = proposalPool.readFrom(draftProposal$);

    const leaseProcessPool = this.lease.createLeaseProcessPool(proposalPool, allocation, {
      replicas: concurrency,
      network: order.network,
      leaseProcessOptions: {
        activity: order.activity,
        payment: order.payment,
        exeUnit: { setup, teardown },
      },
      agreementOptions: {
        expirationSec: order.market.rentHours * 60 * 60,
      },
    });
    this.cleanupTasks.push(() => {
      subscription.unsubscribe();
    });
    this.cleanupTasks.push(async () => {
      // First drain the pool (which will wait for all leases to be paid for)
      // and only then release the allocation
      await leaseProcessPool
        .drainAndClear()
        .catch((err) => this.logger.error("Error while draining lease process pool", err));
      // Don't release the allocation if it was provided by the user
      if (order.payment?.allocation) {
        return;
      }
      await this.payment
        .releaseAllocation(allocation)
        .catch((err) => this.logger.error("Error while releasing allocation", err));
    });

    return leaseProcessPool;
  }

  isConnected() {
    return this.hasConnection;
  }

  /**
   * Creates a new logical network within the Golem VPN infrastructure.
   * Allows communication between network nodes using standard network mechanisms,
   * but requires specific implementation in the ExeUnit/runtime,
   * which must be capable of providing a standard Unix-socket interface to their payloads
   * and marshaling the logical network traffic through the Golem Net transport layer
   * @param options
   */
  async createNetwork(options?: NetworkOptions): Promise<Network> {
    return await this.network.createNetwork(options);
  }

  /**
   * Removes an existing network from the Golem VPN infrastructure.
   * @param network
   */
  async destroyNetwork(network: Network): Promise<void> {
    return await this.network.removeNetwork(network);
  }

  private createStorageProvider(): StorageProvider {
    if (typeof this.options.dataTransferProtocol === "string") {
      switch (this.options.dataTransferProtocol) {
        case "ws":
          return new WebSocketBrowserStorageProvider(this.yagna, {});
        case "gftp":
        default:
          return new GftpStorageProvider();
      }
    } else if (this.options.dataTransferProtocol !== undefined) {
      return this.options.dataTransferProtocol;
    } else {
      return new NullStorageProvider();
    }
  }
}<|MERGE_RESOLUTION|>--- conflicted
+++ resolved
@@ -8,13 +8,8 @@
   MarketOptions,
   OfferProposal,
 } from "../market";
-<<<<<<< HEAD
-import { IPaymentApi, PaymentModule, PaymentModuleImpl, PaymentModuleOptions } from "../payment";
+import { Allocation, IPaymentApi, PaymentModule, PaymentModuleImpl, PaymentModuleOptions } from "../payment";
 import { ActivityModule, ActivityModuleImpl, ExeUnitOptions, IActivityApi, IFileServer } from "../activity";
-=======
-import { Allocation, IPaymentApi, PaymentModule, PaymentModuleImpl, PaymentModuleOptions } from "../payment";
-import { ActivityModule, ActivityModuleImpl, IActivityApi, IFileServer } from "../activity";
->>>>>>> 80e8c04a
 import { INetworkApi, Network, NetworkModule, NetworkModuleImpl, NetworkOptions } from "../network";
 import { EventEmitter } from "eventemitter3";
 import {
@@ -148,12 +143,16 @@
 
 export interface OneOfOptions {
   order: MarketOrderSpec;
+  signalOrTimeout?: number | AbortSignal;
   setup?: ExeUnitOptions["setup"];
   teardown?: ExeUnitOptions["teardown"];
 }
 
-export interface ManyOfOptions extends OneOfOptions {
+export interface ManyOfOptions {
+  order: MarketOrderSpec;
   concurrency: Concurrency;
+  setup?: ExeUnitOptions["setup"];
+  teardown?: ExeUnitOptions["teardown"];
 }
 
 /**
@@ -367,14 +366,9 @@
    * await lease.finalize();
    * ```
    *
-   * @param order
-   * @param signalOrTimeout - the timeout in milliseconds or an AbortSignal that will be used to cancel the lease request
-   */
-<<<<<<< HEAD
-  async oneOf({ order, setup, teardown }: OneOfOptions): Promise<LeaseProcess> {
-=======
-  async oneOf(order: MarketOrderSpec, signalOrTimeout?: number | AbortSignal): Promise<LeaseProcess> {
->>>>>>> 80e8c04a
+   * @param options  timeout in milliseconds or an AbortSignal that will be used to cancel the lease request
+   */
+  async oneOf({ order, setup, teardown, signalOrTimeout }: OneOfOptions): Promise<LeaseProcess> {
     const proposalPool = new DraftOfferProposalPool({
       logger: this.logger,
       validateProposal: order.market.proposalFilter,
