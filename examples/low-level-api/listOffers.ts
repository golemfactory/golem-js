import Bluebird from "bluebird";
import dayjs from "dayjs";
import utc from "dayjs/plugin/utc";
import { props as yp, rest, utils } from "yajsapi";
<<<<<<< HEAD
import { Subscription } from "../../yajsapi/rest/market";
=======
import { Subscription } from "yajsapi/rest/market";
>>>>>>> 1b7d749d
import { program } from "commander";

dayjs.extend(utc);

const { Configuration, Market } = rest;
const { asyncWith, CancellationToken } = utils;
const cancellationToken = new CancellationToken();

async function list_offers(conf: rest.Configuration, subnetTag: string): Promise<void> {
  const client = await conf.market();
  const market_api = new Market(client);
  const dbuild = new yp.DemandBuilder();

  const idx = new yp.NodeInfo(subnetTag);
  idx.name.value = "some scanning node";
  dbuild.add(idx);

  const act = new yp.Activity();
  act.expiration.value = dayjs().utc().unix() * 1000;
  dbuild.add(act);

<<<<<<< HEAD
  const subscription = await market_api.subscribe(dbuild.properties(), dbuild.constraints());
  for await (const event of subscription.events(cancellationToken)) {
    console.log(`Offer: ${event.id()}`);
    console.log(`from ${event.issuer()}`);
    console.log(`props ${JSON.stringify(event.props(), null, 4)}`);
    console.log("\n\n");
  }
  await subscription.delete();
=======
  await asyncWith(
    await market_api.subscribe(dbuild.properties(), dbuild.constraints()),
    async (subscription: Subscription) => {
      for await (const event of subscription.events(cancellationToken)) {
        console.log(`Offer: ${event.id()}`);
        console.log(`from ${event.issuer()}`);
        console.log(`props ${JSON.stringify(event.props(), null, 4)}`);
        console.log("\n\n");
      }
    }
  );
>>>>>>> 1b7d749d
  console.log("done");
}

const promiseTimeout = (seconds: number): Promise<void> =>
  new Promise((resolve) =>
    setTimeout(() => {
      cancellationToken.cancel();
      resolve();
    }, seconds * 1000)
  );

program.option("--subnet-tag <subnet>", "set subnet name", "devnet-beta");
program.parse(process.argv);
const options = program.opts();
console.log(`Using subnet: ${options.subnetTag}`);

Bluebird.Promise.any([list_offers(new Configuration(), options.subnetTag), promiseTimeout(4)]);<|MERGE_RESOLUTION|>--- conflicted
+++ resolved
@@ -2,11 +2,7 @@
 import dayjs from "dayjs";
 import utc from "dayjs/plugin/utc";
 import { props as yp, rest, utils } from "yajsapi";
-<<<<<<< HEAD
-import { Subscription } from "../../yajsapi/rest/market";
-=======
 import { Subscription } from "yajsapi/rest/market";
->>>>>>> 1b7d749d
 import { program } from "commander";
 
 dayjs.extend(utc);
@@ -28,7 +24,6 @@
   act.expiration.value = dayjs().utc().unix() * 1000;
   dbuild.add(act);
 
-<<<<<<< HEAD
   const subscription = await market_api.subscribe(dbuild.properties(), dbuild.constraints());
   for await (const event of subscription.events(cancellationToken)) {
     console.log(`Offer: ${event.id()}`);
@@ -37,19 +32,6 @@
     console.log("\n\n");
   }
   await subscription.delete();
-=======
-  await asyncWith(
-    await market_api.subscribe(dbuild.properties(), dbuild.constraints()),
-    async (subscription: Subscription) => {
-      for await (const event of subscription.events(cancellationToken)) {
-        console.log(`Offer: ${event.id()}`);
-        console.log(`from ${event.issuer()}`);
-        console.log(`props ${JSON.stringify(event.props(), null, 4)}`);
-        console.log("\n\n");
-      }
-    }
-  );
->>>>>>> 1b7d749d
   console.log("done");
 }
 
