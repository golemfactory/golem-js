import { TaskExecutor, ProposalFilters } from "@golem-sdk/golem-js";

/**
 * Example demonstrating how to use the predefined filter `blackListProposalIdsFilter`,
 * which blocking any proposal coming from a provider whose id is in the array
 */

const blackListProvidersIds = [
  "0x79bcfdc92af492c9b15ce9f690c3ccae53437179",
  "0x3c6a3f59518a0da1e75ea4351713bfe908e6642c",
  "0x1c1c0b14e321c258f7057e29533cba0081df8bb8",
];

(async function main() {
  const executor = await TaskExecutor.create({
    package: "golem/alpine:latest",
    proposalFilter: ProposalFilters.blackListProposalIdsFilter(blackListProvidersIds),
  });
<<<<<<< HEAD
  await executor.run(async (ctx) => console.log((await ctx.run("echo 'Hello World'")).stdout));
  await executor.shutdown();
=======

  try {
    await executor.run(async (ctx) => console.log((await ctx.run("echo 'Hello World'")).stdout));
  } catch (error) {
    console.error("Computation failed:", error);
  } finally {
    await executor.end();
  }
>>>>>>> cfdb64d5
})();<|MERGE_RESOLUTION|>--- conflicted
+++ resolved
@@ -16,17 +16,12 @@
     package: "golem/alpine:latest",
     proposalFilter: ProposalFilters.blackListProposalIdsFilter(blackListProvidersIds),
   });
-<<<<<<< HEAD
-  await executor.run(async (ctx) => console.log((await ctx.run("echo 'Hello World'")).stdout));
-  await executor.shutdown();
-=======
 
   try {
     await executor.run(async (ctx) => console.log((await ctx.run("echo 'Hello World'")).stdout));
   } catch (error) {
     console.error("Computation failed:", error);
   } finally {
-    await executor.end();
+    await executor.shutdown();
   }
->>>>>>> cfdb64d5
 })();