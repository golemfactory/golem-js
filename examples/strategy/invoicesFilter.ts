--- conflicted
+++ resolved
@@ -9,16 +9,11 @@
     package: "golem/alpine:latest",
     invoiceFilter: PaymentFilters.acceptMaxAmountInvoiceFilter(0.00001),
   });
-<<<<<<< HEAD
-  await executor.run(async (ctx) => console.log((await ctx.run("echo 'Hello World'")).stdout));
-  await executor.shutdown();
-=======
   try {
     await executor.run(async (ctx) => console.log((await ctx.run("echo 'Hello World'")).stdout));
   } catch (err) {
     console.error("Task execution failed:", err);
   } finally {
-    await executor.end();
+    await executor.shutdown();
   }
->>>>>>> cfdb64d5
 })();