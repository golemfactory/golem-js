<template>
  <el-row :gutter="40">
    <el-col :span="10">
      <Options :options="options" />
      <el-button class="btn-run" size="small" type="success" @click="run">Run</el-button>
      <el-tabs class="editor-tabs" v-model="codeTab">
        <el-tab-pane label="Your Code" name="code">
          <MonacoEditor class="editor" v-model="code" lang="javascript" :options="monacoOptions" />
        </el-tab-pane>
      </el-tabs>

      <el-tabs v-model="activeResults" class="results-tabs">
        <el-tab-pane v-loading="loading" label="Output" name="output">
          <Output :output="stdout"></Output>
        </el-tab-pane>
        <el-tab-pane label="Errors" name="errors">
          <Output :output="stderr"></Output>
        </el-tab-pane>
        <el-tab-pane label="Logs" name="logs">
          <Output :output="logs" class="logs"></Output>
        </el-tab-pane>
      </el-tabs>
    </el-col>
    <el-col :span="14">
      <Steps :step="step" />
      <el-tabs v-model="activeSteps" class="entities-tabs">
        <el-tab-pane label="Offers" name="offers"><Offers :actions="false" /></el-tab-pane>
        <el-tab-pane label="Agreements" name="agreements"><Agreements :actions="false" /></el-tab-pane>
        <el-tab-pane label="Activities" name="activities"><Activities :actions="false" /></el-tab-pane>
        <el-tab-pane label="Payments" name="payments"><Payments :actions="false" /></el-tab-pane>
      </el-tabs>
      <Stats />
    </el-col>
  </el-row>
  <Offer offer-drawer="offerDrawer" offer="offer" />
</template>

<script setup>
import { TaskExecutor, EventType } from "../../../../dist/yajsapi.min.js";
import Stats from "~/components/Stats.vue";
import Options from "~/components/Options.vue";
import Offers from "~/components/Offers.vue";
import { useOffersStore } from "~/store/offers";
import { useAgreementsStore } from "~/store/agreements";
import { useActivitiesStore } from "~/store/activities";
import { usePaymentsStore } from "~/store/payments";

const monacoOptions = {
  theme: "vs-dark",
  minimap: {
    enabled: false,
  },
};

const eventTarget = new EventTarget();
const options = reactive({
  image: "529f7fdaf1cf46ce3126eb6bbcd3b213c314fe8fe884914f5d1106d4",
  apiUrl: "http://127.0.0.1:7465",
  subnet: "public",
  budget: 1,
  minStorage: 1,
  minCpu: 2,
  minMem: 1,
  taskTimeout: 120,
  offerTimeout: 120,
  offerInterval: 2,
  resultInterval: 2,
});

const activeResults = ref("output");
const activeSteps = ref("offers");
const codeTab = ref("code");
const code = ref(
  'const message = "Hello World from Golem Network !!!";\n' +
    "console.log(message);\n\n" +
    "const task = () => {\n" +
    "    // do some computations on remote machine\n" +
    '    return "results";\n' +
    "}\n" +
    "console.log(task());"
);

const stdout = ref(">");
const stderr = ref("No errors");
const logs = ref("No logs (todo)");
const step = ref("");
const loading = ref(false);
const offersStore = useOffersStore();
const agreementsStore = useAgreementsStore();
const activitiesStore = useActivitiesStore();
const paymentsStore = usePaymentsStore();
const { addOffer } = offersStore;
const { addAgreement, updateAgreement } = agreementsStore;
const { addActivity, updateActivity, startScript, stopScript } = activitiesStore;
const { addPayment, updatePayment } = paymentsStore;

<<<<<<< HEAD
eventTarget.addEventListener(EventType, (event) => {
  if (event.name === "ComputationStarted") step.value = "demand";
  else if (event.name === "SubscriptionCreated") step.value = "offer";
  else if (event.name === "ProposalReceived") addOffer(parseOfferFromEvent(event));
  else if (event.name === "ProposalRejected") addOffer(parseOfferFromErrorEvent(event, "Rejected"));
  else if (event.name === "ProposalFailed") addOffer(parseOfferFromErrorEvent(event, "Failed"));
  else if (event.name === "AgreementCreated") {
    addOffer(parseOfferFormAgreementEvent(event));
    addAgreement(parseAgreementFromEvent(event, "Proposal"));
    step.value = "agreement";
  } else if (event.name === "AgreementConfirmed") updateAgreement(parseAgreementFromEvent(event, "Approved"));
  else if (event.name === "AgreementTerminated") updateAgreement(parseAgreementFromEvent(event, "Terminated"));
  else if (event.name === "ActivityCreated") {
    addActivity(parseActivityFromEvent(event, "New"));
    step.value = "activity";
  } else if (event.name === "ActivityStateChanged") updateActivity(parseActivityFromEvent(event));
  else if (event.name === "ScriptSent") startScript(event.detail.activityId);
  else if (event.name === "ScriptExecuted") stopScript(event.detail.activityId);
  else if (event.name === "ActivityDestroyed") updateActivity(parseActivityFromEvent(event, "Terminated"));
  else if (event.name === "InvoiceReceived") addPayment(parsePaymentsFromEvent(event, "invoice", "Received"));
  else if (event.name === "DebitNoteReceived") addPayment(parsePaymentsFromEvent(event, "debit-note", "Received"));
  else if (event.name === "PaymentAccepted") {
    step.value = "payment";
    updatePayment(parsePaymentsFromEvent(event, "invoice", "Accepted"));
  } else if (event.name === "DebitNoteAccepted") updatePayment(parsePaymentsFromEvent(event, "debit-note", "Accepted"));
  else if (event.name === "PaymentRejected") updatePayment(parsePaymentsFromEvent(event, "invoice", "Rejected"));
  else if (event.name === "DebitNoteRejected") updatePayment(parsePaymentsFromEvent(event, "debit-note", "Rejected"));
  else if (event.name === "ComputationFinished") step.value = "end";
});

const parseOfferFromEvent = (event) => ({
  ...event.detail,
  ...event.detail.details,
  detail: undefined,
  timestamp: event.timestamp,
});
const parseOfferFromErrorEvent = (event, state) => ({
  ...event.detail,
  ...event.detail.details,
  timestamp: event.timestamp,
  state,
});
const parseOfferFormAgreementEvent = (event) => ({
  timestamp: event.timestamp,
  parentId: event.detail.proposalId,
  state: "Confirmed",
});
const parseAgreementFromEvent = (event, state) => ({
  ...event.detail,
  state,
  timestamp: event.timestamp,
});
const parseActivityFromEvent = (event, state) => ({
  state,
  ...event.detail,
  timestamp: event.timestamp,
});
const parsePaymentsFromEvent = (event, type, state) => ({
  type,
  state,
  ...event.detail,
  timestamp: event.timestamp,
});
=======
const { $hello } = useNuxtApp();


>>>>>>> 5dd8c84b

const appendLog = (msg) => {
  logs.value += msg + "\n";
};

const logger = {
  log: (msg) => appendLog(`[${new Date().toLocaleTimeString()}] ${msg}`),
  warn: (msg) => appendLog(`[${new Date().toLocaleTimeString()}] [warn] ${msg}`),
  debug: (msg) => appendLog(`[${new Date().toLocaleTimeString()}] [debug] ${msg}`),
  error: (error) => {
    appendLog(`[${new Date().toLocaleTimeString()}] [error] ${error?.response?.data?.message || error}`);
    stderr.value += error?.response?.data?.message || error;
  },
  info: (msg) => appendLog(`[${new Date().toLocaleTimeString()}] [info] ${msg}`),
};

const run = async () => {
  loading.value = true;
  logs.value = "";
  stdout.value = "";
  stderr.value = "";
  const executor = await TaskExecutor.create({
    package: "529f7fdaf1cf46ce3126eb6bbcd3b213c314fe8fe884914f5d1106d4",
    eventTarget,
    logger,
    yagnaOptions: {
      apiKey: "30c59fef7d8c4639b62d576bfb624e1a",
      basePath: "http://127.0.0.1:7465",
    },
  });
  await executor.run(async (ctx) => {
    loading.value = false;
    stdout.value += (await ctx.run("/usr/local/bin/node", ["-e", code.value])).stdout;
  });
  await executor.end();
};
</script>

<style scoped lang="scss">
.btn-run {
  position: absolute;
  left: calc(40% - 45px);
  margin-top: 10px;
  z-index: 999;
}
.editor {
  height: 200px;
  width: 100%;
  margin: 0;
}
.entities-tabs {
  margin-top: 10px;
  margin-bottom: 30px;
}
</style><|MERGE_RESOLUTION|>--- conflicted
+++ resolved
@@ -22,17 +22,17 @@
       </el-tabs>
     </el-col>
     <el-col :span="14">
-      <Steps :step="step" />
+      <Steps :step="step"/>
       <el-tabs v-model="activeSteps" class="entities-tabs">
         <el-tab-pane label="Offers" name="offers"><Offers :actions="false" /></el-tab-pane>
-        <el-tab-pane label="Agreements" name="agreements"><Agreements :actions="false" /></el-tab-pane>
-        <el-tab-pane label="Activities" name="activities"><Activities :actions="false" /></el-tab-pane>
-        <el-tab-pane label="Payments" name="payments"><Payments :actions="false" /></el-tab-pane>
+        <el-tab-pane label="Agreements" name="agreements"><Agreements :actions="false"/></el-tab-pane>
+        <el-tab-pane label="Activities" name="activities"><Activities :actions="false"/></el-tab-pane>
+        <el-tab-pane label="Payments" name="payments"><Payments :actions="false"/></el-tab-pane>
       </el-tabs>
-      <Stats />
+      <Stats/>
     </el-col>
   </el-row>
-  <Offer offer-drawer="offerDrawer" offer="offer" />
+  <Offer offer-drawer="offerDrawer" offer="offer"/>
 </template>
 
 <script setup>
@@ -40,23 +40,23 @@
 import Stats from "~/components/Stats.vue";
 import Options from "~/components/Options.vue";
 import Offers from "~/components/Offers.vue";
-import { useOffersStore } from "~/store/offers";
-import { useAgreementsStore } from "~/store/agreements";
-import { useActivitiesStore } from "~/store/activities";
-import { usePaymentsStore } from "~/store/payments";
+import { useOffersStore } from '~/store/offers'
+import { useAgreementsStore } from '~/store/agreements'
+import { useActivitiesStore } from '~/store/activities'
+import { usePaymentsStore } from '~/store/payments'
 
 const monacoOptions = {
-  theme: "vs-dark",
+  theme: 'vs-dark',
   minimap: {
-    enabled: false,
-  },
-};
+    enabled: false
+  }
+}
 
 const eventTarget = new EventTarget();
 const options = reactive({
-  image: "529f7fdaf1cf46ce3126eb6bbcd3b213c314fe8fe884914f5d1106d4",
-  apiUrl: "http://127.0.0.1:7465",
-  subnet: "public",
+  image: '529f7fdaf1cf46ce3126eb6bbcd3b213c314fe8fe884914f5d1106d4',
+  apiUrl: 'http://127.0.0.1:7465',
+  subnet: 'public',
   budget: 1,
   minStorage: 1,
   minCpu: 2,
@@ -64,21 +64,19 @@
   taskTimeout: 120,
   offerTimeout: 120,
   offerInterval: 2,
-  resultInterval: 2,
+  resultInterval: 2
 });
 
-const activeResults = ref("output");
-const activeSteps = ref("offers");
-const codeTab = ref("code");
-const code = ref(
-  'const message = "Hello World from Golem Network !!!";\n' +
-    "console.log(message);\n\n" +
-    "const task = () => {\n" +
-    "    // do some computations on remote machine\n" +
-    '    return "results";\n' +
-    "}\n" +
-    "console.log(task());"
-);
+const activeResults = ref('output');
+const activeSteps = ref('offers');
+const codeTab = ref('code');
+const code = ref('const message = "Hello World from Golem Network !!!";\n' +
+  'console.log(message);\n\n' +
+  'const task = () => {\n' +
+  '    // do some computations on remote machine\n' +
+  '    return "results";\n' +
+  '}\n' +
+  'console.log(task());');
 
 const stdout = ref(">");
 const stderr = ref("No errors");
@@ -89,84 +87,13 @@
 const agreementsStore = useAgreementsStore();
 const activitiesStore = useActivitiesStore();
 const paymentsStore = usePaymentsStore();
-const { addOffer } = offersStore;
-const { addAgreement, updateAgreement } = agreementsStore;
-const { addActivity, updateActivity, startScript, stopScript } = activitiesStore;
-const { addPayment, updatePayment } = paymentsStore;
 
-<<<<<<< HEAD
-eventTarget.addEventListener(EventType, (event) => {
-  if (event.name === "ComputationStarted") step.value = "demand";
-  else if (event.name === "SubscriptionCreated") step.value = "offer";
-  else if (event.name === "ProposalReceived") addOffer(parseOfferFromEvent(event));
-  else if (event.name === "ProposalRejected") addOffer(parseOfferFromErrorEvent(event, "Rejected"));
-  else if (event.name === "ProposalFailed") addOffer(parseOfferFromErrorEvent(event, "Failed"));
-  else if (event.name === "AgreementCreated") {
-    addOffer(parseOfferFormAgreementEvent(event));
-    addAgreement(parseAgreementFromEvent(event, "Proposal"));
-    step.value = "agreement";
-  } else if (event.name === "AgreementConfirmed") updateAgreement(parseAgreementFromEvent(event, "Approved"));
-  else if (event.name === "AgreementTerminated") updateAgreement(parseAgreementFromEvent(event, "Terminated"));
-  else if (event.name === "ActivityCreated") {
-    addActivity(parseActivityFromEvent(event, "New"));
-    step.value = "activity";
-  } else if (event.name === "ActivityStateChanged") updateActivity(parseActivityFromEvent(event));
-  else if (event.name === "ScriptSent") startScript(event.detail.activityId);
-  else if (event.name === "ScriptExecuted") stopScript(event.detail.activityId);
-  else if (event.name === "ActivityDestroyed") updateActivity(parseActivityFromEvent(event, "Terminated"));
-  else if (event.name === "InvoiceReceived") addPayment(parsePaymentsFromEvent(event, "invoice", "Received"));
-  else if (event.name === "DebitNoteReceived") addPayment(parsePaymentsFromEvent(event, "debit-note", "Received"));
-  else if (event.name === "PaymentAccepted") {
-    step.value = "payment";
-    updatePayment(parsePaymentsFromEvent(event, "invoice", "Accepted"));
-  } else if (event.name === "DebitNoteAccepted") updatePayment(parsePaymentsFromEvent(event, "debit-note", "Accepted"));
-  else if (event.name === "PaymentRejected") updatePayment(parsePaymentsFromEvent(event, "invoice", "Rejected"));
-  else if (event.name === "DebitNoteRejected") updatePayment(parsePaymentsFromEvent(event, "debit-note", "Rejected"));
-  else if (event.name === "ComputationFinished") step.value = "end";
-});
-
-const parseOfferFromEvent = (event) => ({
-  ...event.detail,
-  ...event.detail.details,
-  detail: undefined,
-  timestamp: event.timestamp,
-});
-const parseOfferFromErrorEvent = (event, state) => ({
-  ...event.detail,
-  ...event.detail.details,
-  timestamp: event.timestamp,
-  state,
-});
-const parseOfferFormAgreementEvent = (event) => ({
-  timestamp: event.timestamp,
-  parentId: event.detail.proposalId,
-  state: "Confirmed",
-});
-const parseAgreementFromEvent = (event, state) => ({
-  ...event.detail,
-  state,
-  timestamp: event.timestamp,
-});
-const parseActivityFromEvent = (event, state) => ({
-  state,
-  ...event.detail,
-  timestamp: event.timestamp,
-});
-const parsePaymentsFromEvent = (event, type, state) => ({
-  type,
-  state,
-  ...event.detail,
-  timestamp: event.timestamp,
-});
-=======
 const { $hello } = useNuxtApp();
 
 
->>>>>>> 5dd8c84b
-
 const appendLog = (msg) => {
   logs.value += msg + "\n";
-};
+}
 
 const logger = {
   log: (msg) => appendLog(`[${new Date().toLocaleTimeString()}] ${msg}`),
@@ -174,31 +101,32 @@
   debug: (msg) => appendLog(`[${new Date().toLocaleTimeString()}] [debug] ${msg}`),
   error: (error) => {
     appendLog(`[${new Date().toLocaleTimeString()}] [error] ${error?.response?.data?.message || error}`);
-    stderr.value += error?.response?.data?.message || error;
+    stderr.value += error?.response?.data?.message || error
   },
-  info: (msg) => appendLog(`[${new Date().toLocaleTimeString()}] [info] ${msg}`),
-};
+  info: (msg) => appendLog(`[${new Date().toLocaleTimeString()}] [info] ${msg}`)
+}
 
 const run = async () => {
   loading.value = true;
-  logs.value = "";
-  stdout.value = "";
-  stderr.value = "";
+  logs.value = '';
+  stdout.value = '';
+  stderr.value = '';
   const executor = await TaskExecutor.create({
     package: "529f7fdaf1cf46ce3126eb6bbcd3b213c314fe8fe884914f5d1106d4",
     eventTarget,
     logger,
     yagnaOptions: {
-      apiKey: "30c59fef7d8c4639b62d576bfb624e1a",
-      basePath: "http://127.0.0.1:7465",
-    },
-  });
+      basePath: 'http://127.0.0.1:7465',
+      apiKey: '411aa8e620954a318093687757053b8d'
+    }});
   await executor.run(async (ctx) => {
     loading.value = false;
-    stdout.value += (await ctx.run("/usr/local/bin/node", ["-e", code.value])).stdout;
+    stdout.value += ((await ctx.run("/usr/local/bin/node", ["-e", code.value])).stdout)
   });
   await executor.end();
-};
+}
+
+
 </script>
 
 <style scoped lang="scss">
