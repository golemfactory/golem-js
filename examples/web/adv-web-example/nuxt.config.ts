// https://nuxt.com/docs/api/configuration/nuxt-config
export default defineNuxtConfig({
  app: {
    // head
    head: {
      title: "Advanced web example",
      meta: [{ name: "viewport", content: "width=device-width, initial-scale=1" }],
      link: [{ rel: "icon", type: "image/x-icon", href: "/favicon.png" }],
    },
  },

  // css
  css: ["~/assets/scss/index.scss"],
  modules: ["nuxt-monaco-editor", "@element-plus/nuxt", "@nuxtjs/google-fonts"],
  googleFonts: {
    download: true,
    inject: true,
    families: {
      "Noto+Sans": true,
    },
  },
<<<<<<< HEAD

  plugins: [],
  modules: ["nuxt-monaco-editor", "@element-plus/nuxt"],
=======
>>>>>>> 13678d5a
  monacoEditor: {
    // These are default values:
    dest: "_monaco",
    locale: "en",
    componentName: {
      codeEditor: "monaco-editor",
    },
  },
  elementPlus: {
    icon: "ElIcon",
    importStyle: "scss",
    themes: ["dark"],
  },
  vite: {
    css: {
      preprocessorOptions: {
        scss: {
          additionalData: `@use "@/assets/scss/element/index.scss" as element;`,
        },
      },
    },
  },
});<|MERGE_RESOLUTION|>--- conflicted
+++ resolved
@@ -19,12 +19,7 @@
       "Noto+Sans": true,
     },
   },
-<<<<<<< HEAD
-
   plugins: [],
-  modules: ["nuxt-monaco-editor", "@element-plus/nuxt"],
-=======
->>>>>>> 13678d5a
   monacoEditor: {
     // These are default values:
     dest: "_monaco",
