--- conflicted
+++ resolved
@@ -19,12 +19,9 @@
       "Noto+Sans": true,
     },
   },
-<<<<<<< HEAD
 
-  plugins: [],
+  plugins: ["@/plugins/yajsapi.js"],
   modules: ["nuxt-monaco-editor", "@element-plus/nuxt"],
-=======
->>>>>>> 587d9920
   monacoEditor: {
     // These are default values:
     dest: "_monaco",
