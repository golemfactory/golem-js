--- conflicted
+++ resolved
@@ -9,12 +9,9 @@
 .el-footer {
   background: var(--el-bg-color-overlay);
   font-size: 0.8rem;
-<<<<<<< HEAD
-=======
   /*position: absolute;*/
   /*bottom: 0;*/
   margin-top: 20px;
->>>>>>> 14897957
   width: 100vw;
 }
 .footer-row {
