import { defineNuxtPlugin } from "#app";
import { EventType } from "../../../../dist/yajsapi.min.js";
import { useOffersStore } from "~/store/offers.js";
import { useAgreementsStore } from "~/store/agreements.js";
import { useActivitiesStore } from "~/store/activities.js";
import { usePaymentsStore } from "~/store/payments.js";
import { useConfigStore } from "~/store/config.js";

export default defineNuxtPlugin((nuxtApp) => {
  const eventTarget = new EventTarget();
  const offersStore = useOffersStore(nuxtApp.$pinia);
  const agreementsStore = useAgreementsStore(nuxtApp.$pinia);
  const activitiesStore = useActivitiesStore(nuxtApp.$pinia);
  const paymentsStore = usePaymentsStore(nuxtApp.$pinia);
  const configStore = useConfigStore(nuxtApp.$pinia);
  eventTarget.addEventListener(EventType, (event) => {
    switch (event.name) {
      case "ComputationStarted":
        configStore.currentStep = 0;
        break;
      case "SubscriptionCreated":
        configStore.currentStep = 1;
        break;
      case "ProposalReceived":
        offersStore.addFromEvent(event);
        break;
      case "ProposalResponded":
        offersStore.setProcessingStatusById(event.detail.id, true);
        break;
      case "ProposalRejected":
        offersStore.addFromErrorEvent(event, "Rejected");
        break;
      case "ProposalFailed":
        offersStore.addFromErrorEvent(event, "Failed");
        break;
      case "AgreementCreated":
        offersStore.addFromAgreementEvent(event);
<<<<<<< HEAD
        agreementsStore.addAgreement(a);
=======
        agreementsStore.addFromEvent(event);
>>>>>>> 39097fdb
        configStore.currentStep = 2;
        break;
      case "AgreementConfirmed":
        agreementsStore.updateFromEvent(event, "Approved");
        break;
      case "AgreementRejected":
        agreementsStore.updateAgreement(event, "Rejected");
        break;
      case "AgreementTerminated":
        agreementsStore.updateAgreement(event, "Rejected");
        break;
      case "AgreementExpired":
        agreementsStore.updateAgreement(event, "Rejected");
        break;
      case "ActivityCreated":
        activitiesStore.addActivity(parseActivityFromEvent(event, "New"));
        configStore.currentStep = 3;
        break;
      case "ActivityStateChanged":
        activitiesStore.updateActivity(parseActivityFromEvent(event));
        break;
      case "ScriptSent":
        activitiesStore.startScript(event.detail.activityId);
        break;
      case "ScriptExecuted":
        activitiesStore.stopScript(event.detail.activityId);
        break;
      case "InvoiceReceived":
        paymentsStore.addPayment(parsePaymentsFromEvent(event, "invoice", "Received"));
        break;
      case "DebitNoteReceived":
        paymentsStore.addPayment(parsePaymentsFromEvent(event, "debit-note", "Received"));
        break;
      case "PaymentRejected":
        paymentsStore.updatePayment(parsePaymentsFromEvent(event, "invoice", "Rejected"));
        break;
      case "PaymentAccepted":
        configStore.currentStep = 4;
        paymentsStore.updatePayment(parsePaymentsFromEvent(event, "invoice", "Accepted"));
        break;
      case "DebitNoteAccepted":
        paymentsStore.updatePayment(parsePaymentsFromEvent(event, "debit-note", "Accepted"));
        break;
      case "DebitNoteRejected":
        paymentsStore.updatePayment(parsePaymentsFromEvent(event, "debit-note", "Rejected"));
        break;
      case "ComputationFinished":
        configStore.currentStep = 5;
        break;
      default:
        console.log("NOT SUPPORTED EVENT: ", event.name);
    }
  });

  const parseActivityFromEvent = (event, state) => ({
    state,
    ...event.detail,
    timestamp: event.timestamp,
  });
  const parsePaymentsFromEvent = (event, type, state) => ({
    type,
    state,
    ...event.detail,
    timestamp: event.timestamp,
  });
  return {
    provide: {
      eventTarget,
    },
  };
});<|MERGE_RESOLUTION|>--- conflicted
+++ resolved
@@ -21,11 +21,11 @@
       case "SubscriptionCreated":
         configStore.currentStep = 1;
         break;
+      case "ProposalResponded":
+        offersStore.setProcessingStatusById(event.detail.id, true);
+        break;
       case "ProposalReceived":
         offersStore.addFromEvent(event);
-        break;
-      case "ProposalResponded":
-        offersStore.setProcessingStatusById(event.detail.id, true);
         break;
       case "ProposalRejected":
         offersStore.addFromErrorEvent(event, "Rejected");
@@ -35,11 +35,7 @@
         break;
       case "AgreementCreated":
         offersStore.addFromAgreementEvent(event);
-<<<<<<< HEAD
-        agreementsStore.addAgreement(a);
-=======
         agreementsStore.addFromEvent(event);
->>>>>>> 39097fdb
         configStore.currentStep = 2;
         break;
       case "AgreementConfirmed":
