--- conflicted
+++ resolved
@@ -8,11 +8,8 @@
         "ts:blender": "ts-node-script ./blender/blender.ts",
         "js:low": "node ./low-level-api/listOffers.js",
         "ts:low": "ts-node-script ./low-level-api/listOffers.ts",
-<<<<<<< HEAD
         "ts:yacat": "ts-node-script ./yacat/yacat.ts",
-=======
         "js:hello": "node ./hello-world/hello.js",
->>>>>>> 48b5f277
         "clean": "rimraf node_modules/ yarn.lock || echo 'Project is already clean'"
     },
     "author": "Muhammed Tanrikulu <muhammed@golem.network>",
