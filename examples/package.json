{
  "name": "golem-js-examples",
  "version": "0.0.0",
  "description": "NodeJS API Examples for Next Golem",
  "type": "module",
  "repository": "https://github.com/golemfactory/golem-js",
  "scripts": {
    "basic-one-of": "tsx basic/one-of.ts",
    "basic-many-of": "tsx basic/many-of.ts",
    "basic-vpn": "tsx basic/vpn.ts",
    "basic-transfer": "tsx basic/transfer.ts",
    "basic-events": "tsx basic/events.ts",
    "basic-run-and-stream": "tsx basic/run-and-stream.ts",
    "advanced-hello-world": "tsx advanced/hello-world.ts",
    "advanced-manual-pools": "tsx advanced/manual-pools.ts",
    "advanced-step-by-step": "tsx advanced/step-by-step.ts",
    "advanced-payment-filters": "tsx advanced/payment-filters.ts",
    "advanced-proposal-filters": "tsx advanced/proposal-filter.ts",
    "advanced-proposal-predefined-filter": "tsx advanced/proposal-predefined-filter.ts",
<<<<<<< HEAD
    "advanced-scan": "tsx advanced/scan.ts",
=======
    "advanced-setup-and-teardown": "tsx advanced/setup-and-teardown.ts",
>>>>>>> faace291
    "local-image": "tsx advanced/local-image/serveLocalGvmi.ts",
    "deployment": "tsx experimental/deployment/new-api.ts",
    "market-scan": "tsx market/scan.ts",
    "preweb": "cp -r ../dist/ web/dist/",
    "postweb": "rm -rf web/dist/",
    "web": "serve web/",
    "experimental-server": "tsx experimental/express/server.ts",
    "lint": "npm run lint:ts",
    "lint:ts": "tsc --project tsconfig.json --noEmit"
  },
  "author": "GolemFactory <contact@golem.network>",
  "license": "LGPL-3.0",
  "engines": {
    "node": ">=18.0.0"
  },
  "dependencies": {
    "@golem-sdk/golem-js": "file:..",
    "@golem-sdk/pino-logger": "^1.0.1",
    "commander": "^12.0.0",
    "express": "^4.18.2",
    "tsx": "^4.7.1"
  },
  "devDependencies": {
    "@types/node": "20",
    "cypress": "^13.11.0",
    "serve": "^14.2.3",
    "typescript": "^5.3.3"
  }
}<|MERGE_RESOLUTION|>--- conflicted
+++ resolved
@@ -17,11 +17,8 @@
     "advanced-payment-filters": "tsx advanced/payment-filters.ts",
     "advanced-proposal-filters": "tsx advanced/proposal-filter.ts",
     "advanced-proposal-predefined-filter": "tsx advanced/proposal-predefined-filter.ts",
-<<<<<<< HEAD
     "advanced-scan": "tsx advanced/scan.ts",
-=======
     "advanced-setup-and-teardown": "tsx advanced/setup-and-teardown.ts",
->>>>>>> faace291
     "local-image": "tsx advanced/local-image/serveLocalGvmi.ts",
     "deployment": "tsx experimental/deployment/new-api.ts",
     "market-scan": "tsx market/scan.ts",
