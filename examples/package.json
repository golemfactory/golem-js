--- conflicted
+++ resolved
@@ -5,29 +5,9 @@
   "type": "module",
   "repository": "https://github.com/golemfactory/golem-js",
   "scripts": {
-<<<<<<< HEAD
-=======
-    "hello": "ts-node ./hello-world/hello.ts",
-    "run": "ts-node ./simple-usage/run.ts",
-    "spawn": "ts-node ./simple-usage/spawn.ts",
-    "map": "ts-node ./simple-usage/map.ts",
-    "forEach": "ts-node ./simple-usage/forEach.ts",
-    "fileTransfer": "ts-node ./simple-usage/fileTransfer.ts",
-    "batchPromise": "ts-node ./simple-usage/batchPromise.ts",
-    "batchStream": "ts-node ./simple-usage/batchStream.ts",
-    "logger-hello": "ts-node simple-usage/logger.ts",
-    "blender": "ts-node ./blender/blender.ts",
-    "yacat": "ts-node ./yacat/yacat.ts",
-    "fibonacci": "ts-node fibonacci/fibonacci.ts",
-    "external-request": "ts-node ./external-request/request.ts",
+    "lint:ts": "tsc --project tsconfig.json --noEmit",
     "experimental-reputation": "ts-node ./experimental/reputation/basic.ts",
-    "ssh": "ts-node ./ssh/ssh.ts",
-    "tag": "ts-node ./simple-usage/tag.ts",
-    "web": "node ./web/app.mjs",
-    "server": "ts-node ./express/server.ts",
-    "proxy": "ts-node ./proxy/proxy.ts",
->>>>>>> 9fed1b73
-    "lint:ts": "tsc --project tsconfig.json --noEmit"
+    "server": "ts-node ./express/server.ts"
   },
   "author": "GolemFactory <contact@golem.network>",
   "license": "LGPL-3.0",
@@ -42,6 +22,6 @@
   },
   "devDependencies": {
     "@types/node": "18",
-    "typescript": "^5.3.3"
+    "typescript": "^4.6.3"
   }
 }