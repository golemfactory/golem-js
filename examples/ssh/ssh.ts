import { TaskExecutor } from "@golem-sdk/golem-js";
import { program } from "commander";
import crypto from "crypto";

async function main(subnetTag, driver, network, count = 2, sessionTimeout = 100, debug) {
  const executor = await TaskExecutor.create({
    package: "golem/examples-ssh:latest",
    capabilities: ["vpn"],
    networkIp: "192.168.0.0/24",
    maxParallelTasks: count,
    subnetTag,
    payment: { driver, network },
    logLevel: debug ? "debug" : "info",
  });
  const appKey = process.env["YAGNA_APPKEY"];
  const runningTasks: Promise<void>[] = [];
  for (let i = 0; i < count; i++) {
    runningTasks.push(
      executor.run(async (ctx) => {
        const password = crypto.randomBytes(3).toString("hex");
        try {
          const results = await ctx
            .beginBatch()
            .run("syslogd")
            .run("ssh-keygen -A")
            .run(`echo -e "${password}\n${password}" | passwd`)
            .run("/usr/sbin/sshd")
            .end();
          if (!results) return;

          console.log("\n------------------------------------------");
          console.log(`Connect via ssh to provider "${ctx.provider?.name}" with:`);
          console.log(
            `ssh -o ProxyCommand='websocat asyncstdio: ${ctx.getWebsocketUri(
              22,
            )} --binary -H=Authorization:"Bearer ${appKey}"' root@${crypto.randomBytes(10).toString("hex")}`,
          );
          console.log(`Password: ${password}`);
          console.log("------------------------------------------\n");
          await new Promise((res) => setTimeout(res, sessionTimeout * 1000));
          console.log(`Task completed. Session SSH closed after ${sessionTimeout} secs timeout.`);
        } catch (error) {
          console.error("Computation failed:", error);
        }
      }),
    );
  }
<<<<<<< HEAD
  await Promise.all(runningTasks);
  await executor.shutdown();
=======
  try {
    await Promise.all(runningTasks);
  } finally {
    await executor.end();
  }
>>>>>>> cfdb64d5
}

program
  .option("--subnet-tag <subnet>", "set subnet name, for example 'public'")
  .option("--payment-driver <paymentDriver>", "payment driver name, for example 'erc20'")
  .option("--payment-network <paymentNetwork>", "network name, for example 'goerli'")
  .option("--task-count, --count <count>", "task count", (val) => parseInt(val))
  .option("-t, --timeout <timeout>", "ssh session timeout (in seconds)", (val) => parseInt(val))
  .option("-d, --debug", "output extra debugging");
program.parse();
const options = program.opts();
main(options.subnetTag, options.paymentDriver, options.paymentNetwork, options.count, options.timeout, options.debug);<|MERGE_RESOLUTION|>--- conflicted
+++ resolved
@@ -45,16 +45,11 @@
       }),
     );
   }
-<<<<<<< HEAD
-  await Promise.all(runningTasks);
-  await executor.shutdown();
-=======
   try {
     await Promise.all(runningTasks);
   } finally {
-    await executor.end();
+    await executor.shutdown();
   }
->>>>>>> cfdb64d5
 }
 
 program
