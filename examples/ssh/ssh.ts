--- conflicted
+++ resolved
@@ -2,16 +2,6 @@
 import crypto from "crypto";
 import { program } from "commander";
 
-<<<<<<< HEAD
-async function main(subnetTag, driver, network, count = 2, session_timeout = 10) {
-  const executor = await createExecutor({
-    package: "1e06505997e8bd1b9e1a00bd10d255fc6a390905e4d6840a22a79902",
-    capabilities: ["vpn"],
-    networkAddress: "192.168.0.0/24",
-    maxWorkers: count,
-    subnetTag,
-    payment: { driver, network },
-=======
 async function main(subnet_tag, payment_driver, payment_network, count = 2, session_timeout = 10, debug) {
   const executor = await createExecutor({
     package: "1e06505997e8bd1b9e1a00bd10d255fc6a390905e4d6840a22a79902",
@@ -22,7 +12,6 @@
     payment_driver,
     payment_network,
     logLevel: debug ? "debug" : "info",
->>>>>>> aa9eb258
   });
   const data = new Array(count).fill(null);
   const app_key = process.env["YAGNA_APPKEY"];
