--- conflicted
+++ resolved
@@ -1,11 +1,7 @@
 /**
  * This example demonstrates how to scan the market for proposals
-<<<<<<< HEAD
- * Let's learn what is the average start price
+ * Lets learn what is the average start price
  * Notice that we don't need to even allocate any budget for this operation
-=======
- * Lets lear what is the average start price
->>>>>>> d4d800bc
  */
 import { GolemNetwork, ProposalNew } from "@golem-sdk/golem-js";
 import { pinoPrettyLogger } from "@golem-sdk/pino-logger";
