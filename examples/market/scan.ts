--- conflicted
+++ resolved
@@ -2,11 +2,7 @@
  * This example demonstrates how to scan the market for proposals
  * Let's lear what is the average start price
  */
-<<<<<<< HEAD
-import { MarketModuleImpl, YagnaApi, ProposalNew, MarketApiAdapter, PaymentModuleImpl } from "@golem-sdk/golem-js";
-=======
 import { GolemNetwork, ProposalNew } from "@golem-sdk/golem-js";
->>>>>>> e9f736c9
 
 const glm = new GolemNetwork({
   payment: {
@@ -16,36 +12,6 @@
     },
   },
 });
-<<<<<<< HEAD
-const marketApi = new MarketApiAdapter(yagnaApi);
-const marketModule = new MarketModuleImpl(marketApi, yagnaApi);
-const paymentModule = new PaymentModuleImpl(yagnaApi, {
-  network: "holesky",
-  driver: "erc20",
-});
-
-async function main() {
-  const allocation = await paymentModule.createAllocation({ budget: 1 });
-  const demandSpecification = await marketModule.buildDemand(
-    {
-      imageTag: "golem/alpine:latest",
-    },
-    allocation,
-  );
-
-  const offers = new Set<ProposalNew>();
-
-  console.log("Scanning the market...");
-  const subscription = marketModule
-    .startCollectingProposals({
-      demandSpecification,
-      bufferSize: 5,
-    })
-    .subscribe({
-      next: (proposals) => {
-        console.log("Received a batch of ", proposals.length, " offers...");
-        proposals.forEach((proposal) => offers.add(proposal));
-=======
 
 async function main() {
   try {
@@ -55,7 +21,6 @@
     const demandSpecification = await glm.market.buildDemand(
       {
         imageTag: "golem/alpine:latest",
->>>>>>> e9f736c9
       },
       allocation,
     );
