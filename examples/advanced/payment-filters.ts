--- conflicted
+++ resolved
@@ -61,13 +61,8 @@
 
   try {
     await glm.connect();
-<<<<<<< HEAD
-    const lease = await glm.oneOf({ order });
-    await lease
-=======
-    const rental = await glm.oneOf(order);
+    const rental = await glm.oneOf({ order });
     await rental
->>>>>>> ec78913b
       .getExeUnit()
       .then((exe) => exe.run("echo Hello, Golem! 👋"))
       .then((res) => console.log(res.stdout));
