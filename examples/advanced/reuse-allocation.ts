/**
 * This advanced example demonstrates create an allocation manually and then reuse
 * it across multiple market orders.
 */
import { MarketOrderSpec, GolemNetwork } from "@golem-sdk/golem-js";
import { pinoPrettyLogger } from "@golem-sdk/pino-logger";
(async () => {
  const glm = new GolemNetwork({
    logger: pinoPrettyLogger({
      level: "info",
    }),
  });

  try {
    await glm.connect();

    const allocation = await glm.payment.createAllocation({
      budget: 1,
      expirationSec: 3600,
    });

    const firstOrder: MarketOrderSpec = {
      demand: {
        workload: { imageTag: "golem/alpine:latest" },
      },
      market: {
        rentHours: 0.5,
        pricing: {
          model: "burn-rate",
          avgGlmPerHour: 0.5,
        },
      },
      payment: {
        // You can either pass the allocation object ...
        allocation,
      },
    };
    const secondOrder: MarketOrderSpec = {
      demand: {
        workload: { imageTag: "golem/alpine:latest" },
      },
      market: {
        rentHours: 0.5,
        pricing: {
          model: "burn-rate",
          avgGlmPerHour: 0.5,
        },
      },
      payment: {
        // ... or just the allocation ID
        allocation: allocation.id,
      },
    };

<<<<<<< HEAD
    const lease1 = await glm.oneOf({ order: firstOrder });
    const lease2 = await glm.oneOf({ order: secondOrder });
=======
    const rental1 = await glm.oneOf(firstOrder);
    const rental2 = await glm.oneOf(secondOrder);
>>>>>>> ec78913b

    await rental1
      .getExeUnit()
      .then((exe) => exe.run("echo Running on first rental"))
      .then((res) => console.log(res.stdout));
    await rental2
      .getExeUnit()
      .then((exe) => exe.run("echo Running on second rental"))
      .then((res) => console.log(res.stdout));

    await rental1.stopAndFinalize();
    await rental2.stopAndFinalize();
    await glm.payment.releaseAllocation(allocation);
  } catch (err) {
    console.error("Failed to run the example", err);
  } finally {
    await glm.disconnect();
  }
})().catch(console.error);<|MERGE_RESOLUTION|>--- conflicted
+++ resolved
@@ -52,13 +52,8 @@
       },
     };
 
-<<<<<<< HEAD
-    const lease1 = await glm.oneOf({ order: firstOrder });
-    const lease2 = await glm.oneOf({ order: secondOrder });
-=======
-    const rental1 = await glm.oneOf(firstOrder);
-    const rental2 = await glm.oneOf(secondOrder);
->>>>>>> ec78913b
+    const rental1 = await glm.oneOf({ order: firstOrder });
+    const rental2 = await glm.oneOf({ order: secondOrder });
 
     await rental1
       .getExeUnit()
