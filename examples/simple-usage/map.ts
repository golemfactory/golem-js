import { TaskExecutor } from "@golem-sdk/golem-js";

(async function main() {
  const executor = await TaskExecutor.create("golem/alpine:latest");
  const data = ["one", "two", "three", "four", "five", "six", "seven", "eight", "nine", "ten"];

  try {
    const futureResults = data.map((x) =>
      executor.run(async (ctx) => {
        const res = await ctx.run(`echo "${x}"`);
        return res.stdout?.toString().trim();
      }),
    );

<<<<<<< HEAD
  const results = await Promise.all(futureResults);
  console.log(results);

  await executor.shutdown();
=======
    const results = await Promise.all(futureResults);
    console.log(results);
  } catch (err) {
    console.error("An error occurred:", err);
  } finally {
    await executor.end();
  }
>>>>>>> cfdb64d5
})();<|MERGE_RESOLUTION|>--- conflicted
+++ resolved
@@ -12,18 +12,11 @@
       }),
     );
 
-<<<<<<< HEAD
-  const results = await Promise.all(futureResults);
-  console.log(results);
-
-  await executor.shutdown();
-=======
     const results = await Promise.all(futureResults);
     console.log(results);
   } catch (err) {
     console.error("An error occurred:", err);
   } finally {
-    await executor.end();
+    await executor.shutdown();
   }
->>>>>>> cfdb64d5
 })();