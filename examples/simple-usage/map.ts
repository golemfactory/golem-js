--- conflicted
+++ resolved
@@ -4,18 +4,6 @@
   const executor = await TaskExecutor.create("golem/alpine:latest");
   const data = ["one", "two", "three", "four", "five", "six", "seven", "eight", "nine", "ten"];
 
-<<<<<<< HEAD
-  const results = executor.map<string, string | undefined>(data, async (ctx, x) => {
-    const res = await ctx.run(`echo "${x}"`);
-    return res.stdout?.toString().trim();
-  });
-  const finalOutput: string[] = [];
-  for await (const res of results) {
-    if (res) finalOutput.push(res);
-  }
-  console.log("RESULTS = ", finalOutput.join(", "));
-  await executor.shutdown();
-=======
   const futureResults = data.map((x) =>
     executor.run(async (ctx) => {
       const res = await ctx.run(`echo "${x}"`);
@@ -26,6 +14,5 @@
   const results = await Promise.all(futureResults);
   console.log(results);
 
-  await executor.end();
->>>>>>> cafaad58
+  await executor.shutdown();
 })();