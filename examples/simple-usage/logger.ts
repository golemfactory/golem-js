import { TaskExecutor, jsonLogger, nullLogger, defaultLogger } from "@golem-sdk/golem-js";
import { program, Option } from "commander";

// Create command-line configuration.
program
  .addOption(new Option("-l, --log <type>", "Set logger to use").default("text").choices(["text", "json", "null"]))
  .option("-d, --debug", "output extra debugging")
  .option("-o, --output <file>", "log output file");

// Parse command-line arguments.
program.parse();
const options = program.opts();

// Create logger based on configuration.
function createLogger(options) {
  if (options.log === "text") {
    return defaultLogger(options?.output);
  } else if (options.log === "json") {
    return jsonLogger(options?.output);
  } else {
    return nullLogger();
  }
}

(async function main(options) {
  const executor = await TaskExecutor.create({
    package: "golem/alpine:latest",
    logger: createLogger(options),
    logLevel: options.debug ? "debug" : "info",
  });

<<<<<<< HEAD
  await executor.run(async (ctx) => console.log((await ctx.run("echo 'Hello World'")).stdout));
  await executor.shutdown();
=======
  try {
    await executor.run(async (ctx) => console.log((await ctx.run("echo 'Hello World'")).stdout));
  } catch (err) {
    console.error("Error while running the task:", err);
  } finally {
    await executor.end();
  }
>>>>>>> cfdb64d5
})(options);<|MERGE_RESOLUTION|>--- conflicted
+++ resolved
@@ -29,16 +29,11 @@
     logLevel: options.debug ? "debug" : "info",
   });
 
-<<<<<<< HEAD
-  await executor.run(async (ctx) => console.log((await ctx.run("echo 'Hello World'")).stdout));
-  await executor.shutdown();
-=======
   try {
     await executor.run(async (ctx) => console.log((await ctx.run("echo 'Hello World'")).stdout));
   } catch (err) {
     console.error("Error while running the task:", err);
   } finally {
-    await executor.end();
+    await executor.shutdown();
   }
->>>>>>> cfdb64d5
 })(options);