--- conflicted
+++ resolved
@@ -2,18 +2,6 @@
 
 (async function main() {
   const executor = await TaskExecutor.create("golem/alpine:latest");
-<<<<<<< HEAD
-  await executor.run(async (ctx) => {
-    const res = await ctx
-      .beginBatch()
-      .run('echo "Hello Golem"')
-      .run('echo "Hello World"')
-      .end()
-      .catch((error) => console.log(error));
-    res?.map(({ stdout }) => console.log(stdout));
-  });
-  await executor.shutdown();
-=======
   try {
     await executor.run(async (ctx) => {
       const res = await ctx.beginBatch().run('echo "Hello Golem"').run('echo "Hello World"').end();
@@ -22,7 +10,6 @@
   } catch (error) {
     console.log("Error while running the task:", error);
   } finally {
-    await executor.end();
+    await executor.shutdown();
   }
->>>>>>> cfdb64d5
 })();