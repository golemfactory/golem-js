--- conflicted
+++ resolved
@@ -3,15 +3,6 @@
 
 (async function main() {
   const executor = await TaskExecutor.create("golem/alpine:latest");
-<<<<<<< HEAD
-  await executor.run(async (ctx) => {
-    await ctx.uploadJson({ test: "1234" }, "/golem/work/test.json");
-    const res = await ctx.downloadFile("/golem/work/test.json", "new_test.json");
-    console.log(`Result=${res.result}`);
-    console.log("File new_test.json: ", readFileSync("new_test.json", "utf-8"));
-  });
-  await executor.shutdown();
-=======
   try {
     await executor.run(async (ctx) => {
       await ctx.uploadJson({ test: "1234" }, "/golem/work/test.json");
@@ -22,7 +13,6 @@
   } catch (err) {
     console.error("Execution failed", err);
   } finally {
-    await executor.end();
+    await executor.shutdown();
   }
->>>>>>> cfdb64d5
 })();