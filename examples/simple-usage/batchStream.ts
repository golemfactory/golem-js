import { TaskExecutor } from "@golem-sdk/golem-js";

(async function main() {
  const executor = await TaskExecutor.create("golem/alpine:latest");
<<<<<<< HEAD
  await executor.run(async (ctx) => {
    const results = await ctx.beginBatch().run('echo "Hello Golem"').run('echo "Hello World"').endStream();
    results.on("data", ({ stdout }) => console.log(stdout));
    results.on("error", (error) => console.error(error.toString()));
    results.on("close", () => console.log("END"));
  });
  await executor.shutdown();
=======
  try {
    await executor.run(async (ctx) => {
      const results = await ctx.beginBatch().run('echo "Hello Golem"').run('echo "Hello World"').endStream();
      results.on("data", ({ stdout }) => console.log(stdout));
      results.on("error", (error) => console.error(error.toString()));
      results.on("close", () => console.log("END"));
    });
  } catch (error) {
    console.error("Computation failed:", error);
  } finally {
    await executor.end();
  }
>>>>>>> cfdb64d5
})();<|MERGE_RESOLUTION|>--- conflicted
+++ resolved
@@ -2,15 +2,6 @@
 
 (async function main() {
   const executor = await TaskExecutor.create("golem/alpine:latest");
-<<<<<<< HEAD
-  await executor.run(async (ctx) => {
-    const results = await ctx.beginBatch().run('echo "Hello Golem"').run('echo "Hello World"').endStream();
-    results.on("data", ({ stdout }) => console.log(stdout));
-    results.on("error", (error) => console.error(error.toString()));
-    results.on("close", () => console.log("END"));
-  });
-  await executor.shutdown();
-=======
   try {
     await executor.run(async (ctx) => {
       const results = await ctx.beginBatch().run('echo "Hello Golem"').run('echo "Hello World"').endStream();
@@ -21,7 +12,6 @@
   } catch (error) {
     console.error("Computation failed:", error);
   } finally {
-    await executor.end();
+    await executor.shutdown();
   }
->>>>>>> cfdb64d5
 })();