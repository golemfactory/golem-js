--- conflicted
+++ resolved
@@ -1,8 +1,4 @@
-<<<<<<< HEAD
-import { TaskExecutor } from "../../dist/index.js";
-=======
 import { TaskExecutor } from "yajsapi";
->>>>>>> fc1574a7
 import { program } from "commander";
 import { fileURLToPath } from "url";
 const __dirname = fileURLToPath(new URL('.', import.meta.url));
