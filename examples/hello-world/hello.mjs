import { TaskExecutor } from "@golem-sdk/golem-js";

(async function main() {
  const executor = await TaskExecutor.create("golem/alpine:latest");
<<<<<<< HEAD
  await executor.run(async (ctx) => console.log((await ctx.run("echo 'Hello World'")).stdout));
  await executor.shutdown();
=======
  try {
    await executor.run(async (ctx) => console.log((await ctx.run("echo 'Hello World'")).stdout));
  } catch (error) {
    console.error("Computation failed:", error);
  } finally {
    await executor.end();
  }
>>>>>>> cfdb64d5
})();<|MERGE_RESOLUTION|>--- conflicted
+++ resolved
@@ -2,16 +2,11 @@
 
 (async function main() {
   const executor = await TaskExecutor.create("golem/alpine:latest");
-<<<<<<< HEAD
-  await executor.run(async (ctx) => console.log((await ctx.run("echo 'Hello World'")).stdout));
-  await executor.shutdown();
-=======
   try {
     await executor.run(async (ctx) => console.log((await ctx.run("echo 'Hello World'")).stdout));
   } catch (error) {
     console.error("Computation failed:", error);
   } finally {
-    await executor.end();
+    await executor.shutdown();
   }
->>>>>>> cfdb64d5
 })();