--- conflicted
+++ resolved
@@ -1,13 +1,9 @@
-<<<<<<< HEAD
-const { Executor, Task, utils: { asyncWith }, vm } = require("../../dist");
-=======
 const {
   Executor,
   Task,
   utils: { asyncWith },
   vm,
 } = require("yajsapi");
->>>>>>> 1cbca90b
 
 async function main() {
   const task_package = await vm.repo({
@@ -24,28 +20,14 @@
     }
   }
 
-<<<<<<< HEAD
-  const executor = new Executor({ task_package: package, budget: "1.0", subnet_tag: "devnet-beta" });
-  await executor.run(async (executor) => {
-=======
-  await asyncWith(new Executor({ task_package, budget: "1.0", subnet_tag: "devnet-beta" }), async (executor) => {
->>>>>>> 1cbca90b
-    for await (let completed of executor.submit(worker, tasks)) {
-      console.log(completed.result().stdout);
+  await asyncWith(
+    new Executor({ task_package: package, budget: "1.0", subnet_tag: "devnet-beta" }),
+    async (executor) => {
+      for await (let completed of executor.submit(worker, tasks)) {
+        console.log(completed.result().stdout);
+      }
     }
-  });
-<<<<<<< HEAD
-
-  // await asyncWith(
-  //   new Executor({ task_package: package, budget: "1.0", subnet_tag: "devnet-beta" }),
-  //   async (executor) => {
-  //     for await (let completed of executor.submit(worker, tasks)) {
-  //       console.log(completed.result().stdout);
-  //     }
-  //   }
-  // );
-=======
->>>>>>> 1cbca90b
+  );
 }
 
 main();