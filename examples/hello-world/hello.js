<<<<<<< HEAD
const { Executor, Task, vm } = require("../../dist");
=======
const { createExecutor } = require("../../dist");
>>>>>>> d1d2c6e6

(async function main() {
  const executor = await createExecutor("9a3b5d67b0b27746283cb5f287c13eab1beaa12d92a9f536b747c7ae");
  await executor.run(async (ctx) => console.log((await ctx.run("echo 'Hello World'")).stdout));
  await executor.end();
})();<|MERGE_RESOLUTION|>--- conflicted
+++ resolved
@@ -1,8 +1,4 @@
-<<<<<<< HEAD
-const { Executor, Task, vm } = require("../../dist");
-=======
 const { createExecutor } = require("../../dist");
->>>>>>> d1d2c6e6
 
 (async function main() {
   const executor = await createExecutor("9a3b5d67b0b27746283cb5f287c13eab1beaa12d92a9f536b747c7ae");
