import { Allocation, DraftOfferProposalPool, GolemNetwork } from "@golem-sdk/golem-js";
import { pinoPrettyLogger } from "@golem-sdk/pino-logger";

const RENT_HOURS = 0.25;

const demandOptions = {
  demand: {
    activity: {
      imageTag: "golem/alpine:latest",
      minCpuCores: 1,
      minMemGib: 1,
      minStorageGib: 2,
    },
  },
  market: {
    rentHours: RENT_HOURS,
    pricing: {
      model: "linear",
      maxStartPrice: 1,
      maxCpuPerHourPrice: 1,
      maxEnvPerHourPrice: 1,
    },
    withProviders: ["0x123123"],
    withoutProviders: ["0x123123"],
    withOperators: ["0x123123"],
    withoutOperators: ["0x123123"],
  },
} as const;

(async () => {
  const logger = pinoPrettyLogger({
    level: "info",
  });

  const glm = new GolemNetwork({
    logger,
    payment: {
      payment: {
        driver: "erc20",
        network: "holesky",
      },
    },
  });
  let allocation: Allocation | undefined;

  try {
    await glm.connect();

    allocation = await glm.payment.createAllocation({ budget: 1, expirationSec: RENT_HOURS * 60 * 60 });
<<<<<<< HEAD

    const demandOptions = {
      demand: {
        activity: {
          imageTag: "golem/alpine:latest",
          minCpuCores: 1,
          minMemGib: 1,
          minStorageGib: 2,
        },
      },
      market: {
        rentHours: RENT_HOURS,
        pricing: {
          model: "linear",
          maxStartPrice: 1,
          maxCpuPerHourPrice: 1,
          maxEnvPerHourPrice: 1,
        },
        withProviders: ["0x123123"],
        withoutProviders: ["0x123123"],
        withOperators: ["0x123123"],
        withoutOperators: ["0x123123"],
      },
    };
=======
>>>>>>> 29a47b7b

    const proposalPool = new DraftOfferProposalPool({ minCount: 1 });
    const demandSpecification = await glm.market.buildDemandDetails(demandOptions.demand, allocation);

    const proposals$ = glm.market.startCollectingProposals({
      demandSpecification,
    });

    const proposalSubscription = proposalPool.readFrom(proposals$);

    /** How many providers you plan to engage simultaneously */
    const CONCURRENCY = 2;

    const depModules = {
      market: glm.market,
      activity: glm.activity,
      payment: glm.payment,
    };
    const network = await glm.network.createNetwork();
    const pool = depModules.market.createLeaseProcessPool(proposalPool, allocation, {
      replicas: { max: CONCURRENCY },
      network,
    });

    const lease = await pool.acquire();
    const lease2 = await pool.acquire();

    const a = await Promise.allSettled([
      lease
        .getExeUnit()
<<<<<<< HEAD
        .then((exe) => exe.run("ping 192.168.0.2 -c 4"))
        .then((result) => console.log(result.stdout)),
      lease2
        .getExeUnit()
        .then((exe) => exe.run("ping 192.168.0.3 -c 4"))
=======
        .then((exe) => exe.run("echo Hello from first activity 👋"))
        .then((result) => console.log(result.stdout)),
      lease2
        .getExeUnit()
        .then((exe) => exe.run("echo Hello from second activity 👋"))
>>>>>>> 29a47b7b
        .then((result) => console.log(result.stdout)),
    ]);
    console.log(a);

    await pool.release(lease);
    await pool.release(lease2);

    proposalSubscription.unsubscribe();
    await pool.drainAndClear();
    await glm.network.removeNetwork(network);
  } catch (err) {
    console.error("Pool execution failed:", err);
  } finally {
    await glm.disconnect();
<<<<<<< HEAD
    await glm.payment.releaseAllocation(allocation);
=======
    if (allocation) {
      await glm.payment.releaseAllocation(allocation);
    }
>>>>>>> 29a47b7b
  }
})().catch(console.error);<|MERGE_RESOLUTION|>--- conflicted
+++ resolved
@@ -47,33 +47,6 @@
     await glm.connect();
 
     allocation = await glm.payment.createAllocation({ budget: 1, expirationSec: RENT_HOURS * 60 * 60 });
-<<<<<<< HEAD
-
-    const demandOptions = {
-      demand: {
-        activity: {
-          imageTag: "golem/alpine:latest",
-          minCpuCores: 1,
-          minMemGib: 1,
-          minStorageGib: 2,
-        },
-      },
-      market: {
-        rentHours: RENT_HOURS,
-        pricing: {
-          model: "linear",
-          maxStartPrice: 1,
-          maxCpuPerHourPrice: 1,
-          maxEnvPerHourPrice: 1,
-        },
-        withProviders: ["0x123123"],
-        withoutProviders: ["0x123123"],
-        withOperators: ["0x123123"],
-        withoutOperators: ["0x123123"],
-      },
-    };
-=======
->>>>>>> 29a47b7b
 
     const proposalPool = new DraftOfferProposalPool({ minCount: 1 });
     const demandSpecification = await glm.market.buildDemandDetails(demandOptions.demand, allocation);
@@ -92,51 +65,36 @@
       activity: glm.activity,
       payment: glm.payment,
     };
-    const network = await glm.network.createNetwork();
+
     const pool = depModules.market.createLeaseProcessPool(proposalPool, allocation, {
       replicas: { max: CONCURRENCY },
-      network,
     });
 
     const lease = await pool.acquire();
     const lease2 = await pool.acquire();
 
-    const a = await Promise.allSettled([
+    await Promise.allSettled([
       lease
         .getExeUnit()
-<<<<<<< HEAD
-        .then((exe) => exe.run("ping 192.168.0.2 -c 4"))
-        .then((result) => console.log(result.stdout)),
-      lease2
-        .getExeUnit()
-        .then((exe) => exe.run("ping 192.168.0.3 -c 4"))
-=======
         .then((exe) => exe.run("echo Hello from first activity 👋"))
         .then((result) => console.log(result.stdout)),
       lease2
         .getExeUnit()
         .then((exe) => exe.run("echo Hello from second activity 👋"))
->>>>>>> 29a47b7b
         .then((result) => console.log(result.stdout)),
     ]);
-    console.log(a);
 
     await pool.release(lease);
     await pool.release(lease2);
 
     proposalSubscription.unsubscribe();
     await pool.drainAndClear();
-    await glm.network.removeNetwork(network);
   } catch (err) {
     console.error("Pool execution failed:", err);
   } finally {
     await glm.disconnect();
-<<<<<<< HEAD
-    await glm.payment.releaseAllocation(allocation);
-=======
     if (allocation) {
       await glm.payment.releaseAllocation(allocation);
     }
->>>>>>> 29a47b7b
   }
 })().catch(console.error);