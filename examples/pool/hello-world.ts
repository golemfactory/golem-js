import { ActivityPool, AgreementPool, DraftOfferProposalPool, GolemNetwork } from "@golem-sdk/golem-js";
<<<<<<< HEAD
=======
import { pinoPrettyLogger } from "@golem-sdk/pino-logger";

(async () => {
  const logger = pinoPrettyLogger({
    level: "debug",
  });
>>>>>>> 2583d5bb

  const glm = new GolemNetwork({
    logger,
    payment: {
      payment: {
        driver: "erc20",
        network: "holesky",
      },
    },
  });

  try {
    await glm.connect();

    const demandOptions = {
      demand: {
        imageTag: "golem/alpine:latest",
        minCpuCores: 4,
        minMemGib: 8,
        minStorageGib: 16,
      },
      market: {
        rentHours: 12,
        pricing: {
          maxStartPrice: 1,
          maxCpuPerHourPrice: 1,
          maxEnvPerHourPrice: 1,
        },
        withProviders: ["0x123123"],
        withoutProviders: ["0x123123"],
        withOperators: ["0x123123"],
        withoutOperators: ["0x123123"],
      },
    };

    const proposalPool = new DraftOfferProposalPool({ minCount: 1 });
    const allocation = await glm.payment.createAllocation({ budget: 1 });
    const demandSpecification = await glm.market.buildDemand(demandOptions.demand, allocation);

    const proposals$ = glm.market.startCollectingProposals({
      demandSpecification,
    });

    const proposalSubscription = proposalPool.readFrom(proposals$);

    /** How many providers you plan to engage simultaneously */
    const CONCURRENCY = 2;

    const depModules = {
      market: glm.market,
      activity: glm.activity,
      payment: glm.payment,
    };

    // TODO: Optimize constructor params
    const agreementPool = new AgreementPool(depModules, proposalPool, { replicas: { max: CONCURRENCY } });
    const activityPool = new ActivityPool(depModules, agreementPool, {
      replicas: CONCURRENCY,
    });

    const ctx = await activityPool.acquire();
    const result = await ctx.run("echo Hello World");
    console.log(result.stdout);

    const ctx2 = await activityPool.acquire();
    const result2 = await ctx.run("echo Hello Golem");
    console.log(result2.stdout);

    await activityPool.release(ctx);
    await activityPool.release(ctx2);

    proposalSubscription.unsubscribe();
    await activityPool.drainAndClear();
    await agreementPool.drainAndClear();
  } catch (err) {
    console.error("Pool execution failed:", err);
  } finally {
    await glm.disconnect();
  }
})().catch(console.error);<|MERGE_RESOLUTION|>--- conflicted
+++ resolved
@@ -1,13 +1,10 @@
 import { ActivityPool, AgreementPool, DraftOfferProposalPool, GolemNetwork } from "@golem-sdk/golem-js";
-<<<<<<< HEAD
-=======
 import { pinoPrettyLogger } from "@golem-sdk/pino-logger";
 
 (async () => {
   const logger = pinoPrettyLogger({
     level: "debug",
   });
->>>>>>> 2583d5bb
 
   const glm = new GolemNetwork({
     logger,
