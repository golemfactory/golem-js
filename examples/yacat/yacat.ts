import { TaskExecutor } from "@golem-sdk/golem-js";
import { program } from "commander";

async function main(args) {
  const executor = await TaskExecutor.create({
    package: "golem/examples-hashcat:latest",
    maxParallelTasks: args.numberOfProviders,
    minMemGib: 0.5,
    minStorageGib: 2,
    budget: 10,
    subnetTag: args.subnetTag,
    taskTimeout: 1000 * 60 * 8, // 8 min
    payment: { driver: args.paymentDriver, network: args.paymentNetwork },
    logLevel: args.debug ? "debug" : "info",
  });
  const keyspace = await executor.run<number>(async (ctx) => {
    const result = await ctx.run(`hashcat --keyspace -a 3 ${args.mask} -m 400`);
    return parseInt(result.stdout?.toString().trim() || "");
  });

  if (!keyspace) throw new Error(`Cannot calculate keyspace`);
  const step = Math.floor(keyspace / args.numberOfProviders);
  const range = [...Array(Math.floor(keyspace / step)).keys()].map((i) => i * step);
  console.log(`Keyspace size computed. Keyspace size = ${keyspace}. Tasks to compute = ${range.length}`);

  const findPasswordInRange = async (skip: number) => {
    const password = await executor.run(async (ctx) => {
      const [, potfileResult] = await ctx
        .beginBatch()
        .run(
          `hashcat -a 3 -m 400 '${args.hash}' '${args.mask}' --skip=${skip} --limit=${
            skip + step
          } -o pass.potfile || true`,
        )
        .run("cat pass.potfile || true")
        .end();
      if (!potfileResult.stdout) return false;
      // potfile format is: hash:password
      return potfileResult.stdout.toString().trim().split(":")[1];
    });
    if (!password) {
      throw new Error(`Cannot find password in range ${skip} - ${skip + step}`);
    }
    return password;
  };

  try {
    const password = await Promise.any(range.map(findPasswordInRange));
    console.log(`Password found: ${password}`);
  } catch (err) {
    console.log(`Password not found`);
  } finally {
    await executor.end();
  }
<<<<<<< HEAD
  if (!password) console.log("No password found");
  else console.log(`Password found: ${password}`);
  await executor.shutdown();
=======
>>>>>>> cafaad58
}

program
  .option("--subnet-tag <subnet>", "set subnet name, for example 'public'")
  .option("--payment-driver, --driver <driver>", "payment driver name, for example 'erc20'")
  .option("--payment-network, --network <network>", "network name, for example 'goerli'")
  .option("-d, --debug", "output extra debugging")
  .option("--number-of-providers <number_of_providers>", "number of providers", (value) => parseInt(value), 2)
  .option("--mask <mask>")
  .requiredOption("--hash <hash>");
program.parse();
const options = program.opts();
main(options).catch((e) => console.error(e));<|MERGE_RESOLUTION|>--- conflicted
+++ resolved
@@ -50,14 +50,8 @@
   } catch (err) {
     console.log(`Password not found`);
   } finally {
-    await executor.end();
+    await executor.shutdown();
   }
-<<<<<<< HEAD
-  if (!password) console.log("No password found");
-  else console.log(`Password found: ${password}`);
-  await executor.shutdown();
-=======
->>>>>>> cafaad58
 }
 
 program
