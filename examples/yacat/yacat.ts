--- conflicted
+++ resolved
@@ -8,10 +8,7 @@
     budget: 10,
     subnetTag: args.subnetTag,
     payment: { driver: args.paymentDriver, network: args.paymentNetwork },
-<<<<<<< HEAD
-=======
     logLevel: args.debug ? "debug" : "info",
->>>>>>> aa9eb258
   });
   const keyspace = await executor.run<number>(async (ctx) => {
     const result = await ctx.run(`hashcat --keyspace -a 3 ${args.mask} -m 400`);
