--- conflicted
+++ resolved
@@ -22,15 +22,11 @@
       return res.stdout;
     });
 
-<<<<<<< HEAD
-  await executor.shutdown();
-=======
     console.log("md5 of the file sent to provider: ", result);
     console.log("Locally computed md5: ", hash);
   } catch (error) {
     console.error("Computation failed:", error);
   } finally {
-    await executor.end();
+    await executor.shutdown();
   }
->>>>>>> cfdb64d5
 })();