import { TaskExecutor } from "@golem-sdk/golem-js";

(async () => {
  const executor = await TaskExecutor.create({
    package: "dcd99a5904bebf7ca655a833b73cc42b67fd40b4a111572e3d2007c3",
    yagnaOptions: { apiKey: "try_golem" },
  });

  try {
    const result = await executor.run(async (ctx) => {
      const res = await ctx
        .beginBatch()
        .run("ls -l /golem > /golem/work/output.txt")
        .run("cat /golem/work/output.txt")
        .downloadFile("/golem/work/output.txt", "./output.txt")
        .end();

      return res[2]?.stdout;
    });

<<<<<<< HEAD
  console.log(result);
  await executor.shutdown();
=======
    console.log(result);
  } catch (error) {
    console.error(error);
  } finally {
    await executor.end();
  }
>>>>>>> cfdb64d5
})();<|MERGE_RESOLUTION|>--- conflicted
+++ resolved
@@ -18,15 +18,10 @@
       return res[2]?.stdout;
     });
 
-<<<<<<< HEAD
-  console.log(result);
-  await executor.shutdown();
-=======
     console.log(result);
   } catch (error) {
     console.error(error);
   } finally {
-    await executor.end();
+    await executor.shutdown();
   }
->>>>>>> cfdb64d5
 })();