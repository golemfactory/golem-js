--- conflicted
+++ resolved
@@ -11,17 +11,6 @@
       // Upload test JSON object
       await ctx.uploadJson({ input: "Hello World" }, "/golem/work/input.json");
 
-<<<<<<< HEAD
-    await ctx.uploadJson({ input: "Hello World" }, "/golem/work/input.json");
-
-    // Read the content of the JSON object.
-    return await ctx.run("cat /golem/work/input.json");
-  });
-
-  console.log(output.stdout);
-
-  await executor.shutdown();
-=======
       // Read the content of the JSON object.
       return await ctx.run("cat /golem/work/input.json");
     });
@@ -29,7 +18,6 @@
   } catch (error) {
     console.error("Computation failed:", error);
   } finally {
-    await executor.end();
+    await executor.shutdown();
   }
->>>>>>> cfdb64d5
 })();