import { TaskExecutor } from "@golem-sdk/golem-js";

(async () => {
  const executor = await TaskExecutor.create({
    package: "529f7fdaf1cf46ce3126eb6bbcd3b213c314fe8fe884914f5d1106d4",
    yagnaOptions: { apiKey: "try_golem" },
    maxParallelTasks: 3,
  });

<<<<<<< HEAD
  const data = [1, 2, 3, 4, 5];

  const futureResults = data.map(async (item) =>
    executor.run(async (ctx) => {
      return await ctx.run(`echo "${item}"`);
    }),
  );

  const results = await Promise.all(futureResults);
  results.forEach((result) => console.log(result.stdout));

  await executor.shutdown();
=======
  try {
    const data = [1, 2, 3, 4, 5];
    const futureResults = data.map((item) => executor.run((ctx) => ctx.run(`echo "${item}"`)));
    const results = await Promise.all(futureResults);
    results.forEach((result) => console.log(result.stdout));
  } catch (err) {
    console.error("Error occurred during task execution:", err);
  } finally {
    await executor.end();
  }
>>>>>>> cfdb64d5
})();<|MERGE_RESOLUTION|>--- conflicted
+++ resolved
@@ -7,20 +7,6 @@
     maxParallelTasks: 3,
   });
 
-<<<<<<< HEAD
-  const data = [1, 2, 3, 4, 5];
-
-  const futureResults = data.map(async (item) =>
-    executor.run(async (ctx) => {
-      return await ctx.run(`echo "${item}"`);
-    }),
-  );
-
-  const results = await Promise.all(futureResults);
-  results.forEach((result) => console.log(result.stdout));
-
-  await executor.shutdown();
-=======
   try {
     const data = [1, 2, 3, 4, 5];
     const futureResults = data.map((item) => executor.run((ctx) => ctx.run(`echo "${item}"`)));
@@ -29,7 +15,6 @@
   } catch (err) {
     console.error("Error occurred during task execution:", err);
   } finally {
-    await executor.end();
+    await executor.shutdown();
   }
->>>>>>> cfdb64d5
 })();