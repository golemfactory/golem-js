--- conflicted
+++ resolved
@@ -17,11 +17,6 @@
   } catch (err) {
     console.error("An error occurred during execution", err);
   } finally {
-    await executor.end();
+    await executor.shutdown();
   }
-<<<<<<< HEAD
-
-  await executor.shutdown();
-=======
->>>>>>> cfdb64d5
 })();