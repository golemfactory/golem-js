--- conflicted
+++ resolved
@@ -33,12 +33,6 @@
     yagnaOptions: { apiKey: "try_golem" },
     startupTimeout: 60_000,
   });
-<<<<<<< HEAD
-  await executor.run(async (ctx) =>
-    console.log((await ctx.run(`echo "This task is run on ${ctx.provider.id}"`)).stdout, ctx.provider.id),
-  );
-  await executor.shutdown();
-=======
 
   try {
     await executor.run(async (ctx) => {
@@ -48,7 +42,6 @@
   } catch (err) {
     console.error("An error occurred:", err);
   } finally {
-    await executor.end();
+    await executor.shutdown();
   }
->>>>>>> cfdb64d5
 })();