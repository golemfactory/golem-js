--- conflicted
+++ resolved
@@ -15,14 +15,10 @@
       return result.stdout;
     });
 
-<<<<<<< HEAD
-  await executor.shutdown();
-=======
     console.log(result);
   } catch (err) {
     console.error("An error occurred:", err);
   } finally {
-    await executor.end();
+    await executor.shutdown();
   }
->>>>>>> cfdb64d5
 })();