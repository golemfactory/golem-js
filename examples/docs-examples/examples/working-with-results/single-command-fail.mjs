--- conflicted
+++ resolved
@@ -6,13 +6,6 @@
     yagnaOptions: { apiKey: "try_golem" },
   });
 
-<<<<<<< HEAD
-  // there is a mistake and instead of 'node -v' we call 'node -w'
-  const result = await executor.run(async (ctx) => await ctx.run("node -w"));
-  console.log("Task result:", result);
-
-  await executor.shutdown();
-=======
   try {
     // there is a mistake and instead of 'node -v' we call 'node -w'
     const result = await executor.run(async (ctx) => await ctx.run("node -w"));
@@ -20,7 +13,6 @@
   } catch (err) {
     console.error("Error during the task:", err);
   } finally {
-    await executor.end();
+    await executor.shutdown();
   }
->>>>>>> cfdb64d5
 })();