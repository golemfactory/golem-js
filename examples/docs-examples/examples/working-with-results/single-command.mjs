--- conflicted
+++ resolved
@@ -6,19 +6,12 @@
     yagnaOptions: { apiKey: "try_golem" },
   });
 
-<<<<<<< HEAD
-  const result = await executor.run(async (ctx) => await ctx.run("node -v"));
-  console.log("Task result:", result);
-
-  await executor.shutdown();
-=======
   try {
     const result = await executor.run(async (ctx) => await ctx.run("node -v"));
     console.log("Task result:", result);
   } catch (err) {
     console.error("Error during the task:", err);
   } finally {
-    await executor.end();
+    await executor.shutdown();
   }
->>>>>>> cfdb64d5
 })();