const { createExecutor } = require("../../dist");
const { program } = require("commander");

<<<<<<< HEAD
async function main(fibo_n = 1, tasks_count = 1, subnetTag, driver, network) {
  const executor = await createExecutor({
    package: "529f7fdaf1cf46ce3126eb6bbcd3b213c314fe8fe884914f5d1106d4",
    subnetTag,
    payment: { driver, network },
=======
async function main(fibo_n = 1, tasks_count = 1, subnet_tag, payment_driver, payment_network, debug) {
  const executor = await createExecutor({
    package: "529f7fdaf1cf46ce3126eb6bbcd3b213c314fe8fe884914f5d1106d4",
    subnet_tag,
    payment_driver,
    payment_network,
    logLevel: debug ? "debug" : "info",
>>>>>>> aa9eb258
  });

  const data = Array(tasks_count).fill(null);

  await executor.forEach(data, async (ctx) => {
    const result = await ctx.run("/usr/local/bin/node", ["/golem/work/fibo.js", fibo_n.toString()]);
    console.log(result.stdout);
  });
  await executor.end();
}
program
  .requiredOption("-n, --fibonacci-number <n>", "fibonacci number", (val) => parseInt(val))
  .option("-c, --tasks-count <c>", "tasks count", (val) => parseInt(val))
  .option("--subnet-tag <subnet>", "set subnet name, for example 'devnet-beta'")
  .option("--payment-driver, --driver <driver>", "payment driver name, for example 'erc20'")
  .option("--payment-network, --network <network>", "network name, for example 'rinkeby'")
  .option("-d, --debug", "output extra debugging");
program.parse();
const options = program.opts();
main(options.fibonacciNumber, options.tasksCount, options.subnetTag, options.driver, options.network, options.debug);<|MERGE_RESOLUTION|>--- conflicted
+++ resolved
@@ -1,13 +1,6 @@
 const { createExecutor } = require("../../dist");
 const { program } = require("commander");
 
-<<<<<<< HEAD
-async function main(fibo_n = 1, tasks_count = 1, subnetTag, driver, network) {
-  const executor = await createExecutor({
-    package: "529f7fdaf1cf46ce3126eb6bbcd3b213c314fe8fe884914f5d1106d4",
-    subnetTag,
-    payment: { driver, network },
-=======
 async function main(fibo_n = 1, tasks_count = 1, subnet_tag, payment_driver, payment_network, debug) {
   const executor = await createExecutor({
     package: "529f7fdaf1cf46ce3126eb6bbcd3b213c314fe8fe884914f5d1106d4",
@@ -15,7 +8,6 @@
     payment_driver,
     payment_network,
     logLevel: debug ? "debug" : "info",
->>>>>>> aa9eb258
   });
 
   const data = Array(tasks_count).fill(null);
