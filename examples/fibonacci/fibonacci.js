import { TaskExecutor } from "@golem-sdk/golem-js";
import { program } from "commander";

async function main(fiboN = 1, tasksCount = 1, subnetTag, driver, network, debug) {
  const executor = await TaskExecutor.create({
    package: "golem/js-fibonacci:latest",
    subnetTag,
    payment: { driver, network },
    logLevel: debug ? "debug" : "info",
  });

  const runningTasks = [];
  for (let i = 0; i < tasksCount; i++) {
    runningTasks.push(
      executor.run(async (ctx) => {
        const result = await ctx.run("/usr/local/bin/node", ["/golem/work/fibo.js", fiboN.toString()]);
        console.log(result.stdout);
      }),
    );
  }

<<<<<<< HEAD
  await executor.forEach(data, async (ctx) => {
    const result = await ctx.run("/usr/local/bin/node", ["/golem/work/fibo.js", fiboN.toString()]);
    console.log(result.stdout);
  });
  await executor.shutdown();
=======
  await Promise.all(runningTasks);
  await executor.end();
>>>>>>> cafaad58
}
program
  .requiredOption("-n, --fibonacci-number <n>", "fibonacci number", (val) => parseInt(val))
  .option("-c, --tasks-count <c>", "tasks count", (val) => parseInt(val))
  .option("--subnet-tag <subnet>", "set subnet name, for example 'public'")
  .option("--payment-driver, --driver <driver>", "payment driver name, for example 'erc20'")
  .option("--payment-network, --network <network>", "network name, for example 'goerli'")
  .option("-d, --debug", "output extra debugging");
program.parse();
const options = program.opts();
main(options.fibonacciNumber, options.tasksCount, options.subnetTag, options.driver, options.network, options.debug);<|MERGE_RESOLUTION|>--- conflicted
+++ resolved
@@ -19,16 +19,8 @@
     );
   }
 
-<<<<<<< HEAD
-  await executor.forEach(data, async (ctx) => {
-    const result = await ctx.run("/usr/local/bin/node", ["/golem/work/fibo.js", fiboN.toString()]);
-    console.log(result.stdout);
-  });
+  await Promise.all(runningTasks);
   await executor.shutdown();
-=======
-  await Promise.all(runningTasks);
-  await executor.end();
->>>>>>> cafaad58
 }
 program
   .requiredOption("-n, --fibonacci-number <n>", "fibonacci number", (val) => parseInt(val))
