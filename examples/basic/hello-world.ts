import { DraftOfferProposalPool, GolemNetwork } from "@golem-sdk/golem-js";

import { pinoPrettyLogger } from "@golem-sdk/pino-logger";

(async () => {
  const logger = pinoPrettyLogger({
    level: "debug",
  });

  const glm = new GolemNetwork({
    logger,
  });

  try {
    await glm.connect();

    const demand = {
      demand: {
        imageTag: "golem/alpine:latest",
        resources: {
          minCpu: 4,
          minMemGib: 8,
          minStorageGib: 16,
        },
      },
      market: {
        rentHours: 12,
        pricing: {
          maxStartPrice: 1,
          maxCpuPerHourPrice: 1,
          maxEnvPerHourPrice: 1,
        },
      },
    };

    const proposalPool = new DraftOfferProposalPool({
      logger,
    });

    const allocation = await glm.payment.createAllocation({ budget: 1 });
    const demandSpecification = await glm.market.buildDemand(demand.demand, allocation);
    const proposal$ = glm.market.startCollectingProposals({
      demandSpecification,
      bufferSize: 15,
    });
    const proposalSubscription = proposalPool.readFrom(proposal$);
    const draftProposal = await proposalPool.acquire();

    const agreement = await glm.market.proposeAgreement(glm.payment, draftProposal);
    const lease = await glm.market.createLease(agreement, allocation);
<<<<<<< HEAD

    // console.log(lease)

=======
>>>>>>> e9f736c9
    const activity = await glm.activity.createActivity(agreement);

    // We managed to create the activity, no need to look for more agreement candidates
    proposalSubscription.unsubscribe();

    // Access your work context to perform operations
    const ctx = await glm.activity.createWorkContext(activity);
<<<<<<< HEAD
    await ctx.before();
=======
>>>>>>> e9f736c9

    // Perform your work
    const result = await ctx.run("echo Hello World");
    console.log("Result=", result.stdout);

    // Start clean shutdown procedure for business components
    await glm.activity.destroyActivity(activity);
    await glm.market.terminateAgreement(agreement);
    await proposalPool.remove(draftProposal);

    // This will keep the script waiting for payments etc
    await lease.finalized();
  } catch (err) {
    console.error("Failed to run example on Golem", err);
  } finally {
    // Clean shutdown of infrastructure components
    await glm.disconnect();
  }
})().catch(console.error);<|MERGE_RESOLUTION|>--- conflicted
+++ resolved
@@ -48,12 +48,6 @@
 
     const agreement = await glm.market.proposeAgreement(glm.payment, draftProposal);
     const lease = await glm.market.createLease(agreement, allocation);
-<<<<<<< HEAD
-
-    // console.log(lease)
-
-=======
->>>>>>> e9f736c9
     const activity = await glm.activity.createActivity(agreement);
 
     // We managed to create the activity, no need to look for more agreement candidates
@@ -61,10 +55,6 @@
 
     // Access your work context to perform operations
     const ctx = await glm.activity.createWorkContext(activity);
-<<<<<<< HEAD
-    await ctx.before();
-=======
->>>>>>> e9f736c9
 
     // Perform your work
     const result = await ctx.run("echo Hello World");
