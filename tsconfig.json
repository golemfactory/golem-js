--- conflicted
+++ resolved
@@ -29,9 +29,5 @@
     "excludeExternals": true,
     "excludeInternal": true
   },
-<<<<<<< HEAD
-  "exclude": ["dist", "node_modules", "examples", "tests", "cypress.config.ts", "**/*.spec.ts"]
-=======
   "include": ["src"]
->>>>>>> 62276b1e
 }