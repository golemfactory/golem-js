name: Release Pipeline

on:
  push:
    branches:
      # Regular release channels
      - master
      - next
      - beta
      - alpha
      # Support, hotfix branches like: 1.0.x or 1.x
      - '([0-9]+)(\.([0-9]+))?\.x'

  # Allows triggering the workflow manually
  workflow_dispatch:

# We're going to interact with GH from the pipelines, so we need to get some permissions
permissions:
  contents: read # for checkout

jobs:
  regular-checks:
    name: Build and unit-test on supported platforms and NodeJS versions
    strategy:
      matrix:
        node-version: [18.x, 20.x]
        os: [ubuntu-latest, windows-latest, macos-latest]

    runs-on: ${{ matrix.os }}

    steps:
      - uses: actions/checkout@v3

      - name: Setup NodeJS ${{ matrix.node-version }}
        uses: actions/setup-node@v3
        with:
          node-version: ${{ matrix.node-version }}

      - name: Perform regular checks
        run: |
          npm install
          npm run format:check
          npm run lint
          npm run test:unit
          npm run build
          npm install --prefix examples
          npm run --prefix examples lint:ts

  run-integration-and-e2e-tests:
    name: Run integration and E2E tests
    needs: regular-checks
    runs-on: goth2
    steps:
      - name: Checkout
        uses: actions/checkout@v3

<<<<<<< HEAD
      - name: Configure NodeJS
        uses: actions/setup-node@v3
        with:
          # other versions are tested beforehand, so we can keep it short
          node-version: 18

      - name: Install packages required to set-up Goth
        run: |
          sudo apt-get update -y
          sudo apt-get install -y build-essential

      - name: Install browsers and graphic environment for Cypress tests
        run: |
          sudo apt-get install -y libgtk2.0-0 libgtk-3-0 libgbm-dev libnotify-dev libgconf-2-4 libnss3 libxss1 libasound2 libxtst6 xauth xvfb
          wget https://dl.google.com/linux/direct/google-chrome-stable_current_amd64.deb
          sudo apt install -y ./google-chrome-stable_current_amd64.deb
=======
      - name: Use random string for subnet
        run: echo "YAGNA_SUBNET=$(head /dev/urandom | tr -dc A-Za-z0-9 | head -c 8 ; echo '')" >> $GITHUB_ENV
>>>>>>> 51345307

      - name: Build the docker containers
        # Use a random string to avoid other providers on the same subnet which might cause tests to fail because it expects only providers named provider-1 and provider-2
        run: docker compose -f tests/docker/docker-compose.yml build

      - name: Start the docker containers
        # Use a random string to avoid other providers on the same subnet which might cause tests to fail because it expects only providers named provider-1 and provider-2
        run: docker compose -f tests/docker/docker-compose.yml down && docker compose -f tests/docker/docker-compose.yml up -d

      - name: Fund the requestor
        # Use a funding script which will retry funding the requestor 3 times, else it exits with error. The faucet is not reliable and sometimes fails to fund the requestor, thus the retry.
        run: sleep 4 && docker exec -t docker-requestor-1 /bin/sh -c "/golem-js/tests/docker/fundRequestor.sh"

      - name: Install and build the SDK in the docker container
        run: |
          docker exec -t docker-requestor-1 /bin/sh -c "cd /golem-js && npm i && npm run build && ./node_modules/.bin/cypress install && npm install --prefix examples && npm install ts-node"

      - name: Start the e2e test
        run: docker exec -t docker-requestor-1 /bin/sh -c "cd /golem-js && npm run test:e2e"

      #region Cypress test execution
      - name: Run web server
        run: |
          docker exec -t -d docker-requestor-1 /bin/sh -c "cd /golem-js/examples/web && node app.mjs"

      - name: Run test suite
        run: |
          docker exec -t docker-requestor-1 /bin/sh -c "cd /golem-js &&  npm run test:cypress -- --browser chromium"

      - name: Run the Examples tests
        run: |
          docker exec -t docker-requestor-1 /bin/sh -c "cd /golem-js && npm run test:examples -- --exitOnError"

      - name: Upload test logs
        uses: actions/upload-artifact@v2
        if: always()
        with:
          name: cypress-logs
          path: .cypress

      - name: Cleanup Docker
        if: always()
        run: |
          c=$(docker ps -q) && [[ $c ]] && docker kill $c
          docker system prune -af

  release:
    name: Release the SDK to NPM and GitHub
    needs: run-integration-and-e2e-tests
    runs-on: ubuntu-latest
    permissions:
      contents: write # to be able to publish a GitHub release
      issues: write # to be able to comment on released issues
      pull-requests: write # to be able to comment on released pull requests
      id-token: write # to enable use of OIDC for npm provenance
    steps:
      - name: Checkout
        uses: actions/checkout@v3
        with:
          fetch-depth: 0

      - name: Setup NodeJS
        uses: actions/setup-node@v3
        with:
          # Semantic release requires this as bare minimum
          node-version: 18

      - name: Install dependencies
        run: npm install

      - name: Verify the integrity of provenance attestations and registry signatures for installed dependencies
        run: npm audit signatures

      - name: Build the SDK for release
        run: npm run build

      - name: Release
        env:
          GITHUB_TOKEN: ${{ secrets.GITHUB_TOKEN }}
          NPM_TOKEN: ${{ secrets.NPM_TOKEN }}
        run: npx semantic-release<|MERGE_RESOLUTION|>--- conflicted
+++ resolved
@@ -23,7 +23,7 @@
     name: Build and unit-test on supported platforms and NodeJS versions
     strategy:
       matrix:
-        node-version: [18.x, 20.x]
+        node-version: [16.x, 18.x, 20.x]
         os: [ubuntu-latest, windows-latest, macos-latest]
 
     runs-on: ${{ matrix.os }}
@@ -54,27 +54,8 @@
       - name: Checkout
         uses: actions/checkout@v3
 
-<<<<<<< HEAD
-      - name: Configure NodeJS
-        uses: actions/setup-node@v3
-        with:
-          # other versions are tested beforehand, so we can keep it short
-          node-version: 18
-
-      - name: Install packages required to set-up Goth
-        run: |
-          sudo apt-get update -y
-          sudo apt-get install -y build-essential
-
-      - name: Install browsers and graphic environment for Cypress tests
-        run: |
-          sudo apt-get install -y libgtk2.0-0 libgtk-3-0 libgbm-dev libnotify-dev libgconf-2-4 libnss3 libxss1 libasound2 libxtst6 xauth xvfb
-          wget https://dl.google.com/linux/direct/google-chrome-stable_current_amd64.deb
-          sudo apt install -y ./google-chrome-stable_current_amd64.deb
-=======
       - name: Use random string for subnet
         run: echo "YAGNA_SUBNET=$(head /dev/urandom | tr -dc A-Za-z0-9 | head -c 8 ; echo '')" >> $GITHUB_ENV
->>>>>>> 51345307
 
       - name: Build the docker containers
         # Use a random string to avoid other providers on the same subnet which might cause tests to fail because it expects only providers named provider-1 and provider-2
