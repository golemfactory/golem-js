--- conflicted
+++ resolved
@@ -84,36 +84,8 @@
         with:
           python-version: "3.9"
 
-<<<<<<< HEAD
       - name: Build and start the docker containers
-=======
-      #region Goth Setup
-      - name: Install Goth
-        run: |
-          pip install goth
-          rm -rf ../goth/assets
-          python -m goth create-assets ../goth/assets
-          sed -Ezi 's/(use\-proxy:\s)(True)/\1False/mg' ../goth/assets/goth-config.yml
-          sed -Ezi 's/(use\-prerelease:\s)(false)/\1true\n    release-tag: "0.13.0-rc10"/mg' ../goth/assets/goth-config.yml
-          sed -i '/^ENTRYPOINT/i ENV YAGNA_AUTOCONF_APPKEY=try_golem' ../goth/assets/docker/yagna-goth-deb.Dockerfile
-
-      - name: Cleanup Docker
-        if: always()
-        run: |
-          c=$(docker ps -q) && [[ $c ]] && docker kill $c
-          docker system prune -af
-
-      - name: Log in to GitHub Docker repository
-        run: echo ${{ secrets.GITHUB_TOKEN }} | docker login docker.pkg.github.com -u ${{github.actor}} --password-stdin
-      #endregion
-
-      #region E2E test execution
-      - name: Run the E2E tests using Goth
-        env:
-          GITHUB_API_TOKEN: ${{ secrets.GITHUB_TOKEN }}
->>>>>>> 5d9bb73d
-        run: |
-          docker compose -f tests/e2e/docker-compose.yml up -d
+        run: docker compose -f tests/e2e/docker-compose.yml up -d
 
       - name: Start the e2e test
         run: sleep 4 && docker exec -it e2e-requestor-1 /bin/sh -c "cd /golem-js && npm i && npm run test:e2e"
