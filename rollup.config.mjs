import { nodeResolve } from "@rollup/plugin-node-resolve";
import commonjs from "@rollup/plugin-commonjs";
import json from "@rollup/plugin-json";
import alias from "@rollup/plugin-alias";
import terser from "@rollup/plugin-terser";
import typescript from "@rollup/plugin-typescript";
import nodePolyfills from "rollup-plugin-polyfill-node";
import pkg from "./package.json" assert { type: "json" };
import ignore from "rollup-plugin-ignore";
import filesize from "rollup-plugin-filesize";

/**
 * Looking for plugins?
 *
 * Check: {@link https://github.com/rollup/awesome}
 */

export default [
  // Browser
  {
    input: "src/index.ts",
    output: {
      inlineDynamicImports: true,
      file: pkg.browser,
      name: "GolemJs",
      sourcemap: true,
      format: "es",
    },
    plugins: [
      ignore(["tmp", "pino", "eventsource"]),
      alias({
        entries: [
          { find: "stream", replacement: "stream-browserify" },
          { find: /RedisDatastore/, replacement: "tests/mock/utils/empty_default.js" },
          { find: /IORedisConnection/, replacement: "tests/mock/utils/empty_default.js" },
          { find: /RedisConnection/, replacement: "tests/mock/utils/empty_default.js" },
          { find: /src\/api\/provider-api$/, replacement: "." },
          { find: /\.\/gftp.js/, replacement: "tests/mock/utils/empty.js" },
        ],
      }),
      nodeResolve({ browser: true, preferBuiltins: true }),
      commonjs(),
      nodePolyfills(),
      json(), // Required because one our dependencies (bottleneck) loads its own 'version.json'
      typescript({ tsconfig: "./tsconfig.json", exclude: ["**/__tests__", "**/*.test.ts"] }),
      terser({ keep_classnames: true }),
      filesize({ reporter: [sizeValidator, "boxen"] }),
    ],
  },
  // NodeJS
  {
    input: "src/index.ts",
    output: [
      { file: pkg.main, format: "cjs", sourcemap: true },
      { file: pkg.module, format: "es", sourcemap: true },
    ],
<<<<<<< HEAD
    plugins: [typescript({ tsconfig: "./tsconfig.json", exclude: ["**/__tests__", "**/*.test.ts"] })],
=======
    plugins: [typescript({ tsconfig: "./tsconfig.json" }), filesize({ reporter: [sizeValidator, "boxen"] })],
>>>>>>> f41abd44
  },
];

function sizeValidator(options, bundle, { bundleSize }) {
  if (parseInt(bundleSize) === 0) {
    throw new Error(`Something went wrong while building. Bundle size = ${bundleSize}`);
  }
}<|MERGE_RESOLUTION|>--- conflicted
+++ resolved
@@ -54,11 +54,10 @@
       { file: pkg.main, format: "cjs", sourcemap: true },
       { file: pkg.module, format: "es", sourcemap: true },
     ],
-<<<<<<< HEAD
-    plugins: [typescript({ tsconfig: "./tsconfig.json", exclude: ["**/__tests__", "**/*.test.ts"] })],
-=======
-    plugins: [typescript({ tsconfig: "./tsconfig.json" }), filesize({ reporter: [sizeValidator, "boxen"] })],
->>>>>>> f41abd44
+    plugins: [
+      typescript({ tsconfig: "./tsconfig.json", exclude: ["**/__tests__", "**/*.test.ts"] }),
+      filesize({ reporter: [sizeValidator, "boxen"] }),
+    ],
   },
 ];
 
