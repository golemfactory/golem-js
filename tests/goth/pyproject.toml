--- conflicted
+++ resolved
@@ -23,12 +23,8 @@
 pytest = "^6.2"
 pytest-asyncio = "^0.14"
 pytest-rerunfailures = "^10.1"
-<<<<<<< HEAD
 goth = "0.11"
-=======
-goth = "^0.10"
 pexpect = "^4.8.0"
->>>>>>> 57e0a8ed
 
 [tool.poetry.dev-dependencies]
 black = "^20.8b1"
