import logging
import math
import os
from pathlib import Path
import re

import pytest

from goth.assertions import EventStream
from goth.configuration import load_yaml
from goth.runner.log import configure_logging
from goth.runner import Runner
from goth.runner.probe import RequestorProbe


logger = logging.getLogger("goth.test.run_yacat")

EXPECTED_KEYSPACE_SIZE = 95
ALL_TASKS = {"undefined", "0", "48"}


# Temporal assertions expressing properties of sequences of "events". In this case, each "event"
# is just a line of output from `yacat.py`.


async def assert_no_errors(output_lines: EventStream[str]):
    """Assert that no output line contains the substring `ERROR`."""
    async for line in output_lines:
        if "ERROR" in line or " error: " in line:
            raise AssertionError("Command reported ERROR")


async def assert_all_tasks_processed(status: str, output_lines: EventStream[str]):
    """Assert that for every task in `ALL_TASKS` a line with `Task {status}` will appear."""
    remaining_tasks = ALL_TASKS.copy()

    async for line in output_lines:
        m = re.search(rf".*Task {status} .* task data: (.+)", line)
        if m:
            task_data = m.group(1)
            logger.debug("assert_all_tasks_processed: Task %s: %s", status, task_data)
            remaining_tasks.discard(task_data)
        if not remaining_tasks:
            return

    raise AssertionError(f"Tasks not {status}: {remaining_tasks}")


async def assert_all_tasks_sent(output_lines: EventStream[str]):
    """Assert that for every task a line with `Task sent` will appear."""
    await assert_all_tasks_processed("sent", output_lines)


async def assert_all_tasks_computed(output_lines: EventStream[str]):
    """Assert that for every task a line with `Task computed` will appear."""
    await assert_all_tasks_processed("computed", output_lines)


async def assert_all_invoices_accepted(output_lines: EventStream[str]):
    """Assert that an invoice is accepted for every provider that confirmed an agreement."""
    unpaid_agreement_providers = set()

    async for line in output_lines:
        m = re.search("Agreement confirmed by provider '([^']*)'", line)
        if m:
            prov_name = m.group(1)
            logger.debug(
                "assert_all_invoices_accepted: adding provider '%s'", prov_name
            )
            unpaid_agreement_providers.add(prov_name)
        m = re.search("Accepted invoice from '([^']*)'", line)
        if m:
            prov_name = m.group(1)
            logger.debug("assert_all_invoices_accepted: adding invoice for '%s'", prov_name)
            unpaid_agreement_providers.remove(prov_name)

    if unpaid_agreement_providers:
        raise AssertionError(f"Unpaid agreements for: {','.join(unpaid_agreement_providers)}")


@pytest.mark.asyncio
async def test_run_yacat(
    log_dir: Path,
    project_dir: Path,
    goth_config_path: Path,
    config_overrides,
) -> None:

    goth_config = load_yaml(goth_config_path, config_overrides)

    examples_dir = project_dir / "examples"

    configure_logging(log_dir)

    runner = Runner(
        base_log_dir=log_dir,
        compose_config=goth_config.compose_config,
    )

    async with runner(goth_config.containers):

        requestor = runner.get_probes(probe_type=RequestorProbe)[0]

        async with requestor.run_command_on_host(
            f"npm run --prefix {examples_dir} ts:yacat -- -d "
            r"--mask ?a?a --hash \$P\$5ZDzPE45CigTC6EY4cXbyJSLj/pGee0 "
            "--subnet-tag goth --number-of-providers 2",
            env=os.environ,
        ) as (_cmd_task, cmd_monitor, _process_monitor):

            # Add assertions to the command output monitor `cmd_monitor`:
            cmd_monitor.add_assertion(assert_no_errors)
            cmd_monitor.add_assertion(assert_all_invoices_accepted)
            all_sent = cmd_monitor.add_assertion(assert_all_tasks_sent)
            all_computed = cmd_monitor.add_assertion(assert_all_tasks_computed)

            await cmd_monitor.wait_for_pattern(".*Received proposals from 2 ", timeout=40)
            logger.info("Received proposals")

            await cmd_monitor.wait_for_pattern(
                f".*Keyspace size computed. Keyspace size = {EXPECTED_KEYSPACE_SIZE}", timeout=120
            )
            logger.info("Keyspace found")

<<<<<<< HEAD
=======
            await cmd_monitor.wait_for_pattern(".*Received proposals from 2 ", timeout=40)
            logger.info("Received proposals")
>>>>>>> 6ce663a6

            await all_sent.wait_for_result(timeout=240)
            logger.info("All tasks sent")

            await all_computed.wait_for_result(timeout=240)
            logger.info("All tasks computed")

            await cmd_monitor.wait_for_pattern(".*Password found: yo", timeout=240)
            logger.info("Password found, waiting for Executor shutdown")

            await cmd_monitor.wait_for_pattern(".*Executor has shut down", timeout=240)
            logger.info("Requestor script finished")<|MERGE_RESOLUTION|>--- conflicted
+++ resolved
@@ -122,12 +122,6 @@
             )
             logger.info("Keyspace found")
 
-<<<<<<< HEAD
-=======
-            await cmd_monitor.wait_for_pattern(".*Received proposals from 2 ", timeout=40)
-            logger.info("Received proposals")
->>>>>>> 6ce663a6
-
             await all_sent.wait_for_result(timeout=240)
             logger.info("All tasks sent")
 
