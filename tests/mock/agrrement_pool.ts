--- conflicted
+++ resolved
@@ -1,13 +1,8 @@
 /* eslint @typescript-eslint/ban-ts-comment: 0 */
 import { Agreement, AgreementPoolService } from "../../yajsapi/agreement";
-<<<<<<< HEAD
-import { agreementsApproved } from "./fixtures/agreements";
+import { agreementsApproved } from "./fixtures";
 import { RequestorApi } from "ya-ts-client/dist/ya-market/api";
 import { AgreementConfig } from "../../yajsapi/agreement/config";
-=======
-import { agreementsApproved } from "./fixtures";
-import { RequestorApi } from "ya-ts-client/dist/ya-market/api";
->>>>>>> c5cc7a6b
 
 const proposalIds: string[] = [];
 const invalidProviderIds: string[] = [];
@@ -15,15 +10,7 @@
 export const agreementPoolServiceMock: AgreementPoolService = {
   async getAgreement(): Promise<Agreement> {
     const agreementData = agreementsApproved[0];
-<<<<<<< HEAD
     return new Agreement(agreementData.agreementId, {} as RequestorApi, {} as AgreementConfig);
-=======
-    return new Agreement(
-      agreementData.agreementId,
-      { id: agreementData.offer.providerId, name: "todo" },
-      {} as RequestorApi
-    );
->>>>>>> c5cc7a6b
   },
   addProposal: (proposalId: string) => {
     proposalIds.push(proposalId);
