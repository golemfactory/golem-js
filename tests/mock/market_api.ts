/* eslint @typescript-eslint/ban-ts-comment: 0 */
import { RequestorApi } from "ya-ts-client/dist/ya-market/src/api/requestor-api";
import { AxiosError, AxiosRequestConfig, AxiosResponse } from "axios";
import { v4 as uuidv4 } from "uuid";
import { DemandOfferBase, Event, ProposalEvent } from "ya-ts-client/dist/ya-market/src/models";
import { proposalsDraft, proposalsInitial } from "./fixtures/proposals";
import { AgreementProposal } from "ya-ts-client/dist/ya-market/src/models/agreement-proposal";
import { agreementsApproved } from "./fixtures/agreements";
import { sleep } from "../../yajsapi/utils";

let expectedProposals: ProposalEvent[] = [];
export const setExpectedProposals = (proposals) => (expectedProposals = proposals);
let expectedError: AxiosError;
export const setExpectedError = (error) => (expectedError = error);

let expectedProposals: ProposalEvent[] = [];
export const setExpectedProposals = (proposals) => (expectedProposals = proposals);
let expectedError: AxiosError;
export const setExpectedError = (error) => (expectedError = error);

export class MarketApiMock extends RequestorApi {
  private exampleProposals = [...proposalsInitial, proposalsDraft];

  constructor() {
    super();
  }
<<<<<<< HEAD
  // @ts-ignore
  async createAgreement(
    createAgreementRequest: AgreementProposal,
    options?: AxiosRequestConfig
  ): Promise<AxiosResponse<string>> {
    const agreementData = agreementsApproved[0];
    return new Promise((res) => res({ data: agreementData.agreementId } as AxiosResponse));
  }
  // @ts-ignore
  async getAgreement(agreementId: string, options?: AxiosRequestConfig): Promise<AxiosResponse<string>> {
    const agreementData = agreementsApproved[0];
    return new Promise((res) => res({ data: agreementData } as AxiosResponse));
  }
  // @ts-ignore
  async confirmAgreement(agreementId: string): Promise<AxiosResponse<string>> {
    return new Promise((res) => res({} as AxiosResponse));
  }
  // @ts-ignore
  async terminateAgreement(agreementId: string): Promise<AxiosResponse<string>> {
    return new Promise((res) => res({} as AxiosResponse));
  }
=======
>>>>>>> dca40fa3
  // @ts-ignore
  async waitForApproval(agreementId: string): Promise<AxiosResponse<string>> {
    await sleep(1);
    return new Promise((res) => res({} as AxiosResponse));
  }

  // @ts-ignore
  async subscribeDemand(
    demandOfferBase: DemandOfferBase,
    options?: AxiosRequestConfig
  ): Promise<import("axios").AxiosResponse<string>> {
    return new Promise((res) => res({ data: uuidv4() } as AxiosResponse));
  }
  // @ts-ignore
  async collectOffers(
    subscriptionId: string,
    timeout?: number,
    maxEvents?: number,
    options?: AxiosRequestConfig
  ): Promise<import("axios").AxiosResponse<Event[]>> {
    if (expectedError) {
      const error = new Error(expectedError.message) as AxiosError;
      error.response = {
        data: { message: expectedError.message },
        status: expectedError.status,
      } as AxiosResponse;
      throw error;
    }
    await new Promise((res) => setTimeout(res, 10));
    return new Promise((res) => res({ data: expectedProposals || this.exampleProposals } as AxiosResponse));
  }
  // @ts-ignore
  unsubscribeDemand(
    subscriptionId: string,
    options?: AxiosRequestConfig
  ): Promise<import("axios").AxiosResponse<void>> {
    return new Promise((res) => res({ data: true } as AxiosResponse));
  }
  // @ts-ignore
  rejectProposalOffer(
    subscriptionId: string,
    proposalId: string,
    requestBody?: {
      [key: string]: object;
    },
    options?: AxiosRequestConfig
  ): Promise<import("axios").AxiosResponse<void>> {
    return new Promise((res) => res({ data: true } as AxiosResponse));
  }
  // @ts-ignore
  counterProposalDemand(
    subscriptionId: string,
    proposalId: string,
    demandOfferBase: DemandOfferBase,
    options?: AxiosRequestConfig
  ): Promise<import("axios").AxiosResponse<string>> {
    return new Promise((res) => res({ data: proposalId } as AxiosResponse));
  }
}<|MERGE_RESOLUTION|>--- conflicted
+++ resolved
@@ -24,7 +24,6 @@
   constructor() {
     super();
   }
-<<<<<<< HEAD
   // @ts-ignore
   async createAgreement(
     createAgreementRequest: AgreementProposal,
@@ -46,8 +45,6 @@
   async terminateAgreement(agreementId: string): Promise<AxiosResponse<string>> {
     return new Promise((res) => res({} as AxiosResponse));
   }
-=======
->>>>>>> dca40fa3
   // @ts-ignore
   async waitForApproval(agreementId: string): Promise<AxiosResponse<string>> {
     await sleep(1);
