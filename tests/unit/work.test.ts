--- conflicted
+++ resolved
@@ -16,32 +16,21 @@
 
   describe("Executing", () => {
     it("should execute run command", async () => {
-<<<<<<< HEAD
       const activity = await Activity.create("test_agreement_id", yagnaApi);
-      const worker: Worker<null, Result> = async (ctx) => ctx.run("some_shell_command");
-=======
-      const activity = await Activity.create("test_agreement_id");
       const worker: Worker<void, Result> = async (ctx) => ctx.run("some_shell_command");
->>>>>>> 4fd34ba3
-      const ctx = new WorkContext(activity, { logger, activityStateCheckingInterval: 10, isRunning });
+      const ctx = new WorkContext(activity, { logger, activityStateCheckingInterval: 10 });
       await ctx.before();
       const results = await worker(ctx);
       expect(results?.stdout).toEqual("test_result");
     });
 
     it("should execute upload file command", async () => {
-<<<<<<< HEAD
       const activity = await Activity.create("test_agreement_id", yagnaApi);
-      const worker: Worker<null, Result> = async (ctx) => ctx.uploadFile("./file.txt", "/golem/file.txt");
-=======
-      const activity = await Activity.create("test_agreement_id");
       const worker: Worker<void, Result> = async (ctx) => ctx.uploadFile("./file.txt", "/golem/file.txt");
->>>>>>> 4fd34ba3
       const ctx = new WorkContext(activity, {
         logger,
         activityStateCheckingInterval: 10,
         storageProvider: storageProviderMock,
-        isRunning,
       });
       await ctx.before();
       const results = await worker(ctx);
@@ -50,18 +39,12 @@
     });
 
     it("should execute upload json command", async () => {
-<<<<<<< HEAD
       const activity = await Activity.create("test_agreement_id", yagnaApi);
-      const worker: Worker<null, Result> = async (ctx) => ctx.uploadJson({ test: true }, "/golem/file.txt");
-=======
-      const activity = await Activity.create("test_agreement_id");
       const worker: Worker<void, Result> = async (ctx) => ctx.uploadJson({ test: true }, "/golem/file.txt");
->>>>>>> 4fd34ba3
       const ctx = new WorkContext(activity, {
         logger,
         activityStateCheckingInterval: 10,
         storageProvider: storageProviderMock,
-        isRunning,
       });
       await ctx.before();
       const results = await worker(ctx);
@@ -70,18 +53,12 @@
     });
 
     it("should execute download file command", async () => {
-<<<<<<< HEAD
       const activity = await Activity.create("test_agreement_id", yagnaApi);
-      const worker: Worker<null, Result> = async (ctx) => ctx.downloadFile("/golem/file.txt", "./file.txt");
-=======
-      const activity = await Activity.create("test_agreement_id");
       const worker: Worker<void, Result> = async (ctx) => ctx.downloadFile("/golem/file.txt", "./file.txt");
->>>>>>> 4fd34ba3
       const ctx = new WorkContext(activity, {
         logger,
         activityStateCheckingInterval: 10,
         storageProvider: storageProviderMock,
-        isRunning,
       });
       await ctx.before();
       const results = await worker(ctx);
@@ -91,13 +68,8 @@
   });
   describe("Batch", () => {
     it("should execute batch as promise", async () => {
-<<<<<<< HEAD
       const activity = await Activity.create("test_agreement_id", yagnaApi);
-      const worker: Worker<null, Result[]> = async (ctx) => {
-=======
-      const activity = await Activity.create("test_agreement_id");
       const worker: Worker<void, Result[]> = async (ctx) => {
->>>>>>> 4fd34ba3
         return ctx
           .beginBatch()
           .run("some_shell_command")
@@ -110,7 +82,6 @@
         logger,
         activityStateCheckingInterval: 10,
         storageProvider: storageProviderMock,
-        isRunning,
       });
       const expectedStdout = [
         { stdout: "ok_run" },
@@ -127,13 +98,8 @@
     });
 
     it("should execute batch as stream", async () => {
-<<<<<<< HEAD
       const activity = await Activity.create("test_agreement_id", yagnaApi);
-      const worker: Worker<null, Readable> = async (ctx) => {
-=======
-      const activity = await Activity.create("test_agreement_id");
       const worker: Worker<void, Readable> = async (ctx) => {
->>>>>>> 4fd34ba3
         return ctx
           .beginBatch()
           .run("some_shell_command")
@@ -146,7 +112,6 @@
         logger,
         activityStateCheckingInterval: 10,
         storageProvider: storageProviderMock,
-        isRunning,
       });
       const expectedStdout = [
         { stdout: "ok_run" },
@@ -172,20 +137,13 @@
     });
   });
   describe("Error handling", () => {
-<<<<<<< HEAD
-    it("should catch error while executing batch as promise with invalid command", async () => {
+    it("should return a result with error in case the command to execute is invalid", async () => {
       const activity = await Activity.create("test_agreement_id", yagnaApi);
-      const worker: Worker<null, Result[]> = async (ctx) => ctx.beginBatch().run("invalid_shell_command").end();
-=======
-    it("should return a result with error in case the command to execute is invalid", async () => {
-      const activity = await Activity.create("test_agreement_id");
       const worker: Worker<void, Result[]> = async (ctx) => ctx.beginBatch().run("invalid_shell_command").end();
->>>>>>> 4fd34ba3
       const ctx = new WorkContext(activity, {
         logger,
         activityStateCheckingInterval: 10,
         storageProvider: storageProviderMock,
-        isRunning,
       });
       const expectedStdout = [{ result: "Error", stderr: "error", message: "Some error occurred" }];
       activityMock.setExpectedExeResults(expectedStdout);
@@ -197,18 +155,12 @@
     });
 
     it("should catch error while executing batch as stream with invalid command", async () => {
-<<<<<<< HEAD
       const activity = await Activity.create("test_agreement_id", yagnaApi);
-      const worker: Worker<null, Readable> = async (ctx) => ctx.beginBatch().run("invalid_shell_command").endStream();
-=======
-      const activity = await Activity.create("test_agreement_id");
       const worker: Worker<void, Readable> = async (ctx) => ctx.beginBatch().run("invalid_shell_command").endStream();
->>>>>>> 4fd34ba3
       const ctx = new WorkContext(activity, {
         logger,
         activityStateCheckingInterval: 10,
         storageProvider: storageProviderMock,
-        isRunning,
       });
       const expectedStdout = [{ result: "Error", stderr: "error", message: "Some error occurred" }];
       activityMock.setExpectedExeResults(expectedStdout);
