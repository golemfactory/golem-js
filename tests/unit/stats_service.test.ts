--- conflicted
+++ resolved
@@ -56,7 +56,6 @@
     // it("should handle ComputationFailed and call Tasks. ?");
     it.skip("should handle TaskStarted and call Tasks.add()", async () => {
       const spy = chai.spy.on(statsService["tasks"], "add");
-<<<<<<< HEAD
       const event = new Events.TaskStarted({
         id: "taskId",
         agreementId: "agreementId",
@@ -82,25 +81,9 @@
       });
       eventTarget.dispatchEvent(event);
       expect(spy).to.have.been.called.with.exactly({ id: "activityId", taskId: "taskId", agreementId: "agreementId" });
-=======
-      // const event = new Events.TaskStarted({ id: "taskId", agreementId: "agreementId", activityId: "activityId" });
-      // eventTarget.dispatchEvent(event);
-      // expect(spy).to.have.been.called.with.exactly({
-      //   id: "taskId",
-      //   startTime: event.timeStamp,
-      //   agreementId: "agreementId",
-      // });
-    });
-    it.skip("should handle TaskStarted and call Activities.add()", async () => {
-      const spy = chai.spy.on(statsService["activities"], "add");
-      // const event = new Events.TaskStarted({ id: "taskId", agreementId: "agreementId", activityId: "activityId" });
-      // eventTarget.dispatchEvent(event);
-      // expect(spy).to.have.been.called.with.exactly({ id: "activityId", taskId: "taskId", agreementId: "agreementId" });
->>>>>>> 5c389eb2
     });
     it.skip("should handle TaskRedone and call Tasks.retry()", async () => {
       const spy = chai.spy.on(statsService["tasks"], "retry");
-<<<<<<< HEAD
       const event = new Events.TaskRedone({
         id: "id",
         agreementId: "agreementId",
@@ -112,15 +95,9 @@
       });
       eventTarget.dispatchEvent(event);
       expect(spy).to.have.been.called.with.exactly("id", 1);
-=======
-      // const event = new Events.TaskRedone({ id: "id", retriesCount: 1 });
-      // eventTarget.dispatchEvent(event);
-      // expect(spy).to.have.been.called.with.exactly("id", 1);
->>>>>>> 5c389eb2
     });
     it.skip("should handle TaskRejected and call Tasks.reject()", async () => {
       const spy = chai.spy.on(statsService["tasks"], "reject");
-<<<<<<< HEAD
       const event = new Events.TaskRejected({
         id: "id",
         agreementId: "agreementId",
@@ -132,11 +109,6 @@
 
       eventTarget.dispatchEvent(event);
       expect(spy).to.have.been.called.with.exactly("id", event.timeStamp, "reason");
-=======
-      // const event = new Events.TaskRejected({ id: "id", reason: "reason" });
-      // eventTarget.dispatchEvent(event);
-      // expect(spy).to.have.been.called.with.exactly("id", event.timeStamp, "reason");
->>>>>>> 5c389eb2
     });
     it("should handle TaskFinished and call Tasks.finish()", async () => {
       const spy = chai.spy.on(statsService["tasks"], "finish");
@@ -155,7 +127,6 @@
     // Proposals
     it.skip("should handle ProposalReceived and call Proposals.add()", async () => {
       const spy = chai.spy.on(statsService["proposals"], "add");
-<<<<<<< HEAD
       const event = new Events.ProposalReceived({
         id: "id",
         providerId: "providerId",
@@ -175,23 +146,7 @@
       });
       eventTarget.dispatchEvent(event);
       expect(spy).to.have.been.called.with.exactly({ id: "providerId" });
-=======
-      // const event = new Events.ProposalReceived({
-      //   id: "id",
-      //   providerId: "providerId",
-      // });
-      // eventTarget.dispatchEvent(event);
-      // expect(spy).to.have.been.called.with.exactly({ id: "id", providerId: "providerId" });
-    });
-    it.skip("should handle ProposalReceived and call Provider.add()", async () => {
-      const spy = chai.spy.on(statsService["providers"], "add");
-      // const event = new Events.ProposalReceived({
-      //   id: "id",
-      //   providerId: "providerId",
-      // });
-      // eventTarget.dispatchEvent(event);
-      // expect(spy).to.have.been.called.with.exactly({ id: "providerId" });
->>>>>>> 5c389eb2
+
     });
     // Invoices
     it("should handle InvoiceReceived and call Invoice.add()", async () => {
