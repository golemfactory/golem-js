--- conflicted
+++ resolved
@@ -1,10 +1,6 @@
 import { clear, setExpectedDebitNotes, setExpectedEvents, setExpectedInvoices } from "../mock/rest/payment";
 import { LoggerMock, YagnaMock } from "../mock";
-<<<<<<< HEAD
 import { PaymentService, Allocation, PaymentFilters, RejectionReason } from "../../src/payment";
-=======
-import { Allocation, PaymentFilters, PaymentService } from "../../src/payment";
->>>>>>> d71a5888
 import { agreement } from "../mock/entities/agreement";
 import { debitNotes, debitNotesEvents, invoiceEvents, invoices } from "../mock/fixtures";
 
@@ -50,17 +46,15 @@
       await paymentService.createAllocation();
       await paymentService.run();
       paymentService.acceptPayments(agreement);
-<<<<<<< HEAD
-      await logger.expectToInclude(
-        `Invoice accepted from provider`,
-        { providerName: agreement.provider.name, agreementId: "test_agreement_id" },
-        100,
-=======
-
-      await logger.expectToInclude(
-        `Invoice ${invoices[0].invoiceId} for agreement ${agreement.id} from provider ${agreement.provider.name} has been accepted`,
-        1_000,
->>>>>>> d71a5888
+
+      await logger.expectToInclude(
+        `Invoice has been accepted`,
+        {
+          invoiceId: invoices[0].invoiceId,
+          agreementId: agreement.id,
+          providerName: agreement.provider.name,
+        },
+        1_000,
       );
       await paymentService.end();
     });
@@ -75,16 +69,14 @@
       await paymentService.createAllocation();
       paymentService.acceptPayments(agreement);
       await paymentService.run();
-<<<<<<< HEAD
-      await paymentService.acceptPayments(agreement);
-      await paymentService.acceptDebitNotes(agreement.id);
-      await logger.expectToInclude(`Debit Note accepted`, { agreementId: agreement.id }, 100);
-=======
-      await logger.expectToInclude(
-        `DebitNote ${debitNotes[0].debitNoteId} accepted for agreement ${agreement.id}`,
-        1_000,
-      );
->>>>>>> d71a5888
+      await logger.expectToInclude(
+        `DebitNote accepted`,
+        {
+          debitNoteId: debitNotes[0].debitNoteId,
+          agreementId: agreement.id,
+        },
+        1_000,
+      );
       await paymentService.end();
     });
 
@@ -101,19 +93,10 @@
       await paymentService.acceptPayments(agreement);
       await paymentService.run();
       await logger.expectToInclude(
-<<<<<<< HEAD
-        `DebitNote has been rejected`,
-        {
-          agreementId: agreement.id,
-          reason: {
-            rejectionReason: RejectionReason.IncorrectAmount,
-            totalAmountAccepted: "0",
-            message: "DebitNote rejected by DebitNote Filter",
-          },
-        },
-=======
-        `DebitNote rejected with reason: DebitNote ${debitNotes[0].debitNoteId} for agreement ${agreement.id} rejected by DebitNote Filter`,
->>>>>>> d71a5888
+        `DebitNote rejected`,
+        {
+          reason: `DebitNote ${debitNotes[0].debitNoteId} for agreement ${agreement.id} rejected by DebitNote Filter`,
+        },
         100,
       );
       await paymentService.end();
@@ -131,20 +114,10 @@
       await paymentService.acceptPayments(agreement);
       await paymentService.run();
       await logger.expectToInclude(
-<<<<<<< HEAD
-        `DebitNote has been rejected`,
-        {
-          agreementId: agreement.id,
-          reason: {
-            rejectionReason: RejectionReason.NonPayableAgreement,
-            totalAmountAccepted: "0",
-            message:
-              "DebitNote rejected because the agreement is already covered with a final invoice that should be paid instead of the debit note",
-          },
-        },
-=======
-        `DebitNote rejected with reason: DebitNote ${debitNotes[0].debitNoteId} rejected because the agreement ${agreement.id} is already covered with a final invoice that should be paid instead of the debit note`,
->>>>>>> d71a5888
+        `DebitNote rejected`,
+        {
+          reason: `DebitNote ${debitNotes[0].debitNoteId} rejected because the agreement ${agreement.id} is already covered with a final invoice that should be paid instead of the debit note`,
+        },
         100,
       );
       await paymentService.end();
@@ -163,131 +136,97 @@
       paymentService.acceptPayments(agreement);
       await paymentService.run();
       await logger.expectToInclude(
-<<<<<<< HEAD
-        `Invoice has been rejected`,
-        {
+        `Invoice rejected`,
+        { reason: `Invoice ${invoices[0].invoiceId} for agreement ${agreement.id} rejected by Invoice Filter` },
+        1_000,
+      );
+      await paymentService.end();
+    });
+
+    it("should reject when debit note rejected by DebitNoteMaxAmount Filter", async () => {
+      const paymentService = new PaymentService(yagnaApi, {
+        logger,
+        debitNotesFilter: PaymentFilters.acceptMaxAmountDebitNoteFilter(0.00001),
+        paymentTimeout: TEST_PAYMENT_TIMEOUT_MS,
+      });
+      setExpectedEvents(debitNotesEvents);
+      setExpectedDebitNotes(debitNotes);
+      await paymentService.createAllocation();
+      await paymentService.acceptPayments(agreement);
+      await paymentService.run();
+      await logger.expectToInclude(
+        `DebitNote rejected`,
+        {
+          reason: `DebitNote ${debitNotes[0].debitNoteId} for agreement ${agreement.id} rejected by DebitNote Filter`,
+        },
+        100,
+      );
+      await paymentService.end();
+    });
+
+    it("should reject when invoice rejected by MaxAmountInvoice Filter", async () => {
+      const paymentService = new PaymentService(yagnaApi, {
+        logger,
+        invoiceFilter: PaymentFilters.acceptMaxAmountInvoiceFilter(0.00001),
+        paymentTimeout: TEST_PAYMENT_TIMEOUT_MS,
+      });
+      setExpectedEvents(invoiceEvents);
+      setExpectedInvoices(invoices);
+      await paymentService.createAllocation();
+      paymentService.acceptPayments(agreement);
+      await paymentService.run();
+
+      await logger.expectToInclude(
+        `Invoice rejected`,
+        {
+          reason: `Invoice ${invoices[0].invoiceId} for agreement ${agreement.id} rejected by Invoice Filter`,
+        },
+        100,
+      );
+      await paymentService.end();
+    });
+
+    it("should accept when debit note filtered by DebitNoteMaxAmount Filter", async () => {
+      const paymentService = new PaymentService(yagnaApi, {
+        logger,
+        debitNotesFilter: PaymentFilters.acceptMaxAmountDebitNoteFilter(7),
+        paymentTimeout: TEST_PAYMENT_TIMEOUT_MS,
+      });
+      setExpectedEvents(debitNotesEvents);
+      setExpectedDebitNotes(debitNotes);
+      await paymentService.createAllocation();
+      await paymentService.acceptPayments(agreement);
+      await paymentService.run();
+      await logger.expectToInclude(
+        `DebitNote accepted`,
+        {
+          debitNoteId: debitNotes[0].debitNoteId,
+          agreementId: agreement.id,
+        },
+        1_000,
+      );
+      await paymentService.end();
+    });
+
+    it("should accept when invoice filtered by MaxAmountInvoice Filter", async () => {
+      const paymentService = new PaymentService(yagnaApi, {
+        logger,
+        invoiceFilter: PaymentFilters.acceptMaxAmountInvoiceFilter(7),
+      });
+      setExpectedEvents(invoiceEvents);
+      setExpectedInvoices(invoices);
+      await paymentService.createAllocation();
+      await paymentService.run();
+      paymentService.acceptPayments(agreement);
+
+      await logger.expectToInclude(
+        `Invoice has been accepted`,
+        {
+          invoiceId: invoices[0].invoiceId,
+          agreementId: agreement.id,
           providerName: agreement.provider.name,
-          reason: {
-            rejectionReason: RejectionReason.IncorrectAmount,
-            totalAmountAccepted: "0",
-            message: "Invoice rejected by Invoice Filter",
-          },
-        },
-        100,
-=======
-        `Invoice rejected with reason: Invoice ${invoices[0].invoiceId} for agreement ${agreement.id} rejected by Invoice Filter`,
-        1_000,
->>>>>>> d71a5888
-      );
-      await paymentService.end();
-    });
-
-    it("should reject when debit note rejected by DebitNoteMaxAmount Filter", async () => {
-      const paymentService = new PaymentService(yagnaApi, {
-        logger,
-        debitNotesFilter: PaymentFilters.acceptMaxAmountDebitNoteFilter(0.00001),
-        paymentTimeout: TEST_PAYMENT_TIMEOUT_MS,
-      });
-      setExpectedEvents(debitNotesEvents);
-      setExpectedDebitNotes(debitNotes);
-      await paymentService.createAllocation();
-      await paymentService.acceptPayments(agreement);
-      await paymentService.run();
-      await logger.expectToInclude(
-<<<<<<< HEAD
-        `DebitNote has been rejected`,
-        {
-          agreementId: agreement.id,
-          reason: {
-            rejectionReason: RejectionReason.IncorrectAmount,
-            totalAmountAccepted: "0",
-            message: "DebitNote rejected by DebitNote Filter",
-          },
-        },
-=======
-        `DebitNote rejected with reason: DebitNote ${debitNotes[0].debitNoteId} for agreement ${agreement.id} rejected by DebitNote Filter`,
->>>>>>> d71a5888
-        100,
-      );
-      await paymentService.end();
-    });
-
-    it("should reject when invoice rejected by MaxAmountInvoice Filter", async () => {
-      const paymentService = new PaymentService(yagnaApi, {
-        logger,
-        invoiceFilter: PaymentFilters.acceptMaxAmountInvoiceFilter(0.00001),
-        paymentTimeout: TEST_PAYMENT_TIMEOUT_MS,
-      });
-      setExpectedEvents(invoiceEvents);
-      setExpectedInvoices(invoices);
-      await paymentService.createAllocation();
-      paymentService.acceptPayments(agreement);
-      await paymentService.run();
-
-      await logger.expectToInclude(
-<<<<<<< HEAD
-        `Invoice has been rejected`,
-        {
-          providerName: agreement.provider.name,
-          reason: {
-            rejectionReason: RejectionReason.IncorrectAmount,
-            totalAmountAccepted: "0",
-            message: "Invoice rejected by Invoice Filter",
-          },
-        },
-=======
-        `Invoice rejected with reason: Invoice ${invoices[0].invoiceId} for agreement ${agreement.id} rejected by Invoice Filter`,
->>>>>>> d71a5888
-        100,
-      );
-      await paymentService.end();
-    });
-
-    it("should accept when debit note filtered by DebitNoteMaxAmount Filter", async () => {
-      const paymentService = new PaymentService(yagnaApi, {
-        logger,
-        debitNotesFilter: PaymentFilters.acceptMaxAmountDebitNoteFilter(7),
-        paymentTimeout: TEST_PAYMENT_TIMEOUT_MS,
-      });
-      setExpectedEvents(debitNotesEvents);
-      setExpectedDebitNotes(debitNotes);
-      await paymentService.createAllocation();
-      await paymentService.acceptPayments(agreement);
-<<<<<<< HEAD
-      await paymentService.acceptDebitNotes(agreement.id);
-      await logger.expectToInclude(`Debit Note accepted`, { agreementId: agreement.id }, 100);
-=======
-      await paymentService.run();
-      await logger.expectToInclude(
-        `DebitNote ${debitNotes[0].debitNoteId} accepted for agreement ${agreement.id}`,
-        1_000,
-      );
->>>>>>> d71a5888
-      await paymentService.end();
-    });
-
-    it("should accept when invoice filtered by MaxAmountInvoice Filter", async () => {
-      const paymentService = new PaymentService(yagnaApi, {
-        logger,
-        invoiceFilter: PaymentFilters.acceptMaxAmountInvoiceFilter(7),
-      });
-      setExpectedEvents(invoiceEvents);
-      setExpectedInvoices(invoices);
-      await paymentService.createAllocation();
-      await paymentService.run();
-      paymentService.acceptPayments(agreement);
-<<<<<<< HEAD
-      await new Promise((res) => setTimeout(res, 200));
-      await logger.expectToInclude(
-        `Invoice accepted from provider`,
-        { providerName: agreement.provider.name, agreementId: "test_agreement_id" },
-        100,
-=======
-
-      await logger.expectToInclude(
-        `Invoice ${invoices[0].invoiceId} for agreement ${agreement.id} from provider ${agreement.provider.name} has been accepted`,
-        1_000,
->>>>>>> d71a5888
+        },
+        1_000,
       );
       await paymentService.end();
     });
