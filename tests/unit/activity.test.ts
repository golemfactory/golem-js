--- conflicted
+++ resolved
@@ -253,13 +253,8 @@
     });
 
     it("should handle gsb error", async () => {
-<<<<<<< HEAD
       const activity = await Activity.create(agreement, yagnaApi, {
-        activityExeBatchResultsFetchInterval: 10,
-=======
-      const activity = await Activity.create("test_id", yagnaApi, {
         activityExeBatchResultPollIntervalSeconds: 10,
->>>>>>> 4c537d92
       });
       const command1 = new Deploy();
       const command2 = new Start();
