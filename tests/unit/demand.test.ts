--- conflicted
+++ resolved
@@ -22,26 +22,6 @@
       await demand.unsubscribe();
     });
   });
-
-<<<<<<< HEAD
-  it("should get proposal after publish demand", async () => {
-    const demand = await Demand.create(packageMock, [allocationMock], { subnetTag });
-    setExpectedProposals(proposalsInitial);
-    const proposal = await new Promise((res) => demand.on(DemandEvent.ProposalReceived, res));
-    expect(proposal).to.be.instanceof(Proposal);
-    await demand.unsubscribe();
-  });
-
-  it("should get offer after publish demand and respond proposal", async () => {
-    const demand = await Demand.create(packageMock, [allocationMock], { subnetTag });
-    setExpectedProposals(proposalsInitial);
-    demand.on("proposal", (proposal) => proposal.respond());
-    setExpectedProposals(proposalsDraft);
-    const proposal: Proposal = await new Promise((res) => demand.on(DemandEvent.ProposalReceived, res));
-    expect(proposal).to.be.instanceof(Proposal);
-    expect(proposal.isDraft()).to.be.true;
-    await demand.unsubscribe();
-=======
   describe("Processing", () => {
     it("should get proposal after publish demand", async () => {
       const demand = await Demand.create(packageMock, [allocationMock], { subnetTag });
@@ -61,6 +41,5 @@
       expect(proposal.isDraft()).to.be.true;
       await demand.unsubscribe();
     });
->>>>>>> dca40fa3
   });
 });