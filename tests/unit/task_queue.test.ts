import { expect } from "chai";
import { TaskQueue } from "../../yajsapi/task";
import TaskMock, { TaskState } from "../mock/task_mock";

describe("Task Queue", function () {
  let test_queue: TaskQueue<TaskMock>;
  beforeEach(function () {
    test_queue = new TaskQueue<TaskMock>();
  });
  describe("Adding", () => {
    it("should allow to add Task to the queue", () => {
      const task = new TaskMock("taskA", TaskState.New);
      test_queue.addToEnd(task);
<<<<<<< HEAD
    }).to.throw(Error);
=======
      expect(test_queue.size).to.equal(1);
    });
    it("should add new task on the end of the queue", () => {
      const tasksToAdd = ["A", "B", "C"].map((t) => new TaskMock(`task${t}`, TaskState.New));
      // Add tree different tasks to the queue
      tasksToAdd.forEach((task) => test_queue.addToEnd(task));
      // Check if the order is the same
      tasksToAdd.forEach((task) => {
        const returned_task = test_queue.get();
        expect(returned_task).to.deep.equal(task);
      });
    });
    it("should add task on the beginning of the queue", () => {
      const tasksToAdd = ["A", "B", "C"].map((t) => new TaskMock(`task${t}`, TaskState.Retry));
      // Add tree different tasks to the queue
      tasksToAdd.forEach((task) => test_queue.addToBegin(task));
      // Reverse expectation and check
      tasksToAdd.reverse().forEach((task) => {
        const returned_task = test_queue.get();
        expect(returned_task).to.deep.equal(task);
      });
    });
    it("should throws error if adding pending task", () => {
      const task = new TaskMock("taskA", TaskState.Pending);
      expect(() => test_queue.addToEnd(task)).to.throw("You cannot add a task that is not in the correct state");
    });
    it("should throws error if adding done task", () => {
      const task = new TaskMock("taskA", TaskState.Done);
      expect(() => test_queue.addToEnd(task)).to.throw(Error);
    });
>>>>>>> c5cc7a6b
  });

  describe("Getting", () => {
    it("should remove task form the queue", () => {
      const task = new TaskMock("taskA", TaskState.New);
      test_queue.addToEnd(task);
<<<<<<< HEAD
    }).to.throw(Error);
  });

  it("get() should remove task form the queue", () => {
    const task = new TaskMock("taskA", TaskState.New);
    test_queue.addToEnd(task);
    expect(test_queue.size).to.equal(1);
    test_queue.get();
    expect(test_queue.size).to.equal(0);
  });

  it('get() should return "undefined" when the queue is empty', () => {
    new TaskMock("taskA", TaskState.New);
    expect(test_queue.size).to.equal(0);
    expect(test_queue.get()).to.be.undefined;
  });

  it("add() new Task on the end of the queue", () => {
    const tasksToAdd = ["A", "B", "C"].map((t) => new TaskMock(`task${t}`, TaskState.New));

    // Add tree different tasks to the queue
    tasksToAdd.forEach((task) => test_queue.addToEnd(task));

    // Check if the order is the same
    tasksToAdd.forEach((task) => {
      const returned_task = test_queue.get();
      expect(returned_task).to.deep.equal(task);
=======
      expect(test_queue.size).to.equal(1);
      test_queue.get();
      expect(test_queue.size).to.equal(0);
>>>>>>> c5cc7a6b
    });

    it('should return "undefined" when the queue is empty', () => {
      new TaskMock("taskA", TaskState.New);
      expect(test_queue.size).to.equal(0);
      expect(test_queue.get()).to.be.undefined;
    });

    it("should return correct number of items in the queue ", () => {
      // Add 3 tasks to the queue
      test_queue.addToEnd(new TaskMock(`task`, TaskState.New));
      test_queue.addToEnd(new TaskMock(`task`, TaskState.New));
      test_queue.addToEnd(new TaskMock(`task`, TaskState.New));
      // Check if is eq 3
      expect(test_queue.size).to.equal(3);
      // Get one
      test_queue.get();
      // Check if is eq 2
      expect(test_queue.size).to.equal(2);
      // Get next two
      test_queue.get();
      test_queue.get();
      // Check if is eq 0
      expect(test_queue.size).to.equal(0);
      // get another one (not existing)
      test_queue.get();
      // Check if still is eq 0
      expect(test_queue.size).to.equal(0);
    });
  });
});<|MERGE_RESOLUTION|>--- conflicted
+++ resolved
@@ -11,9 +11,6 @@
     it("should allow to add Task to the queue", () => {
       const task = new TaskMock("taskA", TaskState.New);
       test_queue.addToEnd(task);
-<<<<<<< HEAD
-    }).to.throw(Error);
-=======
       expect(test_queue.size).to.equal(1);
     });
     it("should add new task on the end of the queue", () => {
@@ -44,46 +41,15 @@
       const task = new TaskMock("taskA", TaskState.Done);
       expect(() => test_queue.addToEnd(task)).to.throw(Error);
     });
->>>>>>> c5cc7a6b
   });
 
   describe("Getting", () => {
     it("should remove task form the queue", () => {
       const task = new TaskMock("taskA", TaskState.New);
       test_queue.addToEnd(task);
-<<<<<<< HEAD
-    }).to.throw(Error);
-  });
-
-  it("get() should remove task form the queue", () => {
-    const task = new TaskMock("taskA", TaskState.New);
-    test_queue.addToEnd(task);
-    expect(test_queue.size).to.equal(1);
-    test_queue.get();
-    expect(test_queue.size).to.equal(0);
-  });
-
-  it('get() should return "undefined" when the queue is empty', () => {
-    new TaskMock("taskA", TaskState.New);
-    expect(test_queue.size).to.equal(0);
-    expect(test_queue.get()).to.be.undefined;
-  });
-
-  it("add() new Task on the end of the queue", () => {
-    const tasksToAdd = ["A", "B", "C"].map((t) => new TaskMock(`task${t}`, TaskState.New));
-
-    // Add tree different tasks to the queue
-    tasksToAdd.forEach((task) => test_queue.addToEnd(task));
-
-    // Check if the order is the same
-    tasksToAdd.forEach((task) => {
-      const returned_task = test_queue.get();
-      expect(returned_task).to.deep.equal(task);
-=======
       expect(test_queue.size).to.equal(1);
       test_queue.get();
       expect(test_queue.size).to.equal(0);
->>>>>>> c5cc7a6b
     });
 
     it('should return "undefined" when the queue is empty', () => {
