--- conflicted
+++ resolved
@@ -1,37 +1,4 @@
 import test from "ava";
-<<<<<<< HEAD
-import Task_queue, { TaskNotEligibleError } from "../../yajsapi/executor/taskqueue";
-import TaskMock, { TaskState } from "../mock/task_mock";
-
-test("add() allow to add Task to the queue", (t) => {
-  const test_queue = new Task_queue();
-  const task = new TaskMock("taskA", TaskState.New);
-  test_queue.add(task);
-  t.is(test_queue.length(), 1);
-});
-
-test("add() throws TaskIsPendingError if adding isPending Task", (t) => {
-  const test_queue = new Task_queue();
-  const task = new TaskMock("taskA", TaskState.Pending);
-  t.throws(
-    () => {
-      test_queue.add(task);
-    },
-    { instanceOf: TaskNotEligibleError }
-  );
-});
-
-test("add() throws TaskIsDoneError if adding isDone Task", (t) => {
-  const test_queue = new Task_queue();
-  const task = new TaskMock("taskA", TaskState.Done);
-  t.throws(
-    () => {
-      test_queue.add(task);
-    },
-    { instanceOf: TaskNotEligibleError }
-  );
-});
-=======
 import Task_queue, { TaskNotEligibleError } from "../../yajsapi/executor/task_queue";
 import TaskMock, { TaskState } from "../mock/task_mock"
 
@@ -79,90 +46,59 @@
     const test_queue = new Task_queue();
     const tasksToAdd = ['A', 'B', 'C'].map(t => new TaskMock(`task${t}`, TaskState.New));
 
->>>>>>> 8120ceea
 
-test("get() should remove task form the queue", (t) => {
-  const test_queue = new Task_queue();
-  const task = new TaskMock("taskA", TaskState.New);
-  test_queue.add(task);
-  t.is(test_queue.length(), 1);
-  test_queue.get();
-  t.is(test_queue.length(), 0);
+    // Add tree different tasks to the queue
+    tasksToAdd.forEach(task => test_queue.add(task));
+
+    // Check if the order is the same
+    tasksToAdd.forEach(task => {
+        const returned_task = test_queue.get();
+        t.deepEqual(returned_task, task)
+    })
 });
 
-test('get() should return "undefined" when the queue is empty', (t) => {
-  const test_queue = new Task_queue();
-  new TaskMock("taskA", TaskState.New);
-  t.is(test_queue.length(), 0);
-  t.is(test_queue.get(), undefined);
-});
-
-<<<<<<< HEAD
-test("add() new Task on the end of the queue", (t) => {
-  const test_queue = new Task_queue();
-  const tasksToAdd = ["A", "B", "C"].map((t) => new TaskMock(`task${t}`, TaskState.New));
-=======
 test('add() isRetry Task on the beginning of the queue', t => {
     const test_queue = new Task_queue();
     const tasksToAdd = ['A', 'B', 'C'].map(t => new TaskMock(`task${t}`, TaskState.Retry));
->>>>>>> 8120ceea
 
-  // Add tree different tasks to the queue
-  tasksToAdd.forEach((task) => test_queue.add(task));
+    // Add tree different tasks to the queue
+    tasksToAdd.forEach(task => test_queue.add(task));
 
-  // Check if the order is the same
-  tasksToAdd.forEach((task) => {
-    const returned_task = test_queue.get();
-    t.deepEqual(returned_task, task);
-  });
+    // Reverse expectation and check
+    tasksToAdd.reverse().forEach(task => {
+        const returned_task = test_queue.get();
+        t.deepEqual(returned_task, task)
+    })
 });
 
-test("add() isRetry Task on the beginning of the queue", (t) => {
-  const test_queue = new Task_queue();
-  const tasksToAdd = ["A", "B", "C"].map((t) => new TaskMock(`task${t}`, TaskState.Retry));
 
-  // Add tree different tasks to the queue
-  tasksToAdd.forEach((task) => test_queue.add(task));
-
-  // Reverse expectation and check
-  tasksToAdd.reverse().forEach((task) => {
-    const returned_task = test_queue.get();
-    t.deepEqual(returned_task, task);
-  });
-});
-
-<<<<<<< HEAD
-test("length() should return correct number of items in the queue ", (t) => {
-  const test_queue = new Task_queue();
-=======
 test('length() should return correct number of items in the queue ', t => {
     const test_queue = new Task_queue();
->>>>>>> 8120ceea
 
-  // Add 3 tasks to the queue
-  test_queue.add(new TaskMock(`task`, TaskState.New));
-  test_queue.add(new TaskMock(`task`, TaskState.New));
-  test_queue.add(new TaskMock(`task`, TaskState.New));
+    // Add 3 tasks to the queue
+    test_queue.add(new TaskMock(`task`, TaskState.New))
+    test_queue.add(new TaskMock(`task`, TaskState.New))
+    test_queue.add(new TaskMock(`task`, TaskState.New))
 
-  // Check if is eq 3
-  t.is(test_queue.length(), 3);
+    // Check if is eq 3
+    t.is(test_queue.length(), 3);
 
-  // Get one
-  test_queue.get();
+    // Get one
+    test_queue.get()
 
-  // Check if is eq 2
-  t.is(test_queue.length(), 2);
+    // Check if is eq 2
+    t.is(test_queue.length(), 2);
 
-  // Get next two
-  test_queue.get();
-  test_queue.get();
+    // Get next two
+    test_queue.get()
+    test_queue.get()
 
-  // Check if is eq 0
-  t.is(test_queue.length(), 0);
+    // Check if is eq 0
+    t.is(test_queue.length(), 0);
 
-  // get another one (not existing)
-  test_queue.get();
+    // get another one (not existing)
+    test_queue.get()
 
-  // Check if still is eq 0
-  t.is(test_queue.length(), 0);
+    // Check if still is eq 0
+    t.is(test_queue.length(), 0);
 });