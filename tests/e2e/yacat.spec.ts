import { TaskExecutor } from "../../src";
import { LoggerMock } from "../mock";
const logger = new LoggerMock(false);

const range = (start: number, end: number, step = 1): number[] => {
  const list: number[] = [];
  for (let index = start; index < end; index += step) list.push(index);
  return list;
};

describe("Password cracking", function () {
  let executor: TaskExecutor;
  it(
    "should crack password",
    async () => {
      const mask = "?a?a";
      const hash = "$P$5ZDzPE45CigTC6EY4cXbyJSLj/pGee0";
      executor = await TaskExecutor.create({
        /**
         * Using the latest yacat image tag `golem/examples-hashcat:latest`
         * causes problems with providers in Goth:
         * Error: `Device #1: Not enough allocatable device memory for this attack`,
         * So for now we leave the old version with image hash for Goth test
         */
        package: "055911c811e56da4d75ffc928361a78ed13077933ffa8320fb1ec2db",
        budget: 10,
        logger,
      });
      const keyspace = await executor.run<number>(async (ctx) => {
        const result = await ctx.run(`hashcat --keyspace -a 3 ${mask} -m 400`);
        return parseInt(result.stdout?.toString() || "");
      });
      expect(keyspace).toEqual(95);
      if (!keyspace) return;
      const step = Math.floor(keyspace / 3);
      const ranges = range(0, keyspace, step);

      const findPasswordInRange = async (skip: number) => {
        const password = await executor.run(async (ctx) => {
          const [, potfileResult] = await ctx
            .beginBatch()
            .run(
              `hashcat -a 3 -m 400 '${hash}' '${mask}' --skip=${skip} --limit=${skip + step} -o pass.potfile || true`,
            )
            .run("cat pass.potfile || true")
            .end();
          if (!potfileResult.stdout) return false;
          // potfile format is: hash:password
          return potfileResult.stdout.toString().trim().split(":")[1];
        });
        if (!password) {
          throw new Error(`Cannot find password in range ${skip} - ${skip + step}`);
        }
<<<<<<< HEAD
      }
      expect(password).toEqual("yo");
      await executor.shutdown();
=======
        return password;
      };

      await expect(Promise.any(ranges.map(findPasswordInRange))).resolves.toEqual("yo");
      await executor.end();
>>>>>>> cafaad58
    },
    1000 * 60 * 5,
  );
});<|MERGE_RESOLUTION|>--- conflicted
+++ resolved
@@ -51,17 +51,11 @@
         if (!password) {
           throw new Error(`Cannot find password in range ${skip} - ${skip + step}`);
         }
-<<<<<<< HEAD
-      }
-      expect(password).toEqual("yo");
-      await executor.shutdown();
-=======
         return password;
       };
 
       await expect(Promise.any(ranges.map(findPasswordInRange))).resolves.toEqual("yo");
-      await executor.end();
->>>>>>> cafaad58
+      await executor.shutdown();
     },
     1000 * 60 * 5,
   );
