--- conflicted
+++ resolved
@@ -159,31 +159,6 @@
     await glm.network.removeNetwork(network);
   });
 
-<<<<<<< HEAD
-  it("should abort acquiring lease process by signal", async () => {
-    const pool = glm.lease.createLeaseProcessPool(proposalPool, allocation, { replicas: 1 });
-    const abortControler = new AbortController();
-    abortControler.abort();
-    await expect(pool.acquire(abortControler.signal)).rejects.toThrow("The signing of the agreement has been aborted");
-  });
-
-  it("should abort acquiring lease process by timeout", async () => {
-    const pool = glm.lease.createLeaseProcessPool(proposalPool, allocation, { replicas: 1 });
-    await expect(pool.acquire(1_000)).rejects.toThrow("Could not sign any agreement in time");
-  });
-
-  it("should finalize the lease process during execution", async () => {
-    const pool = glm.lease.createLeaseProcessPool(proposalPool, allocation, { replicas: 1 });
-    const leaseProcess = await pool.acquire();
-    const exe = await leaseProcess.getExeUnit();
-    return new Promise(async (res) => {
-      leaseProcess.events.on("finalized", async () => res(true));
-      setTimeout(() => leaseProcess.finalize(), 8_000);
-      await expect(exe.run("sleep 10 && echo Hello World")).rejects.toThrow(
-        new GolemAbortError("Execution of script has been aborted"),
-      );
-    });
-=======
   it("should not lease more process than maximum size", async () => {
     const maxPoolSize = 3;
     const pool = glm.lease.createLeaseProcessPool(proposalPool, allocation, { replicas: { min: 1, max: maxPoolSize } });
@@ -198,6 +173,30 @@
       ),
     );
     expect(Math.max(...poolSizesDuringWork)).toEqual(maxPoolSize);
->>>>>>> 2a8f3df2
+  });
+
+  it("should abort acquiring lease process by signal", async () => {
+    const pool = glm.lease.createLeaseProcessPool(proposalPool, allocation, { replicas: 1 });
+    const abortControler = new AbortController();
+    abortControler.abort();
+    await expect(pool.acquire(abortControler.signal)).rejects.toThrow("The signing of the agreement has been aborted");
+  });
+
+  it("should abort acquiring lease process by timeout", async () => {
+    const pool = glm.lease.createLeaseProcessPool(proposalPool, allocation, { replicas: 1 });
+    await expect(pool.acquire(1_000)).rejects.toThrow("Could not sign any agreement in time");
+  });
+
+  it("should finalize the lease process during execution", async () => {
+    const pool = glm.lease.createLeaseProcessPool(proposalPool, allocation, { replicas: 1 });
+    const leaseProcess = await pool.acquire();
+    const exe = await leaseProcess.getExeUnit();
+    return new Promise(async (res) => {
+      leaseProcess.events.on("finalized", async () => res(true));
+      setTimeout(() => leaseProcess.finalize(), 8_000);
+      await expect(exe.run("sleep 10 && echo Hello World")).rejects.toThrow(
+        new GolemAbortError("Execution of script has been aborted"),
+      );
+    });
   });
 });