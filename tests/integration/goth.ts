import { spawn } from "child_process";
import fs from "fs";
import {Readable, Writable} from "stream";

export class Goth {
  private controller: AbortController;

  constructor(private readonly gothConfig) {
    this.controller = new AbortController();
  }
  async start(): Promise<{ apiKey: string; basePath: string; subnetTag: string }> {
    return new Promise((resolve, reject) => {
      const startTime = Date.now();
      console.log("Starting goth process...");
      console.log("Run command: ", `python -m goth start ${this.gothConfig}`);
      const gothProcess = spawn("python", ["-m", "goth", "start", this.gothConfig], { signal: this.controller.signal, env: { ...process.env, PYTHONUNBUFFERED: "1" } });
      gothProcess.stdout.setEncoding('utf-8');
      gothProcess.stderr.setEncoding('utf-8');
      gothProcess.stdout.on("data", (data) => {
<<<<<<< HEAD
        console.log("[goth]" + data.toString());
        // const regexp =
        //   /YAGNA_APPKEY=(\w+) YAGNA_API_URL=(http:\/\/127\.0{0,3}\.0{0,3}.0{0,2}1:\d+).*YAGNA_SUBNET=(\w+)/g;
        // const results = Array.from(data?.toString()?.matchAll(regexp) || [])?.pop();
        // const apiKey = results?.[1];
        // const basePath = results?.[2];
        // const subnetTag = results?.[3];
        // if (!apiKey) resolve({ apiKey, basePath, subnetTag });
=======
        const regexp =
            /YAGNA_APPKEY=(\w+) YAGNA_API_URL=(http:\/\/127\.0{0,3}\.0{0,3}.0{0,2}1:\d+).*YAGNA_SUBNET=(\w+)/g;
        const results = Array.from(data?.toString()?.matchAll(regexp) || [])?.pop();
        const apiKey = results?.[1];
        const basePath = results?.[2];
        const subnetTag = results?.[3];
        if (apiKey) {
          console.log(`Goth has been successfully started in time ${(Date.now() - startTime)/ 1000} secs.`);
          resolve({ apiKey, basePath, subnetTag });
        }
>>>>>>> 93c6b544
      });
      gothProcess.stderr.on("data", (data) => {
        if (data.toString().match(/error/)) reject(data);
        console.log("[goth] " + data.replace(/[\n\t\r]/g,""));
      });
      gothProcess.on("error", (error) => reject(error.toString()));
      gothProcess.on("close", (code) => reject(`Goth process exit with code ${code}`));
      gothProcess.on("exit", (code) => reject(`Goth process exit with code ${code}`));
    });
  }
  async end() {
    this.controller.abort();
    console.log(`Goth has been terminated`);
  }
}<|MERGE_RESOLUTION|>--- conflicted
+++ resolved
@@ -17,16 +17,6 @@
       gothProcess.stdout.setEncoding('utf-8');
       gothProcess.stderr.setEncoding('utf-8');
       gothProcess.stdout.on("data", (data) => {
-<<<<<<< HEAD
-        console.log("[goth]" + data.toString());
-        // const regexp =
-        //   /YAGNA_APPKEY=(\w+) YAGNA_API_URL=(http:\/\/127\.0{0,3}\.0{0,3}.0{0,2}1:\d+).*YAGNA_SUBNET=(\w+)/g;
-        // const results = Array.from(data?.toString()?.matchAll(regexp) || [])?.pop();
-        // const apiKey = results?.[1];
-        // const basePath = results?.[2];
-        // const subnetTag = results?.[3];
-        // if (!apiKey) resolve({ apiKey, basePath, subnetTag });
-=======
         const regexp =
             /YAGNA_APPKEY=(\w+) YAGNA_API_URL=(http:\/\/127\.0{0,3}\.0{0,3}.0{0,2}1:\d+).*YAGNA_SUBNET=(\w+)/g;
         const results = Array.from(data?.toString()?.matchAll(regexp) || [])?.pop();
@@ -37,7 +27,6 @@
           console.log(`Goth has been successfully started in time ${(Date.now() - startTime)/ 1000} secs.`);
           resolve({ apiKey, basePath, subnetTag });
         }
->>>>>>> 93c6b544
       });
       gothProcess.stderr.on("data", (data) => {
         if (data.toString().match(/error/)) reject(data);
