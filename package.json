{
  "name": "yajsapi",
<<<<<<< HEAD
  "version": "0.2.0",
=======
  "version": "0.2.1",
>>>>>>> 3315806e
  "description": "NodeJS API for Next Golem",
  "repository": "https://github.com/golemfactory/yajsapi",
  "main": "dist/index.js",
  "types": "dist/index.d.ts",
  "scripts": {
<<<<<<< HEAD
    "build": "tsc",
    "clean": "rimraf node_modules/ dist/ || echo 'Project is already clean'",
    "docs": "typedoc yajsapi/ --plugin none",
    "docs:md": "typedoc yajsapi/ --plugin typedoc-plugin-markdown",
=======
    "clean": "rimraf node_modules/ dist/ || echo 'Project is already clean'",
    "build": "tsc",
>>>>>>> 3315806e
    "test": "npm run build && node dist/index.js"
  },
  "author": "Muhammed Tanrikulu <muhammed@golem.network>",
  "license": "LGPL-3.0",
  "dependencies": {
    "@rauschma/stringio": "^1.4.0",
    "@types/bluebird": "^3.5.33",
    "axios": "^0.19.2",
    "bluebird": "^3.5.0",
    "commander": "^6.2.0",
    "dayjs": "~1.9.1",
    "eccrypto": "^1.1.5",
    "js-csp": "^1.0.1",
    "minimist": "^1.2.5",
    "rewire": "^3.0.2",
    "secp256k1": "^4.0.2",
    "sgx-ias-js": "~0.1.1",
    "tmp": "^0.2.1",
    "utf8": "~3.0.0",
    "uuid": "^8.3.1",
    "winston": "^3.3.3",
    "ya-ts-client": "^0.2.0"
  },
  "devDependencies": {
    "@types/eccrypto": "^1.1.2",
    "@types/node": "14.6.2",
    "@types/utf8": "^2.1.6",
    "rimraf": "^3.0.2",
    "ts-node": "^9.0.0",
    "tsconfig-paths": "^3.9.0",
<<<<<<< HEAD
    "typedoc": "^0.19.2",
    "typedoc-plugin-markdown": "^3.0.11",
=======
>>>>>>> 3315806e
    "typescript": "^3.9.7"
  }
}<|MERGE_RESOLUTION|>--- conflicted
+++ resolved
@@ -1,24 +1,15 @@
 {
   "name": "yajsapi",
-<<<<<<< HEAD
-  "version": "0.2.0",
-=======
   "version": "0.2.1",
->>>>>>> 3315806e
   "description": "NodeJS API for Next Golem",
   "repository": "https://github.com/golemfactory/yajsapi",
   "main": "dist/index.js",
   "types": "dist/index.d.ts",
   "scripts": {
-<<<<<<< HEAD
     "build": "tsc",
     "clean": "rimraf node_modules/ dist/ || echo 'Project is already clean'",
     "docs": "typedoc yajsapi/ --plugin none",
     "docs:md": "typedoc yajsapi/ --plugin typedoc-plugin-markdown",
-=======
-    "clean": "rimraf node_modules/ dist/ || echo 'Project is already clean'",
-    "build": "tsc",
->>>>>>> 3315806e
     "test": "npm run build && node dist/index.js"
   },
   "author": "Muhammed Tanrikulu <muhammed@golem.network>",
@@ -49,11 +40,8 @@
     "rimraf": "^3.0.2",
     "ts-node": "^9.0.0",
     "tsconfig-paths": "^3.9.0",
-<<<<<<< HEAD
     "typedoc": "^0.19.2",
     "typedoc-plugin-markdown": "^3.0.11",
-=======
->>>>>>> 3315806e
     "typescript": "^3.9.7"
   }
 }