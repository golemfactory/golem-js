{
  "name": "@golem-sdk/golem-js",
  "version": "0.8.0",
  "description": "NodeJS and WebBrowser SDK for building apps running on Golem Network",
  "repository": "https://github.com/golemfactory/golem-js",
  "keywords": [
    "golem",
    "network",
    "distributed",
    "computing",
    "sdk",
    "internet",
    "computer",
    "marketplace"
  ],
  "main": "dist/golem-js.js",
  "type": "commonjs",
  "exports": {
    ".": {
      "types": "./dist/index.d.ts",
      "import": "./dist/golem-js.mjs",
      "require": "./dist/golem-js.js"
    },
    "./experimental": {
      "types": "./dist/experimental.d.ts",
      "import": "./dist/golem-js-experimental.mjs",
      "require": "./dist/golem-js-experimental.js"
    }
  },
  "browser": "dist/golem-js.min.js",
  "module": "dist/golem-js.mjs",
  "types": "dist/index.d.ts",
  "jsdelivr": "dist/golem-js.min.js",
  "unpkg": "dist/golem-js.min.js",
  "scripts": {
    "build": "rollup -c --forceExit",
    "dev": "rollup -c -w",
    "docs": "typedoc src/ --plugin typedoc-plugin-merge-modules --plugin typedoc-theme-hierarchy",
    "docs:md": "typedoc src/ --plugin typedoc-plugin-markdown --plugin .docs/typedoc-frontmatter-theme.cjs --hideBreadcrumbs true && node .docs/summary-generator.cjs",
    "test": "npm run test:unit && npm run test:e2e",
    "test:unit": "jest --config tests/unit/jest.config.json",
    "test:e2e": "jest --config tests/e2e/jest.config.json tests/e2e/**.spec.ts --runInBand --forceExit",
    "test:cypress": "cypress run",
    "test:examples": "ts-node --project tsconfig.spec.json tests/examples/examples.test.ts",
    "test:import": "node --experimental-vm-modules node_modules/jest/bin/jest.js --config tests/import/jest.config.js",
    "lint": "npm run lint:ts && npm run lint:ts:tests && npm run lint:eslint",
    "lint:ts": "tsc --project tsconfig.json --noEmit",
    "lint:ts:tests": "tsc --project tests/tsconfig.json --noEmit",
    "lint:eslint": "eslint .",
    "format": "prettier -w .",
    "format:check": "prettier -c .",
    "prepare": "husky install"
  },
  "files": [
    "dist"
  ],
  "author": "GolemFactory <contact@golem.network>",
  "license": "LGPL-3.0",
  "engines": {
    "node": ">=18.0.0"
  },
  "dependencies": {
    "async-lock": "^1.4.1",
    "axios": "^1.6.7",
    "bottleneck": "^2.19.5",
    "collect.js": "^4.36.1",
    "debug": "^4.3.4",
    "decimal.js-light": "^2.5.1",
    "eventemitter3": "^5.0.1",
    "eventsource": "^2.0.2",
    "flatbuffers": "^23.5.26",
    "ip-num": "^1.5.1",
    "js-sha3": "^0.9.3",
    "pino": "^8.19.0",
    "pino-pretty": "^10.3.1",
    "semver": "^7.5.4",
    "tmp": "^0.2.2",
    "uuid": "^9.0.1",
    "ws": "^8.16.0",
    "ya-ts-client": "^0.5.3"
  },
  "devDependencies": {
    "@commitlint/cli": "^18.6.1",
    "@commitlint/config-conventional": "^18.6.2",
    "@johanblumenberg/ts-mockito": "^1.0.41",
    "@rollup/plugin-alias": "^5.1.0",
    "@rollup/plugin-commonjs": "^25.0.7",
    "@rollup/plugin-json": "^6.1.0",
    "@rollup/plugin-node-resolve": "^15.2.3",
    "@rollup/plugin-terser": "^0.4.4",
    "@rollup/plugin-typescript": "^11.1.6",
    "@types/async-lock": "^1.4.2",
    "@types/debug": "^4.1.12",
    "@types/eventsource": "^1.1.15",
    "@types/express": "^4.17.21",
    "@types/jest": "^29.5.12",
<<<<<<< HEAD
    "@types/node": "^20.11.20",
=======
    "@types/node": "^20.11.21",
>>>>>>> d6429065
    "@types/semver": "^7.5.8",
    "@types/supertest": "^6.0.2",
    "@types/tmp": "^0.2.6",
    "@types/uuid": "^9.0.8",
    "@types/ws": "^8.5.10",
    "@typescript-eslint/eslint-plugin": "^7.1.0",
    "@typescript-eslint/parser": "^7.1.0",
    "buffer": "^6.0.3",
    "cypress": "^13.6.6",
    "cypress-log-to-output": "^1.1.2",
    "eslint": "^8.57.0",
    "eslint-config-prettier": "^9.1.0",
    "express": "^4.18.2",
    "husky": "^9.0.11",
    "jest": "^29.7.0",
    "jest-junit": "^16.0.0",
    "prettier": "^3.2.5",
    "rollup": "^4.12.0",
    "rollup-plugin-filesize": "^10.0.0",
    "rollup-plugin-ignore": "^1.0.10",
    "rollup-plugin-polyfill-node": "^0.13.0",
    "rollup-plugin-visualizer": "^5.12.0",
    "semantic-release": "^23.0.2",
    "stream-browserify": "^3.0.0",
    "supertest": "^6.3.4",
    "ts-jest": "^29.1.2",
    "ts-loader": "^9.5.1",
    "ts-node": "^10.9.2",
    "tsconfig-paths": "^4.2.0",
    "tslint-config-prettier": "^1.18.0",
    "typedoc": "^0.25.9",
    "typedoc-plugin-markdown": "^3.17.1",
    "typedoc-plugin-merge-modules": "^5.1.0",
    "typedoc-theme-hierarchy": "4.1.2",
    "typescript": "^5.3.3"
  },
  "optionalDependencies": {
    "@rollup/rollup-darwin-x64": "^4",
    "@rollup/rollup-win32-arm64-msvc": "^4",
    "@rollup/rollup-win32-x64-msvc": "^4"
<<<<<<< HEAD
  }
=======
  },
  "workspaces": [
    "examples/"
  ]
>>>>>>> d6429065
}<|MERGE_RESOLUTION|>--- conflicted
+++ resolved
@@ -94,11 +94,7 @@
     "@types/eventsource": "^1.1.15",
     "@types/express": "^4.17.21",
     "@types/jest": "^29.5.12",
-<<<<<<< HEAD
     "@types/node": "^20.11.20",
-=======
-    "@types/node": "^20.11.21",
->>>>>>> d6429065
     "@types/semver": "^7.5.8",
     "@types/supertest": "^6.0.2",
     "@types/tmp": "^0.2.6",
@@ -139,12 +135,8 @@
     "@rollup/rollup-darwin-x64": "^4",
     "@rollup/rollup-win32-arm64-msvc": "^4",
     "@rollup/rollup-win32-x64-msvc": "^4"
-<<<<<<< HEAD
-  }
-=======
   },
   "workspaces": [
     "examples/"
   ]
->>>>>>> d6429065
 }