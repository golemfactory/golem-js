{
  "name": "yajsapi",
  "version": "0.6.0",
  "description": "NodeJS API for Next Golem",
  "repository": "https://github.com/golemfactory/yajsapi",
  "main": "dist/index.js",
  "types": "dist/index.d.ts",
  "scripts": {
    "build": "tsc",
    "build:browser": "webpack",
    "clean": "rimraf node_modules/ dist/ || echo 'Project is already clean'",
    "docs": "typedoc yajsapi/ --plugin none",
    "docs:md": "typedoc yajsapi/ --plugin typedoc-plugin-markdown",
    "docs:clean": "rimraf docs/ && run-s handbook:clean",
    "test": "run-s build && node dist/index.js",
    "test:unit": "nyc --silent --cache false ava tests/unit/*.spec.ts --verbose",
    "cov": "nyc --cache false --exclude tests ava tests/unit/*.spec.ts --verbose",
    "cov:html": "run-s test:unit && nyc report --reporter=html",
    "cov:lcov": "run-s test:unit && nyc report --reporter=lcov",
    "lint": "eslint .",
    "format": "prettier yajsapi/",
    "handbook:clean": "rimraf handbook/ handbook_gen/.env",
    "handbook:py": "python3 -m venv handbook_gen/.env && source handbook_gen/.env/bin/activate",
    "handbook:poetry": "pip install -U pip && pip install poetry && cd handbook_gen && poetry install",
    "handbook:summary": "python handbook_gen/handbook_gen.py --overwrite",
    "handbook": "run-s docs:md && run-s handbook:py && run-s handbook:poetry && run-s handbook:summary"
  },
  "files": [
    "dist"
  ],
  "author": "Muhammed Tanrikulu <muhammed@golem.network>",
  "license": "LGPL-3.0",
  "engines": {
    "node": ">=14.17.0"
  },
  "dependencies": {
    "@rauschma/stringio": "^1.4.0",
    "axios": "^0.26.1",
    "bluebird": "^3.5.0",
    "commander": "^9.1.0",
    "dayjs": "~1.9.1",
    "eccrypto": "^1.1.6",
    "eventsource": "^2.0.0",
    "ip-num": "^1.3.4",
    "js-csp": "^1.0.1",
    "minimist": "^1.2.5",
    "rewire": "^6.0.0",
    "secp256k1": "^4.0.2",
    "sgx-ias-js": "^0.2.2",
    "srvclient": "^1.0.2",
    "timers-browserify": "^2.0.12",
    "tmp": "^0.2.1",
    "utf8": "~3.0.0",
    "uuid": "^8.3.1",
    "winston": "^3.3.3",
    "ya-ts-client": "^0.5.3"
  },
  "devDependencies": {
    "@istanbuljs/nyc-config-typescript": "^1.0.1",
    "@types/bluebird": "^3.5.36",
    "@types/eccrypto": "^1.1.2",
    "@types/node": "14",
    "@types/utf8": "^3.0.1",
    "@typescript-eslint/eslint-plugin": "^5.18.0",
    "@typescript-eslint/parser": "^5.18.0",
<<<<<<< HEAD
    "ava": "^4.2.0",
    "buffer": "^6.0.3",
=======
    "ava": "~4.2.0",
>>>>>>> e277c6b9
    "eslint": "^8.13.0",
    "eslint-config-prettier": "^8.5.0",
    "npm-run-all": "^4.1.5",
    "nyc": "^15.1.0",
    "open-cli": "^7.0.1",
    "prettier": "^2.6.2",
    "process": "^0.11.10",
    "rewiremock": "^3.14.3",
    "rimraf": "^3.0.2",
    "stream-browserify": "^3.0.0",
    "ts-loader": "^9.3.0",
    "ts-node": "^10.7.0",
    "tsconfig-paths": "^3.9.0",
    "tslint-config-prettier": "^1.18.0",
    "typedoc": "^0.22.15",
    "typedoc-plugin-markdown": "^3.12.0",
    "typescript": "^4.6.3",
    "webpack": "^5.72.0",
    "webpack-cli": "^4.9.2"
  },
  "ava": {
    "extensions": [
      "ts",
      "spec.ts"
    ],
    "failFast": true,
    "files": [
      "tests/**/*.ts",
      "!tests/goth/**/*.ts",
      "!tests/mock/**/*.ts"
    ],
    "ignoredByWatcher": [
      "yajsapi/**/*.ts"
    ],
    "require": [
      "ts-node/register"
    ]
  },
  "nyc": {
    "extends": "@istanbuljs/nyc-config-typescript",
    "exclude": [
      "tests/**/*.js",
      "tests/mock/**/*.ts"
    ]
  }
}<|MERGE_RESOLUTION|>--- conflicted
+++ resolved
@@ -63,12 +63,8 @@
     "@types/utf8": "^3.0.1",
     "@typescript-eslint/eslint-plugin": "^5.18.0",
     "@typescript-eslint/parser": "^5.18.0",
-<<<<<<< HEAD
-    "ava": "^4.2.0",
     "buffer": "^6.0.3",
-=======
     "ava": "~4.2.0",
->>>>>>> e277c6b9
     "eslint": "^8.13.0",
     "eslint-config-prettier": "^8.5.0",
     "npm-run-all": "^4.1.5",
