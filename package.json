--- conflicted
+++ resolved
@@ -1,10 +1,6 @@
 {
   "name": "yajsapi",
-<<<<<<< HEAD
-  "version": "0.3.0-alpha.8",
-=======
   "version": "0.3.0",
->>>>>>> ba90854c
   "description": "NodeJS API for Next Golem",
   "repository": "https://github.com/golemfactory/yajsapi",
   "main": "dist/index.js",
