{
    "name": "yajsapi",
    "version": "0.1.1-alpha.3",
    "description": "NodeJS API for Next Golem",
    "repository": "https://github.com/golemfactory/yajsapi",
    "main": "dist/index.js",
    "types": "dist/index.d.ts",
    "scripts": {
        "clean": "rm -Rf node_modules/ dist/",
        "build": "tsc",
        "test": "npm run build && node dist/index.js"
    },
    "author": "Muhammed Tanrikulu <muhammed@golem.network>",
    "license": "LGPL-3.0",
    "dependencies": {
        "@rauschma/stringio": "^1.4.0",
        "@types/bluebird": "^3.5.33",
        "axios": "^0.19.2",
        "bluebird": "^3.5.0",
<<<<<<< HEAD
        "commander": "^6.1.0",
        "dayjs": "~1.9.1",
        "eccrypto": "^1.1.5",
        "minimist": "^1.2.5",
=======
        "commander": "^6.2.0",
        "dayjs": "^1.9.6",
        "js-csp": "^1.0.1",
>>>>>>> f91fa337
        "rewire": "^3.0.2",
        "secp256k1": "^4.0.2",
        "sgx-ias-js": "~0.1.1",
        "tmp": "^0.2.1",
<<<<<<< HEAD
        "utf8": "~3.0.0",
        "uuid": "^8.3.0",
        "winston": "^3.3.3",
        "ya-ts-client": "~0.2.0"
=======
        "uuid": "^8.3.1",
        "winston": "^3.3.3",
        "ya-ts-client": "^0.2.0"
>>>>>>> f91fa337
    },
    "devDependencies": {
        "@types/eccrypto": "^1.1.2",
        "@types/node": "14.6.2",
        "@types/utf8": "^2.1.6",
        "ts-node": "^9.0.0",
        "tsconfig-paths": "^3.9.0",
        "typescript": "^3.9.7"
    }
}<|MERGE_RESOLUTION|>--- conflicted
+++ resolved
@@ -17,30 +17,19 @@
         "@types/bluebird": "^3.5.33",
         "axios": "^0.19.2",
         "bluebird": "^3.5.0",
-<<<<<<< HEAD
-        "commander": "^6.1.0",
-        "dayjs": "~1.9.1",
-        "eccrypto": "^1.1.5",
-        "minimist": "^1.2.5",
-=======
         "commander": "^6.2.0",
         "dayjs": "^1.9.6",
         "js-csp": "^1.0.1",
->>>>>>> f91fa337
+        "eccrypto": "^1.1.5",
+        "minimist": "^1.2.5",
         "rewire": "^3.0.2",
         "secp256k1": "^4.0.2",
         "sgx-ias-js": "~0.1.1",
         "tmp": "^0.2.1",
-<<<<<<< HEAD
         "utf8": "~3.0.0",
-        "uuid": "^8.3.0",
-        "winston": "^3.3.3",
-        "ya-ts-client": "~0.2.0"
-=======
         "uuid": "^8.3.1",
         "winston": "^3.3.3",
         "ya-ts-client": "^0.2.0"
->>>>>>> f91fa337
     },
     "devDependencies": {
         "@types/eccrypto": "^1.1.2",
