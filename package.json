--- conflicted
+++ resolved
@@ -1,48 +1,6 @@
 {
-<<<<<<< HEAD
-    "name": "yajsapi",
-    "version": "0.2.0-alpha.1",
-    "description": "NodeJS API for Next Golem",
-    "repository": "https://github.com/golemfactory/yajsapi",
-    "main": "dist/index.js",
-    "types": "dist/index.d.ts",
-    "scripts": {
-        "clean": "rm -Rf node_modules/ dist/",
-        "build": "tsc",
-        "test": "npm run build && node dist/index.js"
-    },
-    "author": "Muhammed Tanrikulu <muhammed@golem.network>",
-    "license": "LGPL-3.0",
-    "dependencies": {
-        "@rauschma/stringio": "^1.4.0",
-        "@types/bluebird": "^3.5.33",
-        "axios": "^0.19.2",
-        "bluebird": "^3.5.0",
-        "commander": "^6.2.0",
-        "dayjs": "~1.9.1",
-        "js-csp": "^1.0.1",
-        "eccrypto": "^1.1.5",
-        "minimist": "^1.2.5",
-        "rewire": "^3.0.2",
-        "secp256k1": "^4.0.2",
-        "sgx-ias-js": "~0.1.1",
-        "tmp": "^0.2.1",
-        "utf8": "~3.0.0",
-        "uuid": "^8.3.1",
-        "winston": "^3.3.3",
-        "ya-ts-client": "^0.2.0"
-    },
-    "devDependencies": {
-        "@types/eccrypto": "^1.1.2",
-        "@types/node": "14.6.2",
-        "@types/utf8": "^2.1.6",
-        "ts-node": "^9.0.0",
-        "tsconfig-paths": "^3.9.0",
-        "typescript": "^3.9.7"
-    }
-=======
   "name": "yajsapi",
-  "version": "0.2.0-alpha.0",
+  "version": "0.2.0-alpha.1",
   "description": "NodeJS API for Next Golem",
   "repository": "https://github.com/golemfactory/yajsapi",
   "main": "dist/index.js",
@@ -82,5 +40,4 @@
     "tsconfig-paths": "^3.9.0",
     "typescript": "^3.9.7"
   }
->>>>>>> b17667e7
 }