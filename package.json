{
  "name": "yajsapi",
<<<<<<< HEAD
  "version": "0.3.4",
=======
  "version": "0.3.5",
>>>>>>> cfdc90fe
  "description": "NodeJS API for Next Golem",
  "repository": "https://github.com/golemfactory/yajsapi",
  "main": "dist/index.js",
  "types": "dist/index.d.ts",
  "scripts": {
    "build": "tsc",
    "clean": "rimraf node_modules/ dist/ || echo 'Project is already clean'",
    "docs": "typedoc yajsapi/ --plugin none",
    "docs:md": "typedoc yajsapi/ --plugin typedoc-plugin-markdown",
    "docs:clean": "rimraf docs/ && run-s handbook:clean",
    "test": "run-s build && node dist/index.js",
    "test:unit": "nyc --silent --cache false ava --verbose",
    "cov": "nyc --cache false ava --verbose",
    "cov:html": "run-s test:unit && nyc report --reporter=html",
    "cov:lcov": "run-s test:unit && nyc report --reporter=lcov",
    "handbook:clean": "rimraf handbook/ handbook_gen/.env",
    "handbook:py": "python3 -m venv handbook_gen/.env && source handbook_gen/.env/bin/activate",
    "handbook:poetry": "pip install -U pip && pip install poetry && cd handbook_gen && poetry install",
    "handbook:summary": "python handbook_gen/handbook_gen.py --overwrite",
    "handbook": "run-s docs:md && run-s handbook:py && run-s handbook:poetry && run-s handbook:summary"
  },
  "files": [
    "dist"
  ],
  "author": "Muhammed Tanrikulu <muhammed@golem.network>",
  "license": "LGPL-3.0",
  "dependencies": {
    "@rauschma/stringio": "^1.4.0",
    "@types/bluebird": "^3.5.33",
    "axios": "^0.21.1",
    "bluebird": "^3.5.0",
    "commander": "^6.2.0",
    "dayjs": "~1.9.1",
    "eccrypto": "^1.1.5",
    "eventsource": "^1.0.7",
    "js-csp": "^1.0.1",
    "minimist": "^1.2.5",
    "rewire": "^3.0.2",
    "secp256k1": "^4.0.2",
    "sgx-ias-js": "~0.2.1",
    "srvclient": "^1.0.2",
    "tmp": "^0.2.1",
    "utf8": "~3.0.0",
    "uuid": "^8.3.1",
    "winston": "^3.3.3",
    "ya-ts-client": "^0.4.0"
  },
  "devDependencies": {
    "@istanbuljs/nyc-config-typescript": "^1.0.1",
    "@types/eccrypto": "^1.1.2",
    "@types/node": "14.6.2",
    "@types/utf8": "^2.1.6",
    "ava": "^3.15.0",
    "npm-run-all": "^4.1.5",
    "nyc": "^15.1.0",
    "open-cli": "^6.0.1",
    "rimraf": "^3.0.2",
    "ts-node": "^9.0.0",
    "tsconfig-paths": "^3.9.0",
    "typedoc": "^0.20.16",
    "typedoc-plugin-markdown": "^3.4.1",
    "typescript": "^3.9.7"
  },
  "ava": {
    "extensions": [
      "ts"
    ],
    "failFast": true,
    "files": [
      "tests/**/*.ts",
      "!tests/goth/**/*.ts"
    ],
    "ignoredByWatcher": [
      "yajsapi/**/*.ts"
    ],
    "require": [
      "ts-node/register"
    ]
  },
  "nyc": {
    "extends": "@istanbuljs/nyc-config-typescript",
    "exclude": [
      "tests/**/*.js"
    ]
  }
}<|MERGE_RESOLUTION|>--- conflicted
+++ resolved
@@ -1,10 +1,6 @@
 {
   "name": "yajsapi",
-<<<<<<< HEAD
-  "version": "0.3.4",
-=======
   "version": "0.3.5",
->>>>>>> cfdc90fe
   "description": "NodeJS API for Next Golem",
   "repository": "https://github.com/golemfactory/yajsapi",
   "main": "dist/index.js",
