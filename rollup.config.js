--- conflicted
+++ resolved
@@ -8,10 +8,7 @@
 
 module.exports = {
   input: path.resolve(__dirname, "./dist/yajsapi/index_browser.js"),
-<<<<<<< HEAD
-=======
   // TODO: tests es module format in browser
->>>>>>> ee66a8a5
   output: {
     file: path.resolve(__dirname, "./examples/web/js/bundle.js"),
     format: "iife",
